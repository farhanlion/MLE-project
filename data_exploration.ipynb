{
<<<<<<< HEAD
   "cells": [
      {
         "cell_type": "code",
         "execution_count": 1,
         "id": "eace65b3-a2c0-4953-af5d-7c9a6034eeb7",
         "metadata": {},
         "outputs": [],
         "source": [
            "import os\n",
            "import glob\n",
            "import pandas as pd\n",
            "import matplotlib.pyplot as plt\n",
            "import numpy as np\n",
            "import random\n",
            "from datetime import datetime, timedelta\n",
            "from dateutil.relativedelta import relativedelta\n",
            "import pprint\n",
            "import pyspark\n",
            "import pyspark.sql.functions as F\n",
            "\n",
            "from pyspark.sql.functions import col\n",
            "from pyspark.sql.types import StringType, IntegerType, FloatType, DateType\n"
         ]
      },
      {
         "cell_type": "code",
         "execution_count": 4,
         "id": "99a2f38d-4122-4c57-96e6-c26936c572eb",
         "metadata": {},
         "outputs": [],
         "source": [
            "# Initialize SparkSession\n",
            "spark = pyspark.sql.SparkSession.builder \\\n",
            "    .appName(\"dev\") \\\n",
            "    .config(\"spark.driver.memory\", \"8g\") \\\n",
            "    .master(\"local[*]\") \\\n",
            "    .getOrCreate()\n",
            "\n",
            "# Set log level to ERROR to hide warnings\n",
            "spark.sparkContext.setLogLevel(\"ERROR\")"
         ]
      },
      {
         "cell_type": "markdown",
         "id": "9f33c58c-b3bb-448f-9583-ef5d9dc1195a",
         "metadata": {},
         "source": [
            "# Datasets\n",
            "- user_logs.csv — contain data from 2015/01/01 - 2017/02/28\n",
            "- user_logs_v2.csv — contain data from 2017/03/01 - 2017/03/31\n",
            "- transactions.csv — (transaction_date) 2015/01/01 - 2017/02/28\n",
            "- transactions_v2.csv — (transaction_date) 2015/01/01 - 2017/03/31 (has lesser rows tho ??)\n",
            "- members_v3.csv — 6mill members\n",
            "- train.csv — contains user ids and whether they have churned.\n",
            "- train_v2.csv — contains the churn data for March, 2017.\n"
         ]
      },
      {
         "cell_type": "markdown",
         "id": "ec05cd54-ee4e-451d-87fc-6300c8bfe931",
         "metadata": {},
         "source": [
            "# User Logs"
         ]
      },
      {
         "cell_type": "code",
         "execution_count": 5,
         "id": "1acb891d-8aec-402a-94b3-96750ebd7bc0",
         "metadata": {},
         "outputs": [
            {
               "name": "stderr",
               "output_type": "stream",
               "text": [
                  "                                                                                "
               ]
            }
         ],
         "source": [
            "\n",
            "df = (spark.read\n",
            "      .option(\"header\", True)\n",
            "      .option(\"inferSchema\", True)\n",
            "      .parquet(\"datamart/bronze/user_logs/year=2015/month=01\"))\n"
         ]
      },
      {
         "cell_type": "code",
         "execution_count": 6,
         "id": "17241500-f96d-4bb8-bab9-90060f741f3d",
         "metadata": {},
         "outputs": [
            {
               "data": {
                  "text/plain": [
                     "DataFrame[msno: string, date: int, num_25: int, num_50: int, num_75: int, num_985: int, num_100: int, num_unq: int, total_secs: double]"
                  ]
               },
               "execution_count": 6,
               "metadata": {},
               "output_type": "execute_result"
            }
         ],
         "source": [
            "df.cache()"
         ]
      },
      {
         "cell_type": "code",
         "execution_count": 7,
         "id": "566b6920-98c8-4fda-8aba-501703924188",
         "metadata": {},
         "outputs": [
            {
               "name": "stderr",
               "output_type": "stream",
               "text": [
                  "                                                                                "
               ]
            },
            {
               "data": {
                  "text/plain": [
                     "12897706"
                  ]
               },
               "execution_count": 7,
               "metadata": {},
               "output_type": "execute_result"
            }
         ],
         "source": [
            "df.count()"
         ]
      },
      {
         "cell_type": "code",
         "execution_count": 8,
         "id": "b8d0a73d-d69a-4f55-9986-31a6a5b790a8",
         "metadata": {},
         "outputs": [
            {
               "name": "stdout",
               "output_type": "stream",
               "text": [
                  "+--------------------+--------+------+------+------+-------+-------+-------+----------+\n",
                  "|                msno|    date|num_25|num_50|num_75|num_985|num_100|num_unq|total_secs|\n",
                  "+--------------------+--------+------+------+------+-------+-------+-------+----------+\n",
                  "|C4StQg63rttGAOqto...|20150120|     2|     2|     1|      0|      6|      9|  1699.446|\n",
                  "|8lZ3LnlnX1kWyKkGt...|20150109|     5|     2|     1|      0|     82|     55| 17811.605|\n",
                  "|GCqC99i1NrtvDGMkx...|20150129|     2|     1|     0|      1|    129|      4| 34703.904|\n",
                  "|Dnpj5VLwwN5mUR8HA...|20150128|     0|     0|     0|      1|      7|      7|  2162.177|\n",
                  "|l1PoAgkJoUkdBz9aH...|20150112|     2|     0|     0|      0|     34|     27|  9284.661|\n",
                  "|xrIHhq+6/NnEwklQp...|20150120|     4|     1|     1|      1|    161|    115| 40552.138|\n",
                  "|9iUqNqp4tOo/Gu+dk...|20150115|    20|     6|     1|      5|     30|     21|  9404.582|\n",
                  "|fkYsxuAJ0fyDu8wqj...|20150107|     2|     0|     0|      0|     36|     32|  8196.252|\n",
                  "|vEB1w4iqIf3SvU37X...|20150106|     1|     0|     0|      0|      9|     10|  2326.174|\n",
                  "|ccqIvziyLZs/Ivbob...|20150110|     1|     0|     0|      0|      6|      7|  1605.832|\n",
                  "|xKKR50oC2MlZ0zd+o...|20150105|     3|     0|     0|      0|      0|      3|    70.019|\n",
                  "|TUWjZbEJkEvyq8rv4...|20150131|     1|     0|     0|      0|      0|      1|    20.651|\n",
                  "|k6F2zRxgWsYSNWHK2...|20150117|     3|     1|     0|      1|     10|     15|  3155.356|\n",
                  "|dmvdNxpnayMipYpp0...|20150123|     2|     2|     0|      1|      8|     13|  2821.996|\n",
                  "|7rP5PTRRZkv88mQaW...|20150129|     0|     0|     0|      0|      2|      2|   562.586|\n",
                  "|bYBeBROvV+s0RZU2D...|20150115|     0|     0|     0|      0|      3|      3|   796.591|\n",
                  "|416PJx00y8Xu2Dekh...|20150108|    10|     4|     4|      1|     27|     30|  8709.144|\n",
                  "|mB+snLpBSX+YtaPt9...|20150113|   140|     9|     3|     10|     93|    186| 27705.927|\n",
                  "|3b7gK9oqxxqc8Q05L...|20150108|    16|     1|     0|      1|    132|    135| 33631.914|\n",
                  "|RZlcKWTntwjrN+eFm...|20150123|    48|    13|     5|      3|     75|    138| 21303.531|\n",
                  "+--------------------+--------+------+------+------+-------+-------+-------+----------+\n",
                  "only showing top 20 rows\n",
                  "\n"
               ]
            }
         ],
         "source": [
            "df.show()"
         ]
      },
      {
         "cell_type": "code",
         "execution_count": 20,
         "id": "f620191c-898b-4d9c-ae12-cc926c0745ae",
         "metadata": {},
         "outputs": [
            {
               "name": "stderr",
               "output_type": "stream",
               "text": [
                  "                                                                                "
               ]
            },
            {
               "name": "stdout",
               "output_type": "stream",
               "text": [
                  "✅ No duplicate user-date entries found.\n"
               ]
            }
         ],
         "source": [
            "# Check for duplicate user logs for the same day\n",
            "duplicate_count = df.groupBy(\"msno\", \"date\").count().where(\"count > 1\").count()\n",
            "\n",
            "if duplicate_count > 0:\n",
            "    print(f\"Found {duplicate_count} instances of users with multiple logs on the same day.\")\n",
            "else:\n",
            "    print(\"✅ No duplicate user-date entries found.\")"
         ]
      },
      {
         "cell_type": "code",
         "execution_count": 21,
         "id": "0c4aff9b-f45e-4661-9213-3928641b5890",
         "metadata": {},
         "outputs": [
            {
               "name": "stdout",
               "output_type": "stream",
               "text": [
                  "Found 3 rows with negative numeric values.\n"
               ]
            },
            {
               "name": "stderr",
               "output_type": "stream",
               "text": [
                  "[Stage 35:>                                                       (0 + 12) / 13]"
               ]
            },
            {
               "name": "stdout",
               "output_type": "stream",
               "text": [
                  "Found 7226 rows where total_secs exceeds 24 hours.\n"
               ]
            },
            {
               "name": "stderr",
               "output_type": "stream",
               "text": [
                  "                                                                                "
               ]
            }
         ],
         "source": [
            "from pyspark.sql.functions import col\n",
            "\n",
            "# Check for negative values in any of the numeric columns\n",
            "negative_counts = df.where(\n",
            "    (col(\"num_25\") < 0) |\n",
            "    (col(\"num_50\") < 0) |\n",
            "    (col(\"num_75\") < 0) |\n",
            "    (col(\"num_985\") < 0) |\n",
            "    (col(\"num_100\") < 0) |\n",
            "    (col(\"num_unq\") < 0) |\n",
            "    (col(\"total_secs\") < 0)\n",
            ").count()\n",
            "\n",
            "print(f\"Found {negative_counts} rows with negative numeric values.\")\n",
            "\n",
            "# Check for listening times that are impossibly long (more than 24 hours)\n",
            "impossible_time_count = df.where(col(\"total_secs\") > 86400).count()\n",
            "print(f\"Found {impossible_time_count} rows where total_secs exceeds 24 hours.\")"
         ]
      },
      {
         "cell_type": "code",
         "execution_count": 23,
         "id": "3665566e-f9d8-485d-a708-56ace59a1021",
         "metadata": {},
         "outputs": [
            {
               "name": "stderr",
               "output_type": "stream",
               "text": [
                  "[Stage 41:============>                                           (3 + 10) / 13]"
               ]
            },
            {
               "name": "stdout",
               "output_type": "stream",
               "text": [
                  "+-------+------------------+------------------+-----------------+--------------------+\n",
                  "|summary|            num_25|           num_100|          num_unq|          total_secs|\n",
                  "+-------+------------------+------------------+-----------------+--------------------+\n",
                  "|  count|          12897706|          12897706|         12897706|            12897706|\n",
                  "|   mean| 6.098357645925562|31.652541157318982|29.88532697209876|-2.14534248473938...|\n",
                  "| stddev|13.421142334833364|46.369546292679864|34.34555369998261|4.448300153104476E12|\n",
                  "|    min|                 0|                 0|                1|-9.22337203685156...|\n",
                  "|    max|             11328|             34696|             1694|    1.420659527338E9|\n",
                  "+-------+------------------+------------------+-----------------+--------------------+\n",
                  "\n"
               ]
            },
            {
               "name": "stderr",
               "output_type": "stream",
               "text": [
                  "                                                                                "
               ]
            }
         ],
         "source": [
            "# Get a statistical summary to identify outliers\n",
            "df.select(\"num_25\", \"num_100\", \"num_unq\", \"total_secs\").describe().show()"
         ]
      },
      {
         "cell_type": "code",
         "execution_count": 24,
         "id": "749b6339-6244-42f1-8cc2-91da19752feb",
         "metadata": {},
         "outputs": [
            {
               "name": "stdout",
               "output_type": "stream",
               "text": [
                  "+--------------------+--------+----------+-----------+\n",
                  "|                msno|    date|total_secs|approx_secs|\n",
                  "+--------------------+--------+----------+-----------+\n",
                  "|C4StQg63rttGAOqto...|20150120|  1699.446|       1665|\n",
                  "|8lZ3LnlnX1kWyKkGt...|20150109| 17811.605|      19980|\n",
                  "|GCqC99i1NrtvDGMkx...|20150129| 34703.904|      31060|\n",
                  "|Dnpj5VLwwN5mUR8HA...|20150128|  2162.177|       1680|\n",
                  "|l1PoAgkJoUkdBz9aH...|20150112|  9284.661|       8210|\n",
                  "|xrIHhq+6/NnEwklQp...|20150120| 40552.138|      38865|\n",
                  "|9iUqNqp4tOo/Gu+dk...|20150115|  9404.582|       8075|\n",
                  "|fkYsxuAJ0fyDu8wqj...|20150107|  8196.252|       8690|\n",
                  "|vEB1w4iqIf3SvU37X...|20150106|  2326.174|       2185|\n",
                  "|ccqIvziyLZs/Ivbob...|20150110|  1605.832|       1465|\n",
                  "|xKKR50oC2MlZ0zd+o...|20150105|    70.019|         75|\n",
                  "|TUWjZbEJkEvyq8rv4...|20150131|    20.651|         25|\n",
                  "|k6F2zRxgWsYSNWHK2...|20150117|  3155.356|       2525|\n",
                  "|dmvdNxpnayMipYpp0...|20150123|  2821.996|       2070|\n",
                  "|7rP5PTRRZkv88mQaW...|20150129|   562.586|        480|\n",
                  "|bYBeBROvV+s0RZU2D...|20150115|   796.591|        720|\n",
                  "|416PJx00y8Xu2Dekh...|20150108|  8709.144|       7230|\n",
                  "|mB+snLpBSX+YtaPt9...|20150113| 27705.927|      26495|\n",
                  "|3b7gK9oqxxqc8Q05L...|20150108| 33631.914|      32130|\n",
                  "|RZlcKWTntwjrN+eFm...|20150123| 21303.531|      20225|\n",
                  "+--------------------+--------+----------+-----------+\n",
                  "only showing top 20 rows\n",
                  "\n"
               ]
            }
         ],
         "source": [
            "from pyspark.sql.functions import col\n",
            "\n",
            "# This is a rough approximation for sanity checking\n",
            "df_with_approx_secs = df.withColumn(\"approx_secs\",\n",
            "    col(\"num_25\") * 25 +\n",
            "    col(\"num_50\") * 50 +\n",
            "    col(\"num_75\") * 75 +\n",
            "    col(\"num_100\") * 240  # Assuming an average song length of 4 minutes for num_100\n",
            ")\n",
            "\n",
            "# Show rows where the reported total_secs is drastically different from our approximation\n",
            "# This could indicate data quality issues.\n",
            "df_with_approx_secs.select(\"msno\", \"date\", \"total_secs\", \"approx_secs\").show()"
         ]
      },
      {
         "cell_type": "code",
         "execution_count": null,
         "id": "4afe6a02-7f2b-4f1a-adea-24b698cadd9b",
         "metadata": {},
         "outputs": [],
         "source": []
      },
      {
         "cell_type": "code",
         "execution_count": 7,
         "id": "ab50bb81-1821-46c3-bd3b-cc3ce3f214e9",
         "metadata": {},
         "outputs": [
            {
               "name": "stderr",
               "output_type": "stream",
               "text": [
                  "                                                                                "
               ]
            }
         ],
         "source": [
            "df2 = (spark.read\n",
            "      .option(\"header\", True)\n",
            "      .option(\"inferSchema\", True)\n",
            "      .csv(\"data/user_logs_v2.csv\"))\n"
         ]
      },
      {
         "cell_type": "code",
         "execution_count": 8,
         "id": "652126ad-9c20-4aaf-a990-d36775cf4419",
         "metadata": {},
         "outputs": [
            {
               "name": "stderr",
               "output_type": "stream",
               "text": [
                  "                                                                                "
               ]
            },
            {
               "data": {
                  "text/plain": [
                     "18396362"
                  ]
               },
               "execution_count": 8,
               "metadata": {},
               "output_type": "execute_result"
            }
         ],
         "source": [
            "df2.count()"
         ]
      },
      {
         "cell_type": "code",
         "execution_count": 52,
         "id": "3bafc8ee-f3df-4277-bd24-b4d4ed505d18",
         "metadata": {},
         "outputs": [
            {
               "name": "stderr",
               "output_type": "stream",
               "text": [
                  "[Stage 93:>                                                       (0 + 12) / 12]"
               ]
            },
            {
               "name": "stdout",
               "output_type": "stream",
               "text": [
                  "+----------+--------+\n",
                  "|start_date|end_date|\n",
                  "+----------+--------+\n",
                  "|  20170301|20170331|\n",
                  "+----------+--------+\n",
                  "\n"
               ]
            },
            {
               "name": "stderr",
               "output_type": "stream",
               "text": [
                  "                                                                                "
               ]
            }
         ],
         "source": [
            "from pyspark.sql import functions as F\n",
            "\n",
            "df2.select(\n",
            "    F.min(\"date\").alias(\"start_date\"),\n",
            "    F.max(\"date\").alias(\"end_date\")\n",
            ").show()"
         ]
      },
      {
         "cell_type": "markdown",
         "id": "5f5e568b-0dc7-443f-99d4-0505cad6cc33",
         "metadata": {},
         "source": [
            "# Transactions"
         ]
      },
      {
         "cell_type": "code",
         "execution_count": 42,
         "id": "8292be9d-c987-4f47-b20a-17919fd6a048",
         "metadata": {},
         "outputs": [
            {
               "name": "stderr",
               "output_type": "stream",
               "text": [
                  "                                                                                "
               ]
            }
         ],
         "source": [
            "df_transactions = (spark.read\n",
            "      .option(\"header\", True)\n",
            "      .option(\"inferSchema\", True)\n",
            "      .csv(\"data/transactions.csv\"))"
         ]
      },
      {
         "cell_type": "code",
         "execution_count": 43,
         "id": "5a9675d5-8244-49df-9527-2ca2acd5c92d",
         "metadata": {},
         "outputs": [
            {
               "name": "stdout",
               "output_type": "stream",
               "text": [
                  "+--------------------+-----------------+-----------------+---------------+------------------+-------------+----------------+----------------------+---------+\n",
                  "|                msno|payment_method_id|payment_plan_days|plan_list_price|actual_amount_paid|is_auto_renew|transaction_date|membership_expire_date|is_cancel|\n",
                  "+--------------------+-----------------+-----------------+---------------+------------------+-------------+----------------+----------------------+---------+\n",
                  "|YyO+tlZtAXYXoZhNr...|               41|               30|            129|               129|            1|        20150930|              20151101|        0|\n",
                  "|AZtu6Wl0gPojrEQYB...|               41|               30|            149|               149|            1|        20150930|              20151031|        0|\n",
                  "|UkDFI97Qb6+s2LWci...|               41|               30|            129|               129|            1|        20150930|              20160427|        0|\n",
                  "|M1C56ijxozNaGD0t2...|               39|               30|            149|               149|            1|        20150930|              20151128|        0|\n",
                  "|yvj6zyBUaqdbUQSrK...|               39|               30|            149|               149|            1|        20150930|              20151121|        0|\n",
                  "|KN7I82kjY0Tn76Ny9...|               21|               30|            149|               149|            1|        20150930|              20151107|        0|\n",
                  "|m5ptKif9BjdUghHXX...|               39|               30|            149|               149|            1|        20150930|              20151128|        0|\n",
                  "|uQxbyACsPOEkTIrv9...|               39|               30|            149|               149|            1|        20150930|              20151125|        0|\n",
                  "|LUPRfoE2r3WwVWhYO...|               39|               30|            149|               149|            1|        20150930|              20151222|        0|\n",
                  "|pMVjPLgVknaJYm9L0...|               39|               30|            149|               149|            1|        20150930|              20151118|        0|\n",
                  "|bQkbrEPdMfVfdsoz0...|               39|               30|            149|               149|            1|        20150930|              20151121|        0|\n",
                  "|TZVCT9pCufI/AWjrG...|               39|               30|            149|               149|            1|        20150930|              20151124|        0|\n",
                  "|b2AiGMFhT6fbDyN12...|               39|               30|            149|               149|            1|        20150930|              20151117|        0|\n",
                  "|ksInNb4D5jdSSIYUr...|               39|               30|            149|               149|            1|        20150930|              20151129|        0|\n",
                  "|aQKXNflQtXF92cpv4...|               39|               30|            149|               149|            1|        20150930|              20151111|        0|\n",
                  "|iFxPpElVK6kXnZbuh...|               39|               30|            149|               149|            1|        20150930|              20151122|        0|\n",
                  "|8qrtRZQTuCih4YJhj...|               39|               30|            149|               149|            1|        20150930|              20151106|        0|\n",
                  "|pE2FeJOBZv5snDGdF...|               39|               30|            149|               149|            1|        20150930|              20151114|        0|\n",
                  "|vma4rQzDa/l4Wb/My...|               39|               30|            149|               149|            1|        20150930|              20151123|        0|\n",
                  "|Qw6UVFUknPVOLxSSs...|               39|               30|            149|               149|            1|        20150930|              20151108|        0|\n",
                  "+--------------------+-----------------+-----------------+---------------+------------------+-------------+----------------+----------------------+---------+\n",
                  "only showing top 20 rows\n",
                  "\n"
               ]
            }
         ],
         "source": [
            "df_transactions.show()"
         ]
      },
      {
         "cell_type": "code",
         "execution_count": 44,
         "id": "5450df58-9fc7-4c17-af85-5c7520048bcb",
         "metadata": {},
         "outputs": [
            {
               "name": "stderr",
               "output_type": "stream",
               "text": [
                  "                                                                                "
               ]
            },
            {
               "data": {
                  "text/plain": [
                     "21547746"
                  ]
               },
               "execution_count": 44,
               "metadata": {},
               "output_type": "execute_result"
            }
         ],
         "source": [
            "df_transactions.count()"
         ]
      },
      {
         "cell_type": "code",
         "execution_count": 55,
         "id": "82c47b67-1f78-4919-99df-a828fa78c305",
         "metadata": {},
         "outputs": [
            {
               "name": "stderr",
               "output_type": "stream",
               "text": [
                  "[Stage 102:==================================================>    (12 + 1) / 13]"
               ]
            },
            {
               "name": "stdout",
               "output_type": "stream",
               "text": [
                  "+----------+--------+\n",
                  "|start_date|end_date|\n",
                  "+----------+--------+\n",
                  "|  20150101|20170228|\n",
                  "+----------+--------+\n",
                  "\n"
               ]
            },
            {
               "name": "stderr",
               "output_type": "stream",
               "text": [
                  "                                                                                "
               ]
            }
         ],
         "source": [
            "from pyspark.sql import functions as F\n",
            "\n",
            "df_transactions.select(\n",
            "    F.min(\"transaction_date\").alias(\"start_date\"),\n",
            "    F.max(\"transaction_date\").alias(\"end_date\")\n",
            ").show()\n"
         ]
      },
      {
         "cell_type": "code",
         "execution_count": 46,
         "id": "5ab0881e-9c30-4009-bf30-49fdce9b50a6",
         "metadata": {},
         "outputs": [
            {
               "name": "stderr",
               "output_type": "stream",
               "text": [
                  "                                                                                "
               ]
            }
         ],
         "source": [
            "df_transactions_v2 = (spark.read\n",
            "      .option(\"header\", True)\n",
            "      .option(\"inferSchema\", True)\n",
            "      .csv(\"data/transactions_v2.csv\"))"
         ]
      },
      {
         "cell_type": "code",
         "execution_count": 57,
         "id": "e6f9a82b-7587-4c7c-8a3d-5f75374776ca",
         "metadata": {},
         "outputs": [
            {
               "data": {
                  "text/plain": [
                     "1431009"
                  ]
               },
               "execution_count": 57,
               "metadata": {},
               "output_type": "execute_result"
            }
         ],
         "source": [
            "df_transactions_v2.count()"
         ]
      },
      {
         "cell_type": "code",
         "execution_count": 56,
         "id": "b6515036-c725-47f3-828d-d7dd7b86e34e",
         "metadata": {},
         "outputs": [
            {
               "name": "stdout",
               "output_type": "stream",
               "text": [
                  "+----------+--------+\n",
                  "|start_date|end_date|\n",
                  "+----------+--------+\n",
                  "|  20150101|20170331|\n",
                  "+----------+--------+\n",
                  "\n"
               ]
            }
         ],
         "source": [
            "from pyspark.sql import functions as F\n",
            "\n",
            "df_transactions_v2.select(\n",
            "    F.min(\"transaction_date\").alias(\"start_date\"),\n",
            "    F.max(\"transaction_date\").alias(\"end_date\")\n",
            ").show()"
         ]
      },
      {
         "cell_type": "markdown",
         "id": "132dc6f1-7500-4bb9-9d52-9b9dd467fd94",
         "metadata": {},
         "source": [
            "# Members"
         ]
      },
      {
         "cell_type": "code",
         "execution_count": 58,
         "id": "9bb466f4-f30d-4ee8-8795-9c295e4add54",
         "metadata": {},
         "outputs": [
            {
               "name": "stderr",
               "output_type": "stream",
               "text": [
                  "                                                                                "
               ]
            }
         ],
         "source": [
            "df_members = (spark.read\n",
            "      .option(\"header\", True)\n",
            "      .option(\"inferSchema\", True)\n",
            "      .csv(\"data/members_v3.csv\"))"
         ]
      },
      {
         "cell_type": "code",
         "execution_count": 59,
         "id": "e37218cc-ffa9-4ecd-940b-b7ea9820e5ea",
         "metadata": {},
         "outputs": [
            {
               "name": "stdout",
               "output_type": "stream",
               "text": [
                  "+--------------------+----+---+------+--------------+----------------------+\n",
                  "|                msno|city| bd|gender|registered_via|registration_init_time|\n",
                  "+--------------------+----+---+------+--------------+----------------------+\n",
                  "|Rb9UwLQTrxzBVwCB6...|   1|  0|  NULL|            11|              20110911|\n",
                  "|+tJonkh+O1CA796Fm...|   1|  0|  NULL|             7|              20110914|\n",
                  "|cV358ssn7a0f7jZOw...|   1|  0|  NULL|            11|              20110915|\n",
                  "|9bzDeJP6sQodK73K5...|   1|  0|  NULL|            11|              20110915|\n",
                  "|WFLY3s7z4EZsieHCt...|   6| 32|female|             9|              20110915|\n",
                  "|yLkV2gbZ4GLFwqTOX...|   4| 30|  male|             9|              20110916|\n",
                  "|jNCGK78YkTyId3H3w...|   1|  0|  NULL|             7|              20110916|\n",
                  "|WH5Jq4mgtfUFXh2yz...|   5| 34|  male|             9|              20110916|\n",
                  "|tKmbR4X5VXjHmxERr...|   5| 19|  male|             9|              20110917|\n",
                  "|I0yFvqMoNkM8ZNHb6...|  13| 63|  male|             9|              20110918|\n",
                  "|OoDwiKZM+ZGr9P3fR...|   1|  0|  NULL|             7|              20110918|\n",
                  "|dCvvBHlaOAqgkAcv3...|  22| 18|  male|             9|              20110919|\n",
                  "|6bra2AiVV8SGlm7R6...|   4| 34|female|             9|              20110919|\n",
                  "|4De1jAxNRABoyRBDZ...|   4| 28|female|             9|              20110920|\n",
                  "|iOzdu4IHbJxhB5CPp...|  12| 29|female|             9|              20110922|\n",
                  "|hZia/3iyvtThD1kv6...|   1|  0|  NULL|             9|              20110922|\n",
                  "|QlDflP89J5KChheo2...|   1|  0|  NULL|             9|              20110922|\n",
                  "|fOpj0ApSXk1NVODvC...|  13| 31|female|             7|              20110923|\n",
                  "|GsPgdrXoV6688/0RF...|   1|  0|  NULL|             7|              20110924|\n",
                  "|QHHKGOY5yLrGdR8WY...|   5| 19|female|             9|              20110925|\n",
                  "+--------------------+----+---+------+--------------+----------------------+\n",
                  "only showing top 20 rows\n",
                  "\n"
               ]
            }
         ],
         "source": [
            "df_members.show()"
         ]
      },
      {
         "cell_type": "code",
         "execution_count": 60,
         "id": "be4e5692-49b2-4176-b03e-f21ba47abfea",
         "metadata": {},
         "outputs": [
            {
               "name": "stderr",
               "output_type": "stream",
               "text": [
                  "                                                                                "
               ]
            },
            {
               "data": {
                  "text/plain": [
                     "6769473"
                  ]
               },
               "execution_count": 60,
               "metadata": {},
               "output_type": "execute_result"
            }
         ],
         "source": [
            "df_members.count()"
         ]
      },
      {
         "cell_type": "markdown",
         "id": "1264c7e1-d5a1-4f0e-a996-978588cd63d0",
         "metadata": {},
         "source": [
            "# Train"
         ]
      },
      {
         "cell_type": "code",
         "execution_count": 61,
         "id": "3e714473-bf0b-4702-bf05-ddd60ceee877",
         "metadata": {},
         "outputs": [],
         "source": [
            "df_train = (spark.read\n",
            "      .option(\"header\", True)\n",
            "      .option(\"inferSchema\", True)\n",
            "      .csv(\"data/train.csv\"))"
         ]
      },
      {
         "cell_type": "code",
         "execution_count": 62,
         "id": "11cf6904-d634-4c63-931f-cc3400b7a0ff",
         "metadata": {},
         "outputs": [
            {
               "name": "stdout",
               "output_type": "stream",
               "text": [
                  "+--------------------+--------+\n",
                  "|                msno|is_churn|\n",
                  "+--------------------+--------+\n",
                  "|waLDQMmcOu2jLDaV1...|       1|\n",
                  "|QA7uiXy8vIbUSPOkC...|       1|\n",
                  "|fGwBva6hikQmTJzrb...|       1|\n",
                  "|mT5V8rEpa+8wuqi6x...|       1|\n",
                  "|XaPhtGLk/5UvvOYHc...|       1|\n",
                  "|GBy8qSz16X5iYWD+3...|       1|\n",
                  "|lYLh7TdkWpIoQs3i3...|       1|\n",
                  "|T0FF6lumjKcqEO0O+...|       1|\n",
                  "|Nb1ZGEmagQeba5E+n...|       1|\n",
                  "|MkuWz0Nq6/Oq5fKqR...|       1|\n",
                  "|I8dFN2EjFN1mt4Xel...|       1|\n",
                  "|0Ip2rzeoa44alqEw3...|       1|\n",
                  "|piVhWxrWDmiNQFY6x...|       1|\n",
                  "|wEUOkYvyz3xTOx2p9...|       1|\n",
                  "|xt4EjWRyXBMgEgKBJ...|       1|\n",
                  "|QS3ob4zLlWcWzBIlb...|       1|\n",
                  "|9iW/UpqRoviya9CQh...|       1|\n",
                  "|d7QVMhAzjj4yc1Ojj...|       1|\n",
                  "|uV7rJjHPrpNssDMmY...|       1|\n",
                  "|TZxhkfZ9NwxqnUrNs...|       1|\n",
                  "+--------------------+--------+\n",
                  "only showing top 20 rows\n",
                  "\n"
               ]
            }
         ],
         "source": [
            "df_train.show()"
         ]
      },
      {
         "cell_type": "code",
         "execution_count": 63,
         "id": "3ca70938-0fef-49a0-9b1e-734a721b6f3d",
         "metadata": {},
         "outputs": [
            {
               "data": {
                  "text/plain": [
                     "992931"
                  ]
               },
               "execution_count": 63,
               "metadata": {},
               "output_type": "execute_result"
            }
         ],
         "source": [
            "df_train.count()"
         ]
      },
      {
         "cell_type": "code",
         "execution_count": 64,
         "id": "7c67f434-5ebc-435c-b182-55e6c68022ba",
         "metadata": {},
         "outputs": [
            {
               "name": "stderr",
               "output_type": "stream",
               "text": [
                  "                                                                                "
               ]
            }
         ],
         "source": [
            "df_train_v2 = (spark.read\n",
            "      .option(\"header\", True)\n",
            "      .option(\"inferSchema\", True)\n",
            "      .csv(\"data/train_v2.csv\"))"
         ]
      },
      {
         "cell_type": "code",
         "execution_count": 66,
         "id": "b6f55ece-5fe1-47b5-ada6-7eab484014b7",
         "metadata": {},
         "outputs": [
            {
               "data": {
                  "text/plain": [
                     "970960"
                  ]
               },
               "execution_count": 66,
               "metadata": {},
               "output_type": "execute_result"
            }
         ],
         "source": [
            "df_train_v2.count()"
         ]
      },
      {
         "cell_type": "code",
         "execution_count": 9,
         "id": "5249016b-b11f-4c40-baa3-5f10152b6f19",
         "metadata": {},
         "outputs": [
            {
               "ename": "NameError",
               "evalue": "name 'df_members' is not defined",
               "output_type": "error",
               "traceback": [
                  "\u001b[31m---------------------------------------------------------------------------\u001b[39m",
                  "\u001b[31mNameError\u001b[39m                                 Traceback (most recent call last)",
                  "\u001b[36mCell\u001b[39m\u001b[36m \u001b[39m\u001b[32mIn[9]\u001b[39m\u001b[32m, line 1\u001b[39m\n\u001b[32m----> \u001b[39m\u001b[32m1\u001b[39m \u001b[43mdf_members\u001b[49m.head()\n",
                  "\u001b[31mNameError\u001b[39m: name 'df_members' is not defined"
               ]
            }
         ],
         "source": [
            "df_members.head()"
         ]
      },
      {
         "cell_type": "code",
         "execution_count": null,
         "id": "51668a49-4d44-4501-9ba3-6d20b25cafee",
         "metadata": {},
         "outputs": [],
         "source": [
            "df_train_v2.show()"
         ]
      },
      {
         "cell_type": "code",
         "execution_count": 1,
         "id": "a9a81ded-bdfa-4ab0-b985-5398553505fe",
         "metadata": {},
         "outputs": [
            {
               "ename": "NameError",
               "evalue": "name 'df_train_v2' is not defined",
               "output_type": "error",
               "traceback": [
                  "\u001b[31m---------------------------------------------------------------------------\u001b[39m",
                  "\u001b[31mNameError\u001b[39m                                 Traceback (most recent call last)",
                  "\u001b[36mCell\u001b[39m\u001b[36m \u001b[39m\u001b[32mIn[1]\u001b[39m\u001b[32m, line 1\u001b[39m\n\u001b[32m----> \u001b[39m\u001b[32m1\u001b[39m \u001b[43mdf_train_v2\u001b[49m.show(\u001b[32m5\u001b[39m)\n",
                  "\u001b[31mNameError\u001b[39m: name 'df_train_v2' is not defined"
               ]
            }
         ],
         "source": [
            "df_train_v2.show(5)"
         ]
      }
   ],
   "metadata": {
      "kernelspec": {
         "display_name": "Python 3 (ipykernel)",
         "language": "python",
         "name": "python3"
      },
      "language_info": {
         "codemirror_mode": {
            "name": "ipython",
            "version": 3
         },
         "file_extension": ".py",
         "mimetype": "text/x-python",
         "name": "python",
         "nbconvert_exporter": "python",
         "pygments_lexer": "ipython3",
         "version": "3.12.12"
      }
=======
 "cells": [
  {
   "cell_type": "code",
   "execution_count": 1,
   "id": "eace65b3-a2c0-4953-af5d-7c9a6034eeb7",
   "metadata": {},
   "outputs": [],
   "source": [
    "import os\n",
    "import glob\n",
    "import pandas as pd\n",
    "import matplotlib.pyplot as plt\n",
    "import numpy as np\n",
    "import random\n",
    "from datetime import datetime, timedelta\n",
    "from dateutil.relativedelta import relativedelta\n",
    "import pprint\n",
    "import pyspark\n",
    "import pyspark.sql.functions as F\n",
    "\n",
    "from pyspark.sql.functions import col\n",
    "from pyspark.sql.types import StringType, IntegerType, FloatType, DateType\n"
   ]
  },
  {
   "cell_type": "code",
   "execution_count": 2,
   "id": "99a2f38d-4122-4c57-96e6-c26936c572eb",
   "metadata": {},
   "outputs": [
    {
     "name": "stderr",
     "output_type": "stream",
     "text": [
      "Setting default log level to \"WARN\".\n",
      "To adjust logging level use sc.setLogLevel(newLevel). For SparkR, use setLogLevel(newLevel).\n",
      "25/10/21 04:12:15 WARN NativeCodeLoader: Unable to load native-hadoop library for your platform... using builtin-java classes where applicable\n"
     ]
    }
   ],
   "source": [
    "# Initialize SparkSession\n",
    "spark = pyspark.sql.SparkSession.builder \\\n",
    "    .appName(\"dev\") \\\n",
    "    .config(\"spark.driver.memory\", \"4g\") \\\n",
    "    .master(\"local[*]\") \\\n",
    "    .getOrCreate()\n",
    "\n",
    "# Set log level to ERROR to hide warnings\n",
    "spark.sparkContext.setLogLevel(\"ERROR\")"
   ]
  },
  {
   "cell_type": "markdown",
   "id": "9f33c58c-b3bb-448f-9583-ef5d9dc1195a",
   "metadata": {},
   "source": [
    "# Datasets\n",
    "- user_logs.csv — contain data from 2015/01/01 - 2017/02/28\n",
    "- user_logs_v2.csv — contain data from 2017/03/01 - 2017/03/31\n",
    "- transactions.csv — (transaction_date) 2015/01/01 - 2017/02/28\n",
    "- transactions_v2.csv — (transaction_date) 2015/01/01 - 2017/03/31 (has lesser rows tho ??)\n",
    "- members_v3.csv — 6mill members\n",
    "- train.csv — contains user ids and whether they have churned.\n",
    "- train_v2.csv — contains the churn data for March, 2017.\n"
   ]
  },
  {
   "cell_type": "markdown",
   "id": "ec05cd54-ee4e-451d-87fc-6300c8bfe931",
   "metadata": {},
   "source": [
    "# User Logs"
   ]
  },
  {
   "cell_type": "code",
   "execution_count": 27,
   "id": "1acb891d-8aec-402a-94b3-96750ebd7bc0",
   "metadata": {},
   "outputs": [],
   "source": [
    "\n",
    "df = (spark.read\n",
    "      .option(\"header\", True)\n",
    "      .option(\"inferSchema\", True)\n",
    "      .parquet(\"datamart/bronze/user_logs/year=2015/month=01\"))\n"
   ]
  },
  {
   "cell_type": "code",
   "execution_count": 28,
   "id": "17241500-f96d-4bb8-bab9-90060f741f3d",
   "metadata": {},
   "outputs": [
    {
     "data": {
      "text/plain": [
       "DataFrame[msno: string, date: int, num_25: int, num_50: int, num_75: int, num_985: int, num_100: int, num_unq: int, total_secs: double]"
      ]
     },
     "execution_count": 28,
     "metadata": {},
     "output_type": "execute_result"
    }
   ],
   "source": [
    "df.cache()"
   ]
  },
  {
   "cell_type": "code",
   "execution_count": 29,
   "id": "b8d0a73d-d69a-4f55-9986-31a6a5b790a8",
   "metadata": {},
   "outputs": [
    {
     "name": "stdout",
     "output_type": "stream",
     "text": [
      "+--------------------+--------+------+------+------+-------+-------+-------+----------+\n",
      "|                msno|    date|num_25|num_50|num_75|num_985|num_100|num_unq|total_secs|\n",
      "+--------------------+--------+------+------+------+-------+-------+-------+----------+\n",
      "|C4StQg63rttGAOqto...|20150120|     2|     2|     1|      0|      6|      9|  1699.446|\n",
      "|8lZ3LnlnX1kWyKkGt...|20150109|     5|     2|     1|      0|     82|     55| 17811.605|\n",
      "|GCqC99i1NrtvDGMkx...|20150129|     2|     1|     0|      1|    129|      4| 34703.904|\n",
      "|Dnpj5VLwwN5mUR8HA...|20150128|     0|     0|     0|      1|      7|      7|  2162.177|\n",
      "|l1PoAgkJoUkdBz9aH...|20150112|     2|     0|     0|      0|     34|     27|  9284.661|\n",
      "|xrIHhq+6/NnEwklQp...|20150120|     4|     1|     1|      1|    161|    115| 40552.138|\n",
      "|9iUqNqp4tOo/Gu+dk...|20150115|    20|     6|     1|      5|     30|     21|  9404.582|\n",
      "|fkYsxuAJ0fyDu8wqj...|20150107|     2|     0|     0|      0|     36|     32|  8196.252|\n",
      "|vEB1w4iqIf3SvU37X...|20150106|     1|     0|     0|      0|      9|     10|  2326.174|\n",
      "|ccqIvziyLZs/Ivbob...|20150110|     1|     0|     0|      0|      6|      7|  1605.832|\n",
      "|xKKR50oC2MlZ0zd+o...|20150105|     3|     0|     0|      0|      0|      3|    70.019|\n",
      "|TUWjZbEJkEvyq8rv4...|20150131|     1|     0|     0|      0|      0|      1|    20.651|\n",
      "|k6F2zRxgWsYSNWHK2...|20150117|     3|     1|     0|      1|     10|     15|  3155.356|\n",
      "|dmvdNxpnayMipYpp0...|20150123|     2|     2|     0|      1|      8|     13|  2821.996|\n",
      "|7rP5PTRRZkv88mQaW...|20150129|     0|     0|     0|      0|      2|      2|   562.586|\n",
      "|bYBeBROvV+s0RZU2D...|20150115|     0|     0|     0|      0|      3|      3|   796.591|\n",
      "|416PJx00y8Xu2Dekh...|20150108|    10|     4|     4|      1|     27|     30|  8709.144|\n",
      "|mB+snLpBSX+YtaPt9...|20150113|   140|     9|     3|     10|     93|    186| 27705.927|\n",
      "|3b7gK9oqxxqc8Q05L...|20150108|    16|     1|     0|      1|    132|    135| 33631.914|\n",
      "|RZlcKWTntwjrN+eFm...|20150123|    48|    13|     5|      3|     75|    138| 21303.531|\n",
      "+--------------------+--------+------+------+------+-------+-------+-------+----------+\n",
      "only showing top 20 rows\n",
      "\n"
     ]
    }
   ],
   "source": [
    "df.show()"
   ]
  },
  {
   "cell_type": "markdown",
   "id": "f7ce1028-3297-4ad4-a0ca-ded5a112ad6d",
   "metadata": {},
   "source": [
    "## Check datatypes"
   ]
  },
  {
   "cell_type": "code",
   "execution_count": 30,
   "id": "f620191c-898b-4d9c-ae12-cc926c0745ae",
   "metadata": {},
   "outputs": [
    {
     "name": "stdout",
     "output_type": "stream",
     "text": [
      "root\n",
      " |-- msno: string (nullable = true)\n",
      " |-- date: integer (nullable = true)\n",
      " |-- num_25: integer (nullable = true)\n",
      " |-- num_50: integer (nullable = true)\n",
      " |-- num_75: integer (nullable = true)\n",
      " |-- num_985: integer (nullable = true)\n",
      " |-- num_100: integer (nullable = true)\n",
      " |-- num_unq: integer (nullable = true)\n",
      " |-- total_secs: double (nullable = true)\n",
      "\n"
     ]
    },
    {
     "name": "stderr",
     "output_type": "stream",
     "text": [
      "[Stage 126:==================================================>    (12 + 1) / 13]"
     ]
    },
    {
     "name": "stdout",
     "output_type": "stream",
     "text": [
      "+-------+--------------------+--------------------+------------------+------------------+------------------+-----------------+------------------+-----------------+--------------------+\n",
      "|summary|                msno|                date|            num_25|            num_50|            num_75|          num_985|           num_100|          num_unq|          total_secs|\n",
      "+-------+--------------------+--------------------+------------------+------------------+------------------+-----------------+------------------+-----------------+--------------------+\n",
      "|  count|            12897706|            12897706|          12897706|          12897706|          12897706|         12897706|          12897706|         12897706|            12897706|\n",
      "|   mean|                NULL|2.0150116058964904E7| 6.098357645925562|1.6608211568785953|1.0136063731023175|1.201276257964013|31.652541157318982|29.88532697209876|-2.14534248473938...|\n",
      "| stddev|                NULL|   8.908351254388021|13.421142334833364| 4.314629262466007| 2.120147597762973|3.242468687590872|46.369546292679864|34.34555369998261|4.448300153104476E12|\n",
      "|    min|+++IZseRRiQS9aaSk...|            20150101|                 0|                 0|                 0|                0|                 0|                1|-9.22337203685156...|\n",
      "|    max|zzztPAN9xjMytpZ0R...|            20150131|             11328|               841|               373|             1636|             34696|             1694|    1.420659527338E9|\n",
      "+-------+--------------------+--------------------+------------------+------------------+------------------+-----------------+------------------+-----------------+--------------------+\n",
      "\n"
     ]
    },
    {
     "name": "stderr",
     "output_type": "stream",
     "text": [
      "                                                                                "
     ]
    }
   ],
   "source": [
    "# Show basic info\n",
    "df.printSchema()\n",
    "df.describe().show()\n"
   ]
  },
  {
   "cell_type": "markdown",
   "id": "203b380e-e945-41e8-9538-2d1e3d3479fd",
   "metadata": {},
   "source": [
    "Issues: \n",
    "- Date is an integer\n",
    "- the max for each column is too big\n",
    "- the total seconds have negative values"
   ]
  },
  {
   "cell_type": "markdown",
   "id": "d06e869a-c73e-4377-99f1-38c41135a682",
   "metadata": {},
   "source": [
    "### Outlier and Distribution Summary for Numeric Columns\n",
    "\n",
    "This cell computes key statistics for each numeric feature to help identify potential outliers and understand the data distribution.\n",
    "\n",
    "For every column (`num_25`, `num_50`, `num_75`, `num_985`, `num_100`, `num_unq`, `total_secs`), it calculates:\n",
    "- **Minimum (`_min`)** – the smallest value in the column  \n",
    "- **Median (`_median`)** – the 50th percentile, showing the central tendency  \n",
    "- **99th Percentile (`_p99`)** – a robust upper-bound indicator to detect extreme outliers  \n",
    "- **Maximum (`_max`)** – the largest observed value  \n",
    "\n",
    "By comparing `_p99` and `_max`, we can see how far the extreme values stretch beyond typical behavior.  \n",
    "Large gaps between these two suggest the presence of **outliers or corrupted data entries**."
   ]
  },
  {
   "cell_type": "code",
   "execution_count": 31,
   "id": "e7cc43e7-08cf-4ccb-8d75-78108a698682",
   "metadata": {},
   "outputs": [
    {
     "name": "stderr",
     "output_type": "stream",
     "text": [
      "                                                                                "
     ]
    },
    {
     "name": "stdout",
     "output_type": "stream",
     "text": [
      "+----------+-------------+----------+----------+\n",
      "|num_25_min|num_25_median|num_25_p99|num_25_max|\n",
      "+----------+-------------+----------+----------+\n",
      "|         0|            2|        58|     11328|\n",
      "+----------+-------------+----------+----------+\n",
      "\n"
     ]
    },
    {
     "name": "stderr",
     "output_type": "stream",
     "text": [
      "                                                                                "
     ]
    },
    {
     "name": "stdout",
     "output_type": "stream",
     "text": [
      "+----------+-------------+----------+----------+\n",
      "|num_50_min|num_50_median|num_50_p99|num_50_max|\n",
      "+----------+-------------+----------+----------+\n",
      "|         0|            1|        16|       841|\n",
      "+----------+-------------+----------+----------+\n",
      "\n"
     ]
    },
    {
     "name": "stderr",
     "output_type": "stream",
     "text": [
      "                                                                                "
     ]
    },
    {
     "name": "stdout",
     "output_type": "stream",
     "text": [
      "+----------+-------------+----------+----------+\n",
      "|num_75_min|num_75_median|num_75_p99|num_75_max|\n",
      "+----------+-------------+----------+----------+\n",
      "|         0|            0|         8|       373|\n",
      "+----------+-------------+----------+----------+\n",
      "\n"
     ]
    },
    {
     "name": "stderr",
     "output_type": "stream",
     "text": [
      "                                                                                "
     ]
    },
    {
     "name": "stdout",
     "output_type": "stream",
     "text": [
      "+-----------+--------------+-----------+-----------+\n",
      "|num_985_min|num_985_median|num_985_p99|num_985_max|\n",
      "+-----------+--------------+-----------+-----------+\n",
      "|          0|             0|         11|       1636|\n",
      "+-----------+--------------+-----------+-----------+\n",
      "\n"
     ]
    },
    {
     "name": "stderr",
     "output_type": "stream",
     "text": [
      "                                                                                "
     ]
    },
    {
     "name": "stdout",
     "output_type": "stream",
     "text": [
      "+-----------+--------------+-----------+-----------+\n",
      "|num_100_min|num_100_median|num_100_p99|num_100_max|\n",
      "+-----------+--------------+-----------+-----------+\n",
      "|          0|            16|        188|      34696|\n",
      "+-----------+--------------+-----------+-----------+\n",
      "\n"
     ]
    },
    {
     "name": "stderr",
     "output_type": "stream",
     "text": [
      "                                                                                "
     ]
    },
    {
     "name": "stdout",
     "output_type": "stream",
     "text": [
      "+-----------+--------------+-----------+-----------+\n",
      "|num_unq_min|num_unq_median|num_unq_p99|num_unq_max|\n",
      "+-----------+--------------+-----------+-----------+\n",
      "|          1|            18|        158|       1694|\n",
      "+-----------+--------------+-----------+-----------+\n",
      "\n"
     ]
    },
    {
     "name": "stderr",
     "output_type": "stream",
     "text": [
      "[Stage 147:==================================================>    (12 + 1) / 13]"
     ]
    },
    {
     "name": "stdout",
     "output_type": "stream",
     "text": [
      "+--------------------+-----------------+--------------+----------------+\n",
      "|      total_secs_min|total_secs_median|total_secs_p99|  total_secs_max|\n",
      "+--------------------+-----------------+--------------+----------------+\n",
      "|-9.22337203685156...|         4642.374|      46690.05|1.420659527338E9|\n",
      "+--------------------+-----------------+--------------+----------------+\n",
      "\n"
     ]
    },
    {
     "name": "stderr",
     "output_type": "stream",
     "text": [
      "                                                                                "
     ]
    }
   ],
   "source": [
    "from pyspark.sql.functions import col, count, isnan, min, max, percentile_approx\n",
    "for c in [\"num_25\", \"num_50\", \"num_75\", \"num_985\", \"num_100\", \"num_unq\", \"total_secs\"]:\n",
    "    df.select(\n",
    "        min(col(c)).alias(f\"{c}_min\"),\n",
    "        percentile_approx(col(c), 0.5).alias(f\"{c}_median\"),\n",
    "        percentile_approx(col(c), 0.99).alias(f\"{c}_p99\"),\n",
    "        max(col(c)).alias(f\"{c}_max\")\n",
    "    ).show()"
   ]
  },
  {
   "cell_type": "markdown",
   "id": "d59492df-d660-440b-be91-48ae1e1ffefd",
   "metadata": {},
   "source": [
    "only a handful of data is corrupted"
   ]
  },
  {
   "cell_type": "markdown",
   "id": "e9e273b9-7d6e-4e9b-97b6-3394c91610ac",
   "metadata": {},
   "source": [
    "Remove negative values from total sec"
   ]
  },
  {
   "cell_type": "code",
   "execution_count": 34,
   "id": "be61862e-77b7-4867-8613-5a2994497c73",
   "metadata": {},
   "outputs": [
    {
     "name": "stdout",
     "output_type": "stream",
     "text": [
      "+--------------------+--------+------+------+------+-------+-------+-------+--------------------+\n",
      "|                msno|    date|num_25|num_50|num_75|num_985|num_100|num_unq|          total_secs|\n",
      "+--------------------+--------+------+------+------+-------+-------+-------+--------------------+\n",
      "|T4wnYowN3mabEGttj...|20150108|    38|    23|     5|      1|     41|    102|-9.22337203684098...|\n",
      "|txa9nJLmjzY2RlrU4...|20150123|     6|     1|     0|      4|     96|     63|-9.22337203682871...|\n",
      "|8iC+wFW+Q+XzOaD7i...|20150101|     2|    11|     7|      1|      4|     23|-9.22337203685156...|\n",
      "+--------------------+--------+------+------+------+-------+-------+-------+--------------------+\n",
      "\n"
     ]
    }
   ],
   "source": [
    "df.filter(col(\"total_secs\") < 0).show(10)"
   ]
  },
  {
   "cell_type": "code",
   "execution_count": 35,
   "id": "5b612b2c-f3f4-417b-82d3-771c81542522",
   "metadata": {},
   "outputs": [],
   "source": [
    "# Remove rows with negative total_secs\n",
    "df = df.filter(col(\"total_secs\") >= 0)"
   ]
  },
  {
   "cell_type": "markdown",
   "id": "bb001f27-4c50-4872-bda3-49ca5d5a01fa",
   "metadata": {},
   "source": [
    "## Check for outliers"
   ]
  },
  {
   "cell_type": "code",
   "execution_count": 36,
   "id": "5e173836-1345-4326-ac9b-f1786481b956",
   "metadata": {},
   "outputs": [
    {
     "name": "stderr",
     "output_type": "stream",
     "text": [
      "                                                                                "
     ]
    },
    {
     "name": "stdout",
     "output_type": "stream",
     "text": [
      "num_25: outliers = 1099579, fences -> lower=-10.5, upper=17.5\n"
     ]
    },
    {
     "data": {
      "image/png": "iVBORw0KGgoAAAANSUhEUgAAA3kAAAEiCAYAAABEJhvIAAAAOnRFWHRTb2Z0d2FyZQBNYXRwbG90bGliIHZlcnNpb24zLjEwLjAsIGh0dHBzOi8vbWF0cGxvdGxpYi5vcmcvlHJYcgAAAAlwSFlzAAAPYQAAD2EBqD+naQAAQxJJREFUeJzt3Xl8FFW6//FvZ+uksy9kJYQAkR1BBARRULi44KgMbogLboCAiNcRdHQuet3RUWdwZHDDBRCEnyIqiIio4AIDgoAg+yoJAQJZSMh6fn9406TJHghFJZ/369VaXXW66qnD6U4/feqcchhjjAAAAAAADYKX1QEAAAAAAE4fkjwAAAAAaEBI8gAAAACgASHJAwAAAIAGhCQPAAAAABoQkjwAAAAAaEBI8gAAAACgASHJAwAAAIAGhCQPAAAAABoQkjygnrzzzjtyOBzatWuXe13fvn3Vt29fy2I6WU5Oju6++27FxsbK4XBo3LhxVoeEk+zatUsOh0PffPON1aEAAACbIMlDo/Hrr7/qlltuUUJCgpxOp+Lj4zV06FD9+uuvp7TfZ555RvPmzTs9QZ5hzzzzjN555x3de++9ev/993XrrbdaHdJZ57ffftP48ePVuXNnBQcHKy4uTgMHDtSqVavKlX388cflcDjKPfz9/S2I3NP333+vQYMGKSYmRk6nU82bN9fIkSO1d+/ecmVTU1P18MMP65JLLlFwcHC9JZnz58/XeeedJ39/fzVr1kwTJ05UUVFRjV5bUlKiSZMmKTk5Wf7+/urUqZM++OCDCstu2rRJl19+uYKCghQREaFbb71VBw8ePOX4P/vsM11++eWKjIyUv7+/zjnnHD300EPKyMgoV/bjjz/WZZddpvj4eDmdTjVt2lTXXXedNmzYcMpxSCd+VKrsMWPGjGr3kZ+frwkTJig+Pl4BAQHq0aOHFi9eXGHZH374Qb1795bL5VJsbKzGjh2rnJycOsfft29fdejQoc6vr4uVK1dq1KhR6tq1q3x9feVwOKos/9Zbb6lt27by9/dXSkqKJk+eXKPjfPPNN5X+u/z000/lyp/uum3evLmuuuqqCretWrVKDodD77zzTp33X2rz5s164IEH1KtXL/n7+5f7kbNUVfXhcDj09NNPV3mc0h++KnrMmjWrXPn6ev8DZzsfqwMAzoSPPvpIQ4YMUUREhO666y4lJydr165deuuttzR37lzNmjVLgwYNqtO+n3nmGV133XW69tprqy375Zdf1ukY9eXrr7/WBRdcoIkTJ1odylnrzTff1FtvvaXBgwdr1KhRyszM1NSpU3XBBRfoiy++UP/+/cu9ZsqUKQoKCnI/9/b2PpMhlzN58mTdf//9atGihe677z7FxcVp06ZNevPNNzV79mwtXLhQF1xwgbv85s2b9fzzzyslJUUdO3bUjz/+eNpjWrhwoa699lr17dtXkydP1vr16/XUU08pPT1dU6ZMqfb1jz76qJ577jndc8896tatmz755BPdfPPNcjgcuummm9zl9u3bp4svvlihoaF65plnlJOToxdffFHr16/XypUr5efnV6f4//KXv+jvf/+7zj33XE2YMEERERH6+eefNXnyZM2ePVtLlixRSkqKu/z69esVHh6u+++/X1FRUUpLS9Pbb7+t7t2768cff9S5555bpzhKXXzxxXr//ffLrX/55Zf1yy+/qF+/ftXuY9iwYZo7d67GjRunlJQUvfPOO7ryyiu1dOlS9e7d211u7dq16tevn9q2bauXXnpJ+/bt04svvqitW7dq4cKFp3QeZ9KCBQv05ptvqlOnTmrRooW2bNlSadmpU6dq5MiRGjx4sP77v/9by5Yt09ixY5Wbm6sJEybU6Hhjx45Vt27dPNa1atXK47md6/bHH3/UP//5T7Vr105t27bV2rVrKyzXtm3bCtvq+++/ry+//FIDBgyo0fGGDBmiK6+80mNdz549PZ7X1/sfsAUDNHDbtm0zLpfLtGnTxqSnp3tsO3jwoGnTpo0JDAw027dvr9P+AwMDze23315u/bRp04wks3PnzjrttzrFxcUmLy/vlPaRnJxsBg4ceJoiMqawsNDk5+eftv2dDVatWmWys7M91h06dMg0adLEXHjhhR7rJ06caCSZgwcPnrbj79y500gyS5curdPrly9fbry8vMxFF11kjh075rFt27ZtJiYmxsTHx5sjR46412dlZZnDhw8bY4yZM2fOKR2/Mu3atTPnnnuuKSwsdK979NFHjcPhMJs2barytfv27TO+vr5m9OjR7nUlJSXmoosuMk2bNjVFRUXu9ffee68JCAgwu3fvdq9bvHixkWSmTp1ap9hnzpxpJJkbb7zR41jGGLNixQrjcrnKnVtF0tLSjI+PjxkxYkSd4qhObm6uCQ4ONv/1X/9VbdkVK1YYSeaFF15wr8vLyzMtW7Y0PXv29Ch7xRVXmLi4OJOZmele98YbbxhJZtGiRXWKtU+fPqZ9+/Z1em1dpaWlmdzcXGOMMaNHjzaVfSXKzc01kZGR5T4rhw4dagIDA01GRkaVx1m6dKmRZObMmVNtTPVRt0lJSZV+zv/nP/8xksy0adPqtO+yDh8+bLKysowxxrzwwgu1/vvXqlUrk5KSUm250s/Esm21MvXx/gfsgss10eC98MILys3N1euvv64mTZp4bIuKitLUqVN17NgxTZo0yb1+2LBhat68ebl9lV6OV8rhcOjYsWN699133ZeLDBs2rNJYKhqTl5+fr4kTJ6pVq1ZyOp1KTEzU+PHjlZ+f71HO4XBozJgxmjFjhtq3by+n06kvvvhCkjRr1ix17dpVwcHBCgkJUceOHfWPf/yj0jhKL5fZuXOnPv/8c3fspZfWpKen66677lJMTIz8/f117rnn6t133/XYR+klMy+++KJeeeUVtWzZUk6nUxs3bqz0uKXnMG/ePHXo0EFOp1Pt27d3n0epmtZ/2X3OmTNH7dq1U0BAgHr27Kn169dL+uMX+FatWsnf3199+/at8PKhqnTt2tWjV06SIiMjddFFF2nTpk0VvsYYo6ysLBljanWs+vDkk0/K4XDo3Xfflcvl8tjWsmVLTZo0Sfv379frr7/uXh8cHKyIiIh6i2njxo3auHGjhg8fLh+fExeUjBo1SsYYzZ07t8rXf/LJJyosLNSoUaPc6xwOh+69917t27fPo+fx//2//6errrpKzZo1c6/r37+/zjnnHH344Yd1iv+JJ55QeHi4Xn/99XK9tN27d9eECRP0yy+/6KOPPqpyP9HR0XK5XDp69Gid4qjOp59+quzsbA0dOrTasnPnzpW3t7eGDx/uXufv76+77rpLP/74o/uy3qysLC1evFi33HKLQkJC3GVvu+02BQUF1blOrRATE6OAgIBqyy1dulSHDx/2aG+SNHr0aB07dkyff/55jY+ZnZ1d6SXJdq/biIgIBQcH1+m1K1eu1LZt22rUVss6duyYCgoKKt1eH+9/wC64XBMN3qeffqrmzZvroosuqnD7xRdfrObNm9fqD3Wp999/X3fffbe6d+/u/nLUsmXLGr++pKREV199tZYvX67hw4erbdu2Wr9+vV5++WVt2bKl3Fi/r7/+Wh9++KHGjBmjqKgoNW/eXIsXL9aQIUPUr18/Pf/885L+GIPw/fff6/7776/wuKWXyzzwwANq2rSpHnzwQUlSkyZNlJeXp759+2rbtm0aM2aMkpOTNWfOHA0bNkxHjx4tt89p06bp+PHjGj58uJxOZ7XJwfLly/XRRx9p1KhRCg4O1j//+U8NHjxYe/bsUWRkZI3rrqxly5Zp/vz5Gj16tCTp2Wef1VVXXaXx48frtdde06hRo3TkyBFNmjRJd955p77++us6HaestLQ0RUVFVbitRYsWysnJUWBgoK699lr9/e9/V0xMzCkfs7Zyc3O1ZMkSXXTRRUpOTq6wzI033qjhw4fr008/1fjx42t9jMzMTBUWFlZbzt/f350sr1mzRpJ0/vnne5SJj49X06ZN3dsrs2bNGgUGBqpt27Ye67t37+7e3rt3b/3+++9KT08vd5zSsgsWLKg27pNt3bpVmzdv1rBhwzy+iJd12223aeLEifr00091ww03eGw7evSoCgsLlZaWpldeeUVZWVnlLqU8cuSIiouLq43F5XKVS9zLmjFjhgICAvTnP/+52n2tWbNG55xzTrlzKq3TtWvXKjExUevXr1dRUVG5OvXz81Pnzp2r/bc7Ffn5+crOzq5R2crem3VRWXvt2rWrvLy8tGbNGt1yyy3V7ueOO+5QTk6OvL29ddFFF+mFF17w2KeVdVuWFfVcOma0NkneE088oYceekgOh0Ndu3bV008/7XGpZ328/wE7IclDg5aZman9+/frmmuuqbJcp06dNH/+fGVnZ9fql8hbbrlFI0eOVIsWLWr0R/5kM2fO1FdffaVvv/3WY8xLhw4dNHLkSP3www/q1auXe/3mzZu1fv16tWvXzr1u3LhxCgkJ0aJFi2o89ismJka33HKLHnvsMSUkJHjE/o9//EObNm3S9OnT3X9wR44cqT59+uixxx7TnXfe6VFH+/bt07Zt28r1klZm06ZN2rhxozsZvuSSS3Tuuefqgw8+0JgxY2q0j5Nt3rxZv/32m7v3Lzw8XCNGjNBTTz2lLVu2uOMtLi7Ws88+q127dlXYU1hTy5Yt048//qjHHnvMY314eLjGjBmjnj17yul0atmyZfrXv/6llStXatWqVZUmBfVl69atKioqqnK8l9PpVOvWravsga3KNddco2+//bbacrfffrt7cofU1FRJUlxcXLlycXFx2r9/f5X7Sk1NVUxMTLle3dL9lb6+uuNkZGQoPz9fTqez2vhLldZTVXXavHlzhYSEVFinF1xwgTZv3ixJCgoK0mOPPaa77rrLo0yXLl20e/fuamOZOHGiHn/88Qq3ZWRk6IsvvtC1115bo8+01NTUSutJqnmdLlu2rNpj1dUHH3ygO+64o0ZlT2cvempqqry9vRUdHe2x3s/PT5GRkdW2Vz8/Pw0ePFhXXnmloqKitHHjRr344ou66KKL9MMPP6hLly7u40jW1G1ZZ7qei4uLNXv2bHXv3r3cGMWKeHl5acCAARo0aJASEhK0Y8cOvfTSS7riiis0f/58DRw4UFL9vP8BOyHJQ4NW+mtkdV9ySrdnZWXV+XKTupgzZ47atm2rNm3a6NChQ+71l156qaQ/LhMqm+T16dPHI8GTpLCwMB07dkyLFy/W5ZdffsoxLViwQLGxsRoyZIh7na+vr8aOHashQ4bo22+/9ZipbfDgwTVO8KQ/LpUp29vZqVMnhYSEaMeOHXWOuV+/fh5JW48ePdyxlf33LF2/Y8eOOid56enpuvnmm5WcnFyu5+vkXs7Bgwere/fuGjp0qF577TU9/PDDdTpmXdWm/df0l/uT/f3vf9eRI0eqLRcfH+9ezsvLk6QKv1z5+/srKyuryn3l5eVV+tqy+6/uOFXtqzKnWqfTpk1TVlaWduzYoWnTpikvL0/FxcXy8joxemLGjBnu2KvSokWLSrfNnTtXBQUFNe4ZOV11WpO46+qyyy6rdLbP+pSXl1fpBB01OedevXp5fI5fffXVuu6669SpUyc98sgj7svVrazbss50PS9ZskQHDhzQX//61xqVb9asmRYtWuSx7tZbb1W7du304IMPupO8+nj/A3ZCkocGrfSLWHVfYGv6xe1027p1qzZt2lRpkpSenu7xvKJL7kaNGqUPP/xQV1xxhRISEjRgwADdcMMNdU74du/erZSUFI8vnZLcl8ad3MNQ2WWAlSk7NqJUeHh4jRKFmu4zNDRUkpSYmFjh+roe69ixY7rqqquUnZ2t5cuXlxurV5Gbb75ZDz74oL766qsznuTVpv2f3EtRU127dq31a0rHQZ087lSSjh8/Xu04qYCAgEpfW3b/1R2nbJmaqk2dVvRDQtnZ/2666Sb3++rFF190r7/wwgtrFVNFZsyYoYiICF1xxRU1Kn+66rS29VkbcXFxFfbKVCUnJ8fj9gPe3t61+lFK+uOcKxv3VddzbtWqla655hp99NFHKi4ulre3t6V1W7ZXvC71fCpmzJghb29v3XjjjXXeR0REhO644w4999xz2rdvn5o2bVov73/ATkjy0KCFhoYqLi5O69atq7LcunXrlJCQ4L6crrL7JdVknExtlJSUqGPHjnrppZcq3H5yklLRH6To6GitXbtWixYt0sKFC7Vw4UJNmzZNt912W7nJUupDbf9IVnZJadnLfmpb/5XtsybHqqmCggL9+c9/1rp167Ro0aJa3dMrMTGxwnun1beUlBT5+PhU2f7z8/O1efNm99ir2srIyKhy4oNSAQEB7iS79AtkampquTaemppabSxxcXFaunSpjDEebaX08qzSXsOyxzlZamqqIiIiav0rfmlPelV1unv3bmVlZVXZ0yb98ePGpZdeqhkzZngkeQcPHqzRZ01QUFCFPzTs2bNHy5Yt0/Dhw+Xr61vtfqQ/6ur3338vt762dVq2x/Z0y8vLU2ZmZo3KxsbGSvojeX7iiSfc65OSkmo9+VJcXJyKi4uVnp7u8WNIQUGBDh8+XOdzTkxMVEFBgY4dO6aQkJB6q9uqegFzc3PdZUrVpZ7rKi8vTx9//LH69+9/yuOWSz9LMjIy1LRp03p5/wN2wuyaaPCuuuoq7dy5U8uXL69w+7Jly7Rr1y6PSxDDw8MrnPGuonEy1d1AtyotW7ZURkaG+vXrp/79+5d7tG7dukb78fPz05/+9Ce99tpr2r59u0aMGKH33ntP27Ztq3VMSUlJ2rp1q0pKSjzW//bbb+7t9a029X8mlJSU6LbbbtOSJUs0c+ZM9enTp8avNcZo165dte49OB1cLpf69eun7777rtK6+/DDD5Wfn6/rr7++Tsf485//7P7lv6pH2UtZO3fuLEnlbii/f/9+7du3z729Mp07d1Zubm652U1XrFjhsf+EhAQ1adKkwhvXr1y5strjVCQlJUWtW7fWvHnzKu3Ne++99ySpRnVa0Rfqbt261ahOyyaGZX3wwQcyxtRqEovOnTtry5Yt5S6VPblOO3ToIB8fn3J1WlBQoLVr19apTmtq9uzZNaqXsr1Qt912mxYvXux+1OSm8CerrL2uWrVKJSUldT7nHTt2eExIVF91m5SUVOk9AEvHh5b9XK9LPddV6Vj42s6qWZHSS/5LP2vr4/0P2Ak9eWjwHnroIU2fPl0jRozQd9995zGDY0ZGhkaOHCmXy6WHHnrIvb5ly5bKzMzUunXr1KlTJ0l//PL38ccfl9t/YGBgnadAv+GGG7RgwQK98cYbHlOXS398+SspKVFgYGCV+zh8+LDHOXl5ebljrugylepceeWV+vLLLzV79mz3uLyioiJNnjxZQUFBtUpw6qo29X8m3HfffZo9e7amTp1a5UyFBw8eLJfMTZkyRQcPHjwt4yXr4rHHHtPixYs1bNgwLViwwKPndefOnRo/frwSExN166231mn/dRmT1759e7Vp00avv/66RowY4e5xnTJlihwOh6677jp32czMTPekIKU9gddcc40eeOABvfbaa3r11Vcl/ZFM//vf/1ZCQoLH+KfBgwfr3Xff1d69e92/9C9ZskRbtmzRAw88UKdznjhxom6++WaNHDlS7733nkeP8erVq/X888+rS5cuHpdKntwLJP1xG5IlS5aUm/3vVMfkzZw5U82aNfOYzKmsQ4cO6dChQ2rWrJl7ds7rrrtOL774ol5//XX95S9/kfTH58e0adPUo0cPd92Fhoaqf//+mj59uv72t7+5L199//33lZOTU+cfC2qiLmPFWrRoUW2PanUuvfRSRUREaMqUKR43354yZYpcLpd7DJhUcd1W9Lnwyy+/aP78+briiivcl8bXV92WfqbPmzdP1157rXt9fn6+3nzzTUVHR+u8885zrz+TY/Jmzpwpl8ulQYMGVbi9ovd/RfX5+++/6+2331anTp08ks/6eP8DdkGShwYvJSVF7777roYOHaqOHTvqrrvuUnJysnbt2qW33npLhw4d0gcffOAxGchNN92kCRMmaNCgQRo7dqxyc3M1ZcoUnXPOOfr555899t+1a1d99dVXeumllxQfH6/k5GT3BB/VufXWW/Xhhx9q5MiRWrp0qS688EIVFxfrt99+04cffqhFixZVOP1zWXfffbcyMjJ06aWXqmnTptq9e7cmT56szp07l5tiviaGDx+uqVOnatiwYVq9erWaN2+uuXPn6vvvv9crr7xyRsYt1qb+69srr7yi1157TT179pTL5dL06dM9tg8aNMidiCclJenGG29Ux44d5e/vr+XLl2vWrFnq3LmzRowYcUbjLtW7d2+9/PLLGjdunDp16qRhw4YpLi5Ov/32m9544w15eXlp3rx5CgsL83jdU089JUn69ddfJf3xRbO0N7zsrKJ1GZMn/XH/yquvvloDBgzQTTfdpA0bNujVV1/V3Xff7dFuP/74Y91xxx2aNm2a+x6UTZs21bhx4/TCCy+osLBQ3bp107x587Rs2TL3+J5Sf/3rXzVnzhxdcskluv/++5WTk6MXXnhBHTt2LDeDYOkYuuou5xsyZIhWrVqll156SRs3btTQoUMVHh6un3/+WW+//baaNGmiuXPnetwDsGPHjurXr586d+6s8PBwbd26VW+99ZYKCwv13HPPeez/VMbkbdiwQevWrdPDDz9c6VUGr776qp544gktXbrUfd/OHj166Prrr9cjjzyi9PR0tWrVSu+++677c7Ksp59+Wr169VKfPn00fPhw7du3T3//+981YMCAcj9mOBwO9enTR9988021sR88eNDd7spKTk7W0KFDT/tYsd27d+v999+XdKKXrvT4SUlJ7h8+AgIC9OSTT2r06NG6/vrrddlll2nZsmWaPn26nn76aY/bxlRUtzfeeKMCAgLUq1cvRUdHa+PGjXr99dflcrnK/dvXR90OHz5cb7/9tq6//nrdeeed6tKliw4fPqzZs2drw4YNeu+99zwmlqlrPWdmZmry5MmSpO+//95dH2FhYQoLCys3e3JGRoYWLlyowYMHVzq+uaL3//jx47V9+3b169dP8fHx2rVrl/t+tyffH7Y273+gwbHoJuzAGbdu3TozZMgQExcXZ3x9fU1sbKwZMmSIWb9+fYXlv/zyS9OhQwfj5+dnWrdubaZPn24mTpxoTn7b/Pbbb+biiy82AQEBRpK5/fbbjTHGTJs2zUgyO3fudJft06eP6dOnj8frCwoKzPPPP2/at29vnE6nCQ8PN127djVPPPGEyczMdJeTZEaPHl0uzrlz55oBAwaY6Oho4+fnZ5o1a2ZGjBhhUlNTq62TpKQkM3DgwHLrDxw4YO644w4TFRVl/Pz8TMeOHc20adM8yuzcudNIMi+88EK1x6nuHJKSktz1Vqqm9V/RPiuLbenSpUaSmTNnTo1jvv32242kSh9l/33vvvtu065dOxMcHGx8fX1Nq1atzIQJE0xWVlaNj3ey0nNZunRpnfdhjDHLli0z11xzjYmKijIOh8NIMtHR0ZW2k6rO+XT5+OOPTefOnY3T6TRNmzY1jz32mCkoKPAoU/o+Orn9FRcXm2eeecYkJSUZPz8/0759ezN9+vQKj7NhwwYzYMAA43K5TFhYmBk6dKhJS0srVy4qKspccMEFNY5//vz5pn///iYsLMxdN+3bt/d435aaOHGiOf/88014eLjx8fEx8fHx5qabbjLr1q2r8fFq4uGHHzaSqtxv6fvo5DaVl5dn/vKXv5jY2FjjdDpNt27dzBdffFHhPpYtW2Z69epl/P39TZMmTczo0aPLtfPs7Gwjydx0003Vxt2nT59K21u/fv2qP/E6KP08qOhx8ue0Mca8/vrrpnXr1sbPz8+0bNnSvPzyy6akpMSjTEV1+49//MN0797dREREGB8fHxMXF2duueUWs3Xr1grjOt11a4wxR44cMQ888IBJTk42vr6+JiQkxFxyySVm4cKFNXp9TZR+VlX0SEpKKlf+3//+t5Fk5s+fX+k+K3r/z5w501x88cWmSZMmxsfHx0RFRZlBgwaZ1atXV7iPmr7/gYbGYcxpvJkMAOC02rVrl5KTkz16Bk6HJ598Uv/zP/+jRx99tMLek8Zm48aNat++vT777DOPy+9q4+6779Zbb72lN954Q3ffffdpjtB+FixYoKuuukq//PKLOnbsaHU4DQp1C6A6XK4JAI3Q3/72N+3fv19PP/20mjVrVm5MaGOzdOlS9ezZs84JniRNnTpVBw4c0L333qv4+HiP8VuN0dKlS3XTTTeRhNQD6hZAdejJA9Ao1WSa8IiIiEpvgnym1FdPHgAAaLjoyQPQKM2ePbvagfckVgAAwI7oyQPQKKWmprpnjqxM165dFR4efoYiAgAAOD1I8gAAAACgAfGyOgAAAAAAwOlTozF5JSUl2r9/v4KDgyu9uSoAAAAAoP4YY5Sdna34+Hh5eVXeX1ejJG///v1KTEw8bcEBAAAAAOpm7969atq0aaXba5TkBQcHu3cWEhJyeiI7DXYfPqbXv92umBB/JUa4dGmbGIW6fK0OCwAAAABOu6ysLCUmJrrzs8rUKMkrvUQzJCTkrErytm/P1qe/ZUr6415XXVMSlHgWxQcAAAAAp1t1Q+hsPfFKclSge/mDe3qoTWzVGS0AAAAANHS2TvK8vU5ksMH+vvLxtvXpAAAAAMAps3VWlJZ53L384pebtTcj18JoAAAAAMB6NRqTd7by9XYo0M9bMcFOHTlWoMLiEqtDAgAAAABLOYwxprpCWVlZCg0NVWZm5lk18QoAAAAANBY1zcts3ZNXUmKUX1QsSXL6eMvLixu1AwAAAGjcbJ3kfbZuv8bOWitJcvp46aNRvdQ+PtTaoAAAAADAQraeeCUi0M+9fHuv5ooJ8bcwGgAAAACwnq2TvDDXiSTv6nPjFRXktDAaAAAAALCerZO83IIi9/Lq3UeUfbzQwmgAAAAAwHq2TvL2Hz1xn7yJ83/V7sPcJw8AAABA42briVf6t43R3HsvUJCfj1x+PooNDbA6JAAAAACwlK2TvCB/H52fFGl1GAAAAABw1rB1kvefnRkaO2uNYkOcahoeqIevbKOEMHrzAAAAADRetk7yDuXkKzXzuFIzjysnv1h5BcVWhwQAAAAAlrL1xCuJES738ss3dlar6CALowEAAAAA69k6yQMAAAAAeLJ1krfz0DH38s1v/KRNqVkWRgMAAAAA1rP1mLyW0YHqkRyhpAiXooKdigzyszokAAAAALCUrZO8dnGhmj2ip9VhAAAAAMBZw9ZJXmpmnj5YuUdNgvzUNCJQ3ZtHKNBp61MCAAAAgFNi64xoxY4M/XPJNvfzz+7rrQ4JoRZGBAAAAADWsvXEK83K3ELh37ecxy0UAAAAADR6tk7y/HxOhN803CV/X28LowEAAAAA69k6yTuUk+9efmPZDqVm5lkYDQAAAABYz9ZJXlFxiXy9HYoK8tPaPUeVc7zI6pAAAAAAwFIOY4yprlBWVpZCQ0OVmZmpkJCQMxEXAAAAAKCMmuZltu7JAwAAAAB4svUtFD5fv19jZqyRj7dD4S4/vX9XD7WODbY6LAAAAACwjK178oL8fGQkFRYbXdI6WmEuX6tDAgAAAABL2TrJiwxyupdv7ZmkmBB/C6MBAAAAAOvZOsk7XljsXt6WnqO8guIqSgMAAABAw2frJG/fkRP3xRs3e622H8yxMBoAAAAAsJ6tJ165OKWJJg3uqKggP4UE+KllkyCrQwIAAAAAS9k6yYsI8tMN3ZpZHQYAAAAAnDVsneSt3XtUE+auU3yYv5pFujSqbysmXwEAAADQqNl8TF6uNh/I1tLNB7VwfZqO5hZaHRIAAAAAWMrWSV7zyED38tvDunEjdAAAAACNnq2TPAAAAACAJ1sneXsyct3Lo2b8rK0Hsi2MBgAAAACsZ+uJVxLC/NU6JkjNIlyKDHIqyN/WpwMAAAAAp8zWWdG5ieFa9EAfq8MAAAAAgLOGrZO8jJx8ffVbusL8fRUfHqBW0UHy9/W2OiwAAAAAsIytk7zvth7S+Lnr3M8/u6+3OiSEWhgRAAAAAFjL1hOvJIQFuJefH9xRyVGBVZQGAAAAgIbP1klegN+JSzPbx4cq0GnrjkkAAAAAOGW2TvKOHCtwL3+4aq/Ss49bGA0AAAAAWM/WSV728SI5JAX4emne2t91OKeg2tcAAAAAQENm6+sbr+wUp52dBlodBgAAAACcNWzdkwcAAAAA8GTrnryvNh3QvdNXK8jpoybBTr02tKtaRQdZHRYAAAAAWMbWPXleDqmw2OhIbqFaRAV5zLYJAAAAAI2RrZO86GB/9/KYS1t53DcPAAAAABojWyd5hcUl7uVDOfkqKCqpojQAAAAANHy2TvJ2H851Lw+b9h9tOZBtYTQAAAAAYD1bT7zSIzlC913aSvGh/goP9FNSpMvqkAAAAADAUrZO8uLCAvTggNZWhwEAAAAAZw1bJ3m/pWbp8U9/VUJogJpHBWpIj2aKCnJaHRYAAAAAWMbWSd6WA9n6aUeGJMnp46VL20aT5AEAAABo1Gw98UqLJidufP7/7u2l9vGhFkYDAAAAANazdZIHAAAAAPBk6yTv9yN57uWHP1qnHQdzLIwGAAAAAKxn6zF5YS5fxYY41TTcpfBAP/l62zpnBQAAAIBT5jDGmOoKZWVlKTQ0VJmZmQoJCTkTcQEAAAAAyqhpXmbrnryc44XalJYlfx9vNQl2KirIKR968wAAAAA0YrZO8r7alK5xs9e6n392X291SGCGTQAAAACNl627vWJD/N3Lf72ijRLDXRZGAwAAAADWs3WSF+R/oiOyV6sohbp8LYwGAAAAAKxn6yQvM6/Qvbzo1zRlHCuwMBoAAAAAsJ6tk7yD2fnu5clfb9P+o3lVlAYAAACAhs/WE69c2yVB13ZJsDoMAAAAADhr2LonDwAAAADgydY9ed9tOah7Z6xWZKCf4kID9PzgTmoeFWh1WAAAAABgGVv35BUUlehYfrH2ZOTJy+GQl8NhdUgAAAAAYClbJ3mxoSfuk/fowLZqFsl98gAAAAA0brZO8kqMcS8XFpeopMRUURoAAAAAGj5bJ3k7Dh5zLw967QdtTM2yMBoAAAAAsJ6tJ17p0ixM13VNULNwlyKDnGoaHmB1SAAAAABgKVsneUmRgXrx+s5WhwEAAAAAZw1bJ3k7Dubo5cVbFBfqr6TIQA3sFKcwl5/VYQEAAACAZWyd5K3bl6lP16W6n5+bGEaSBwAAAKBRs/XEK8llbnw+d2RPtY0LsTAaAAAAALCerZM8b68TNz/39/X2eA4AAAAAjZGtk7y0zOPu5WcXbtKew7kWRgMAAAAA1rP1mDynr5dC/H0UE+pUflGJig03QwcAAADQuDmMqT4zysrKUmhoqDIzMxUSwrg3AAAAADjTapqX2bonr7jEKPt4oSQp2N+XMXkAAAAAGj1bJ3mf/rJf42avlSR5OaT5Y3qrQ0KotUEBAAAAgIVsPfFKk2Cne/nevi0VF+pvYTQAAAAAYD1bJ3mhAb7u5Ss6xCkyyFlFaQAAAABo+Gyd5OXkF7mXV+w4rMy8QgujAQAAAADr2TrJK3ufvCc/36S9GdwnDwAAAEDjZuuJVwa0j9HC+3srwNdL/n4+igzkck0AAAAAjZutkzyXn4/axjGbJgAAAACUsnWS99OOQ7rvgzWKDnYqMdylRwe2U2KEy+qwAAAAAMAytk7yjuYW6mB2gQ5mF8gYhwqKS6wOCQAAAAAsZeuJV5qGn+i1m3RdJ7VsEmRhNAAAAABgPVsneQAAAAAAT7a+XHPHwRz38lWTl1sYyekT6pSaBLv0e2aeiouNvL0kby8vORwOFZcYSUZRQU7dc3EL/encBC1cn6rZ/9mrYwVF6poUrs6JYdqTkac1e45ox8EcORxS39bRGtmnpaZ9v0sbU7OUfbxQwU5ftYsP0QP/dY7CXH46mluglxdv0db0HKVEB+nevi21cmeGdh3OVfNIly4+p4m+23LQ/XxA+1j5+3rreGGxvvw1rdx6SVVuAwAAAM4mDem7q62TvHNigq0O4bTLzJcy88vc76/E/R+3vUeO65Wvtmpb+jEt3Zyu9Kx8ySHtzcjTD9sPy9vLod2Hc1ViJC+HNG/Nfq3de1QZxwp1LL9QuQUlcvl5aff/3VfwiWs66OXFW7RwQ5r8vB3alp6jnYeOKcDPR/6+Xvp1f5ZW7z6itKx893NJurpzgr78NU2fr08rt15SldsAAACAs0lD+u5q68s128SFWB2CZfIKi7U1PUe5+UXy9XYo0M9bJcYot6BYhcVG5v8SPB8vh0qM0f6jx+Xn7ZCXl5ccDsnb4ZCft0Nb0//oDd2aniM/b4cSwl3y83Zo56Fj8vf1UvPIQPn7emlreo7H892H/0gQdx3OrXB9ddsAAACAs0lD+u5q6yTv9yN5VodgmQBfb6VEB8nl9FFhsdGxgmJ5ORxy+XnL19shh0MqMVJRiZGXw6H4MH8VFBuVlJTIGKnYGBUUG6VE/zFZTUp0kAqKjX4/kquCYqPkqEAdLyzRrsPHdLywRCnRQR7PkyL/mPSmeaSrwvXVbQMAAADOJg3pu6utL9f8z64Mq0M47UKdUpMQl34/elzFJSXydlQ9Jq9NbPD/jckrVteksArG5DnUt3UT95i8TalZyjppTJ4k9/9PHpO3+3CuksqMySt9PqB9rCS5/3/y+uq2AQAAAGeThvTd1WGMMdUVysrKUmhoqDIzMxUScvZcIrlmzxENeu0HSdJbt5+v3ilRcvrYc3AkAAAAAFSlpnmZrS/X9PU+EX5MiD8JHgAAAIBGz9ZJXnr2cffylG+26/ejjXeMHgAAAABINh+TZ4zk9PFSRKCfNh/IVl5BkdUhAQAAAIClbD0mDwAAAAAai0YxJg8AAAAA4MnWl2t++st+3ffBGnlJCnX5auY9F6htI75BOgAAAADYuicvNMBXklQiaWCnOEUG+lkbEAAAAABYzNZJXkSZpO6mbs0UHeJvYTQAAAAAYD1bJ3l5BcXu5U2pWTqWz+yaAAAAABo3Wyd5Ze+L99Dcddp56JiF0QAAAACA9Ww98Urf1k306s1dFO7yVYi/r1pFB1kdEgAAAABYytZJXpjLT1d1irc6DAAAAAA4a9g6yft5d4b+Mmed4kL91SzSpbH9UhQXGmB1WAAAAABgGVuPyUvNPK4dh47p++2H9d2WQ8o+zsQrAAAAABo3Wyd5SZGB7uWpt3bVOTHBFkYDAAAAANazdZIHAAAAAPBk6yRv9+ETt0y4571V2nIg28JoAAAAAMB6tp54JTHCpfbxIWoe4VJksFMh/r5WhwQAAAAAlrJ1ktepaZg+H3uR1WEAAAAAwFnD1kneoZx8ff5LqsID/ZQQHqD28SHy9/W2OiwAAAAAsIytk7zlWw9p4qe/up9/dl9vdUgItTAiAAAAALCWrSdeaRp+4sbnL91wrlo0CayiNAAAAAA0fLZO8spemnlOTLBcfrbumAQAAACAU2brJC/jWIF7ecaK3UrPOm5hNAAAAABgPVsneccKiuTlkIKd3lq88YAycguqfxEAAAAANGAOY4yprlBWVpZCQ0OVmZmpkJCQMxEXAAAAAKCMmuZltu7JAwAAAAB4svVMJYt+TdWo6WvkcnorMshPb9x6vlJigq0OCwAAAAAsY+uePD9vbxUbo+zjReoYH6pAp61zVgAAAAA4ZbZO8poEO93LI/q0VHxYQBWlAQAAAKDhs3WSV1BU4l7efzRPxwuLLYwGAAAAAKxn6yRvT0aue3n4+6u1LT3HwmgAAAAAwHq2HsTWs2Wkxl/WWjGh/gp3+al5VKDVIQEAAACApWyd5MWE+GvUJa2sDgMAAAAAzhq2TvJ+3Z+pv83boISwACVFBur2Xs09JmMBAAAAgMbG1kne9vQc/bznqH7ec1RBTh9d2TGOJA8AAABAo2briVdaNAlyL88afoHaxYdYGA0AAAAAWM/WSR4AAAAAwJOtk7x9R07cQuHBOb9o+0FuoQAAAACgcbP1mLyoIKcSwwPUNCJAkYFOOX1snbMCAAAAwCmzdZJ3fvMILZtwqdVhAAAAAMBZw9ZJXvbxQv2854hcPl6KCQtQXGiAfL3pzQMAAADQeNk6yVuyKV3jZq91P//svt7qkBBqXUAAAAAAYDFbd3vFhfq7lyde1U7NIl0WRgMAAAAA1rN1khfoPNER2S05QiH+vhZGAwAAAADWs3WSl5lX6F7+bN1+Hc7JtzAaAAAAALCerZO8Q/+X1HlJenPZTqVmHrc2IAAAAACwmK0nXrmmc4Ku6ZxgdRgAAAAAcNawdU8eAAAAAMCTrXvyvtmcrnunr1aYy0+xof566YbOSo4KtDosAAAAALCMrXvyioqN8gpLlJp5XMFOH/l4OawOCQAAAAAsZeskL7bMffLGX95GiRHcJw8AAABA42brJK+4xLiXcwuKPJ4DAAAAQGNk6yRv56Fj7uUbpv6kTalZFkYDAAAAANaz9cQrXZuF65YLmqlpWIAig5xKDOdyTQAAAACNm62TvMRIl566tqPVYQAAAADAWcPWSd7WA9matGiz4kP9lRQZqEFdEhQe6Gd1WAAAAABgGVsneb/uz9LijQfcz7snR5DkAQAAAGjUbD3xSssmJ258/snoC9U+PsTCaAAAAADAerZO8hyOEzc/9/ZyeDwHAAAAgMbI1kleamaee/l/P9uo3YePVVEaAAAAABo+W4/JC/TzUbjLV/Gh/vLxohcPAAAAABzGGFNdoaysLIWGhiozM1MhIYx7AwAAAIAzraZ5ma178gqKipWefVxeDinc5ZS/rzfj8gAAAAA0arZO8hasT9O42Wvdzz+7r7c6JIRaFxAAAAAAWMzWE69EBzvdy+P6pyghLMDCaAAAAADAerZO8kICfN3L/dvGcCN0AAAAAI2erZO8nONF7uXlWw8pM7fQwmgAAAAAwHq2TvLSso67l5/74jftPZJrYTQAAAAAYD1bT7xyZcc4nd88XH7eXvLz8VKwv2/1LwIAAACABszWSZ6fj5eahrusDgMAAAAAzhq2TvJ+2HZIY2b+rCbBTiWEu/TE1e2VGEHSBwAAAKDxsnWSl51fpIzcQmXkFsrf11tFJcbqkAAAAADAUraeeKXsffGeHtRRyVGBFkYDAAAAANazdZIHAAAAAPBk6yRv+8Ec9/K1//peG37PtDAaAAAAALCercfktY8L0X+1jVZSpEuRQU7FhfpbHRIAAAAAWMrWSV6rmGC9cXs3q8MAAAAAgLOGrZO8vRnH9Pp3OxQb4q/ECJf6tolWCDdEBwAAANCI2TrJW737qN7/aY/7+Wf39VaHhFALIwIAAAAAa9l64pXmkSdufP7end3VOjbYwmgAAAAAwHq2TvJ8vE+EHxHoJ19vW58OAAAAAJwyW2dF6VnH3cv/XLJV+47kWhgNAAAAAFjP1mPyvLwcCvD1UmSQU3uP5Cq/qMTqkAAAAADAUg5jjKmuUFZWlkJDQ5WZmamQkJAzERcAAAAAoIya5mW2vlwTAAAAAODJ1pdrzl/7u8bOWitJCnL66MMRPdUunp5GAAAAAI2XrXvywgP93MvXn99UTYKdFkYDAAAAANazd5LnOpHkDT6PJA8AAAAAbJ3k5RYUuZfX7TuqnPyiKkoDAAAAQMNn6yRv/9ET98n768cbtOvQMQujAQAAAADr2XrilUtaN9Hbw85XqL+vgvx9lBQZaHVIAAAAAGApWyd5oS4/XdomxuowAAAAAOCsYeskb9WuDD0we63iQv2VGOHSgwNaKz4swOqwAAAAAMAytk7y0rPztfdInvYeyVN6dr6OMfEKAAAAgEbO1hOvNItwuZdfvfk8pcQEWxgNAAAAAFjP1kkeAAAAAMBTjS7XNMZIkrKysuo1mNrauCtNJfm5kqRbXluqN4edr3NiQiyOCgAAAABOv9J8rDQ/q4zDVFdC0r59+5SYmHh6IgMAAAAA1NnevXvVtGnTSrfXKMkrKSnR/v37FRwcLIfDcVoDPBVZWVlKTEzU3r17FRJCDx6qRntBbdBeUBu0F9QG7QW1QXtBWcYYZWdnKz4+Xl5elY+8q9Hlml5eXlVmilYLCQmh0aPGaC+oDdoLaoP2gtqgvaA2aC8oFRoaWm0ZJl4BAAAAgAaEJA8AAAAAGhBbJ3lOp1MTJ06U0+m0OhTYAO0FtUF7QW3QXlAbtBfUBu0FdVGjiVcAAAAAAPZg6548AAAAAIAnkjwAAAAAaEBI8gAAAACgAbF1kvevf/1LzZs3l7+/v3r06KGVK1daHRLq2bPPPqtu3bopODhY0dHRuvbaa7V582aPMsePH9fo0aMVGRmpoKAgDR48WAcOHPAos2fPHg0cOFAul0vR0dF66KGHVFRU5FHmm2++0XnnnSen06lWrVrpnXfeqe/TQz167rnn5HA4NG7cOPc62grK+v3333XLLbcoMjJSAQEB6tixo1atWuXebozR//zP/yguLk4BAQHq37+/tm7d6rGPjIwMDR06VCEhIQoLC9Ndd92lnJwcjzLr1q3TRRddJH9/fyUmJmrSpEln5Pxw+hQXF+tvf/ubkpOTFRAQoJYtW+rJJ59U2WkOaC+N13fffac//elPio+Pl8Ph0Lx58zy2n8m2MWfOHLVp00b+/v7q2LGjFixYcNrPF2cpY1OzZs0yfn5+5u233za//vqrueeee0xYWJg5cOCA1aGhHl122WVm2rRpZsOGDWbt2rXmyiuvNM2aNTM5OTnuMiNHjjSJiYlmyZIlZtWqVeaCCy4wvXr1cm8vKioyHTp0MP379zdr1qwxCxYsMFFRUeaRRx5xl9mxY4dxuVzmv//7v83GjRvN5MmTjbe3t/niiy/O6Pni9Fi5cqVp3ry56dSpk7n//vvd62krKJWRkWGSkpLMsGHDzIoVK8yOHTvMokWLzLZt29xlnnvuORMaGmrmzZtnfvnlF3P11Veb5ORkk5eX5y5z+eWXm3PPPdf89NNPZtmyZaZVq1ZmyJAh7u2ZmZkmJibGDB061GzYsMF88MEHJiAgwEydOvWMni9OzdNPP20iIyPNZ599Znbu3GnmzJljgoKCzD/+8Q93GdpL47VgwQLz6KOPmo8++shIMh9//LHH9jPVNr7//nvj7e1tJk2aZDZu3Ggee+wx4+vra9avX1/vdQDr2TbJ6969uxk9erT7eXFxsYmPjzfPPvushVHhTEtPTzeSzLfffmuMMebo0aPG19fXzJkzx11m06ZNRpL58ccfjTF/fPh6eXmZtLQ0d5kpU6aYkJAQk5+fb4wxZvz48aZ9+/Yex7rxxhvNZZddVt+nhNMsOzvbpKSkmMWLF5s+ffq4kzzaCsqaMGGC6d27d6XbS0pKTGxsrHnhhRfc644ePWqcTqf54IMPjDHGbNy40Ugy//nPf9xlFi5caBwOh/n999+NMca89tprJjw83N1+So/dunXr031KqEcDBw40d955p8e6P//5z2bo0KHGGNoLTjg5yTuTbeOGG24wAwcO9IinR48eZsSIEaf1HHF2suXlmgUFBVq9erX69+/vXufl5aX+/fvrxx9/tDAynGmZmZmSpIiICEnS6tWrVVhY6NE22rRpo2bNmrnbxo8//qiOHTsqJibGXeayyy5TVlaWfv31V3eZsvsoLUP7sp/Ro0dr4MCB5f49aSsoa/78+Tr//PN1/fXXKzo6Wl26dNEbb7zh3r5z506lpaV5/FuHhoaqR48eHu0lLCxM559/vrtM//795eXlpRUrVrjLXHzxxfLz83OXueyyy7R582YdOXKkvk8Tp0mvXr20ZMkSbdmyRZL0yy+/aPny5briiisk0V5QuTPZNvj71LjZMsk7dOiQiouLPb54SVJMTIzS0tIsigpnWklJicaNG6cLL7xQHTp0kCSlpaXJz89PYWFhHmXLto20tLQK207ptqrKZGVlKS8vrz5OB/Vg1qxZ+vnnn/Xss8+W20ZbQVk7duzQlClTlJKSokWLFunee+/V2LFj9e6770o68e9d1d+dtLQ0RUdHe2z38fFRRERErdoUzn4PP/ywbrrpJrVp00a+vr7q0qWLxo0bp6FDh0qivaByZ7JtVFaGttM4+FgdAFBXo0eP1oYNG7R8+XKrQ8FZaO/evbr//vu1ePFi+fv7Wx0OznIlJSU6//zz9cwzz0iSunTpog0bNujf//63br/9doujw9nmww8/1IwZMzRz5ky1b99ea9eu1bhx4xQfH097AXBWsGVPXlRUlLy9vcvNgnfgwAHFxsZaFBXOpDFjxuizzz7T0qVL1bRpU/f62NhYFRQU6OjRox7ly7aN2NjYCttO6baqyoSEhCggIOB0nw7qwerVq5Wenq7zzjtPPj4+8vHx0bfffqt//vOf8vHxUUxMDG0FbnFxcWrXrp3HurZt22rPnj2STvx7V/V3JzY2Vunp6R7bi4qKlJGRUas2hbPfQw895O7N69ixo2699VY98MAD7qsGaC+ozJlsG5WVoe00DrZM8vz8/NS1a1ctWbLEva6kpERLlixRz549LYwM9c0YozFjxujjjz/W119/reTkZI/tXbt2la+vr0fb2Lx5s/bs2eNuGz179tT69es9PkAXL16skJAQ95e8nj17euyjtAztyz769eun9evXa+3ate7H+eefr6FDh7qXaSsodeGFF5a7HcuWLVuUlJQkSUpOTlZsbKzHv3VWVpZWrFjh0V6OHj2q1atXu8t8/fXXKikpUY8ePdxlvvvuOxUWFrrLLF68WK1bt1Z4eHi9nR9Or9zcXHl5eX6F8vb2VklJiSTaCyp3JtsGf58aOatnfqmrWbNmGafTad555x2zceNGM3z4cBMWFuYxCx4annvvvdeEhoaab775xqSmprofubm57jIjR440zZo1M19//bVZtWqV6dmzp+nZs6d7e+m0+AMGDDBr1641X3zxhWnSpEmF0+I/9NBDZtOmTeZf//oX0+I3AGVn1zSGtoITVq5caXx8fMzTTz9ttm7dambMmGFcLpeZPn26u8xzzz1nwsLCzCeffGLWrVtnrrnmmgqnPe/SpYtZsWKFWb58uUlJSfGY9vzo0aMmJibG3HrrrWbDhg1m1qxZxuVyMSW+zdx+++0mISHBfQuFjz76yERFRZnx48e7y9BeGq/s7GyzZs0as2bNGiPJvPTSS2bNmjVm9+7dxpgz1za+//574+PjY1588UWzadMmM3HiRG6h0IjYNskzxpjJkyebZs2aGT8/P9O9e3fz008/WR0S6pmkCh/Tpk1zl8nLyzOjRo0y4eHhxuVymUGDBpnU1FSP/ezatctcccUVJiAgwERFRZkHH3zQFBYWepRZunSp6dy5s/Hz8zMtWrTwOAbs6eQkj7aCsj799FPToUMH43Q6TZs2bczrr7/usb2kpMT87W9/MzExMcbpdJp+/fqZzZs3e5Q5fPiwGTJkiAkKCjIhISHmjjvuMNnZ2R5lfvnlF9O7d2/jdDpNQkKCee655+r93HB6ZWVlmfvvv980a9bM+Pv7mxYtWphHH33UYzp72kvjtXTp0gq/q9x+++3GmDPbNj788ENzzjnnGD8/P9O+fXvz+eef19t54+ziMMYYa/oQAQAAAACnmy3H5AEAAAAAKkaSBwAAAAANCEkeAAAAADQgJHkAAAAA0ICQ5AEAAABAA0KSBwAAAAANCEkeAAAAADQgJHkAAAAA0ICQ5AEAAABAA0KSBwDASZ599ll169ZNwcHBio6O1rXXXqvNmzd7lOnbt68cDofHY+TIkRZFDADACSR5AACc5Ntvv9Xo0aP1008/afHixSosLNSAAQN07Ngxj3L33HOPUlNT3Y9JkyZZFDEAACeQ5AEALNW3b1+NHTtW48ePV0REhGJjY/X4449Lknbt2iWHw6G1a9e6yx89elQOh0PffPONJOmbb76Rw+HQokWL1KVLFwUEBOjSSy9Venq6Fi5cqLZt2yokJEQ333yzcnNzaxTTF198oWHDhql9+/Y699xz9c4772jPnj1avXq1RzmXy6XY2Fj3IyQk5HRUCQAAp4QkDwBguXfffVeBgYFasWKFJk2apP/93//V4sWLa7WPxx9/XK+++qp++OEH7d27VzfccINeeeUVzZw5U59//rm+/PJLTZ48uU7xZWZmSpIiIiI81s+YMUNRUVHq0KGDHnnkkRonkQAA1CcfqwMAAKBTp06aOHGiJCklJUWvvvqqlixZopSUlBrv46mnntKFF14oSbrrrrv0yCOPaPv27WrRooUk6brrrtPSpUs1YcKEWsVWUlKicePG6cILL1SHDh3c62+++WYlJSUpPj5e69at04QJE7R582Z99NFHtdo/AACnG0keAMBynTp18ngeFxen9PT0Ou8jJiZGLpfLneCVrlu5cmWtYxs9erQ2bNig5cuXe6wfPny4e7ljx46Ki4tTv379tH37drVs2bLWxwEA4HThck0AgOV8fX09njscDpWUlMjL648/U8YY97bCwsJq9+FwOCrdZ22MGTNGn332mZYuXaqmTZtWWbZHjx6SpG3bttXqGAAAnG4keQCAs1aTJk0kSampqe51ZSdhqS/GGI0ZM0Yff/yxvv76ayUnJ1f7mtK44uLi6jk6AACqxuWaAICzVkBAgC644AI999xzSk5OVnp6uh577LF6P+7o0aM1c+ZMffLJJwoODlZaWpokKTQ0VAEBAdq+fbtmzpypK6+8UpGRkVq3bp0eeOABXXzxxeUuPQUA4EyjJw8AcFZ7++23VVRUpK5du2rcuHF66qmn6v2YU6ZMUWZmpvr27au4uDj3Y/bs2ZIkPz8/ffXVVxowYIDatGmjBx98UIMHD9ann35a77EBAFAdhyk70AEAAAAAYGv05AEAAABAA0KSBwBoVPbs2aOgoKBKH3v27LE6RAAATgmXawIAGpWioiLt2rWr0u3NmzeXjw/zkgEA7IskDwAAAAAaEC7XBAAAAIAGhCQPAAAAABoQkjwAAAAAaEBI8gAAAACgASHJAwAAAIAGhCQPAAAAABoQkjwAAAAAaEBI8gAAAACgAfn/YrA/dYV5UPcAAAAASUVORK5CYII=",
      "text/plain": [
       "<Figure size 900x300 with 1 Axes>"
      ]
     },
     "metadata": {},
     "output_type": "display_data"
    },
    {
     "name": "stdout",
     "output_type": "stream",
     "text": [
      "num_50: outliers = 848566, fences -> lower=-3.0, upper=5.0\n"
     ]
    },
    {
     "data": {
      "image/png": "iVBORw0KGgoAAAANSUhEUgAAA3kAAAEiCAYAAABEJhvIAAAAOnRFWHRTb2Z0d2FyZQBNYXRwbG90bGliIHZlcnNpb24zLjEwLjAsIGh0dHBzOi8vbWF0cGxvdGxpYi5vcmcvlHJYcgAAAAlwSFlzAAAPYQAAD2EBqD+naQAAQ7NJREFUeJzt3Xl8VNX9//H3LJnJvhMS9kU22cWKiIoVilporVqtFHf8ueG3Lqjtt2Jx31uttuL6hbrg1lbrhoqIFKqgIMi+ypoVEpJJMplklvP7AzPNkG0SIBkyr+fjMY8k93Pm3HPPnEnmk3PvPRZjjBEAAAAAoEOwtncDAAAAAABHDkkeAAAAAHQgJHkAAAAA0IGQ5AEAAABAB0KSBwAAAAAdCEkeAAAAAHQgJHkAAAAA0IGQ5AEAAABAB0KSBwAAAAAdCEke0M7mzp0ri8WinTt3BredccYZOuOMM9qtTYeqqKjQ1VdfrezsbFksFt18883t3SQc4osvvqg3jgAAQHQiyQMOsX79el1yySXq2rWrnE6nunTpoqlTp2r9+vWHVe+DDz6od99998g0so09+OCDmjt3rq6//nq98soruvTSS9u7SRFn586dslgsDT7eeOONeuU3btyos88+W4mJiUpPT9ell16qffv2tUPLQ33wwQc6++yzlZGRodjYWPXv31+33367SkpK6pXdvHmzbrnlFp1yyimKjY09aknmSy+9pEGDBik2Nlb9+vXT008/HfZzq6ur9dvf/lZdunRRXFycRo8erQULFjRY9ssvv9Spp56q+Ph4ZWdn6ze/+Y0qKioOq+3GGL3yyis6/fTTlZqaqvj4eA0dOlT333+/3G53vfIvvPCCxo0bp86dO8vpdKp379668sorj1i/btq0SXfccYdGjBihpKQk5eTkaNKkSVqxYkXYdbRnn55xxhkaMmRIq5/fGkfiNQm3H1rSt+Go/SdiY6/v5MmT1atXr1bXX1djv/8efvjhsJ7f3u9VoMMxAIL+8Y9/GIfDYbKzs82dd95pXnzxRTNz5kyTk5NjHA6H+ec//9nquhMSEszll19eb/ucOXOMJLNjx47gturqalNdXd3qfR1po0ePNmPHjm3vZkS0HTt2GElmypQp5pVXXgl57Ny5M6Tsnj17TGZmpunbt6/585//bB544AGTlpZmhg8f3urXfdGiRfXGUUvNmDHDSDLDhw83jzzyiHnhhRfM9ddfb5xOp+nevbvZsmVLSPk5c+YYq9VqhgwZYkaMGHHY+2/Is88+aySZCy64wDz//PPm0ksvNZLMww8/HNbzL774YmO3281tt91mnnvuOTNmzBhjt9vNkiVLQsqtWrXKxMbGmpEjR5rZs2ebO++80zidTnP22We3uu0+n89cdNFFRpI57bTTzBNPPGGee+45c8kllxir1WqGDh1qCgsLQ55z/fXXm8svv9w8/vjj5qWXXjIzZ840nTt3NpmZmSY3N7fVbak1Y8YMk5qaaqZNm2aee+458+ijj5q+ffsam81mFixYEFYd7dmn48aNM4MHD27181vjcF+TlvRDuH0brtq/L998802D8UmTJpmePXu2qu5DSTI/+clP6v3+W7duXVjPb89xBXREJHnAD7Zt22bi4+PNwIEDTVFRUUhs3759ZuDAgSYhIcFs3769VfW3JMk7kvx+v6mqqjqsOnr37m0mTZp0hFpkjNfrjagk9kioTfIee+yxZstef/31Ji4uzuzatSu4bcGCBUaSee6551q1/8NN8ubNm2ckmV/96lfG5/OFxJYvX27i4+PN8OHDjdfrDW4vLi42LpfLGGPMY489dsTHsdvtNhkZGfXG3tSpU01CQoIpKSlp8vnLly+v95pUVVWZvn37mjFjxoSUPeecc0xOTo4pKysLbnvhhReMJPPJJ5+0qv0PPvigkWRuu+22erH33nvPWK1W89Of/rTZelasWGEkmYceeqhV7Ti0rvLy8pBt+/fvN506dQrrHznt3aftkeQ1pCWvSbj90JK+DVdbJ3nTp09v1XPbe1wBHRFJHvCDa6+91kgy//73vxuML1682Egy1157bXDb5Zdf3uAfyFmzZpm6E+WS6j1qE76Gkrxx48aZcePGhdTp8XjMH/7wB9O3b1/jcDhMt27dzO233248Hk9Iudo/tK+++qo5/vjjjd1uN++8844xxpjXX3/dnHDCCSYxMdEkJSWZIUOGmCeffLLRPqlNHA591La1sLDQXHXVVSYrK8s4nU4zbNgwM3fu3JA66iY/TzzxhOnTp4+xWq1m1apVje639hjeeecdM3jwYONwOMzxxx9v5s+fH1Iu3P6vW+dbb71lBg0aZGJjY83JJ59s1qxZY4w5OGPUt29f43Q6zbhx41qcrNQ9zoqKiiaT2KysLHPhhRfW296/f38zfvz4Fu231uEmeQMGDDBpaWkhH5zquueee4wk8+abbzYYPxpJ3ocffmgkmQ8//DBk+5dffmkkmVdeeaXJ599+++3GZrPVO6ba5Gv37t3GGGPKysqM3W43t99+e0i56upqk5iYaKZNm9bitrvdbpOWlmb69+8fkhjXdeWVVxpJZvny5U3WtX//fiPJ/Pa3v21xO8J1/vnnm/T09GbLtWefGhM5SV64r0lL+iHcvm2J9kjy3G53i/+x2N7jCuiI7EfgjE+gQ3j//ffVq1cvnXbaaQ3GTz/9dPXq1Usffvhhi+t+5ZVXdPXVV+ukk07SNddcI0nq27dv2M8PBAL6+c9/rqVLl+qaa67RoEGDtHbtWj3xxBPasmVLvWv9Pv/8c7311lu68cYblZmZqV69emnBggWaMmWKxo8fr0ceeUTSwevC/vOf/+imm25qcL+DBg3SK6+8oltuuUXdunXTjBkzJEmdOnVSVVWVzjjjDG3btk033nijevfurbfffltXXHGFSktL69U5Z84ceTweXXPNNXI6nUpPT2/ymJcuXap//vOfuuGGG5SUlKSnnnpKF1xwgXbv3q2MjIyw+66uJUuW6L333tP06dMlSQ899JAmT56sO+64Q88884xuuOEGHThwQI8++qiuuuoqff755y3exz333KPbb79dFotFo0aN0gMPPKCJEycG47m5uSoqKtKJJ55Y77knnXSSPvroo1Yd2+HYunWrNm/erCuuuELJyckNlrnssss0a9Ysvf/++7roootavI8DBw7I7/c3Wy4+Pl7x8fGSpFWrVklSvb4aNWqUrFarVq1apUsuuaTRulatWqX+/fvXO6aTTjpJkrR69Wp1795da9eulc/nq7cfh8OhESNGBNvREkuXLtWBAwd00003yW5v+E/tZZddpjlz5uj9998PtqlWcXGx/H6/du/erXvvvVeSNH78+JAy+/fvD6stSUlJcjqdTZYpKChQZmZms3W1Z5+Gq7q6WuXl5WGVDeeYa4XzmhyqJf0Qbt8eba15r9aaO3eunnnmGRljNGjQIM2cOVO//vWvm63rWBhXwLGGJA+QVFZWpry8PJ177rlNlhs2bJjee+89lZeXKykpKez6L7nkEl133XXq06dPkx9KGzNv3jx99tlnWrx4sU499dTg9iFDhui6667Tl19+qVNOOSW4ffPmzVq7dq2OP/744Labb75ZycnJ+uSTT2Sz2cLab+fOnXXJJZdo5syZ6tq1a0jb//znP2vjxo169dVXNXXqVEnSddddp3HjxmnmzJm66qqrQvpo79692rZtmzp16hTWvjdu3KgNGzYEk+Ef//jHGj58uF5//XXdeOONYdVxqM2bN2vTpk3BGw2kpaXp2muv1f33368tW7YE2+v3+/XQQw9p586dYd+UwGq1auLEiTrvvPPUtWtXff/99/rTn/6kc845R++9954mTZokScrPz5ck5eTk1KsjJydHJSUlqq6ubvZD+ZG0YcMGSdLw4cMbLdOrVy8lJycHy7bUyJEjtWvXrmbLzZo1S3fffbekg31ls9mUlZUVUsbhcCgjI0N5eXlN1pWfn99oP0sKPr+512TJkiXNtvtQ4fRpbayhPu3atauqq6slSRkZGXrqqaf0k5/8JKRMuO+lOXPm6Iorrmg0vmTJEn311VeaOXNms3W1Z5+G6/XXX9eVV14ZVlljTNj1hvOaHKol/RBu3x5trXmvStIpp5yiiy66SL1791ZeXp7++te/aurUqSorK9P111/fZF3HwrgCjjUkeYAU/K9vc4lbbdzlcrUoyTtcb7/9tgYNGqSBAweG/Pf+zDPPlCQtWrQoJMkbN25cSIInSampqaqsrNSCBQt09tlnH3abPvroI2VnZ2vKlCnBbTExMfrNb36jKVOmaPHixZo8eXIwdsEFF4T9oVSSJkyYEDLbOWzYMCUnJ+v7779vdZvHjx8fkrSNHj062La6r2ft9u+//z7sJK9Hjx765JNPQrZdeumlOv744zVjxoxgkldVVSVJDSZxsbGxwTJtmeS1ZPyHO0NyqNdeey147E3p06dP8Puqqio5HI4Gy8XGxjZbX2P9WLef635trGw47T5UOH1aG2uoT+fPny+PxxP8R0plZWW9MuHedXHw4MGNxoqKivTrX/9avXv31h133NFsXe3Zp+E666yzDuuOlI0J5zU5VEv6Idy+Pdpa816VpP/85z8hP1911VUaNWqUfv/73+uKK65QXFxco3UdC+MKONaQ5AFq+sNWXeF+GD7Stm7dqo0bNzaaJBUVFYX83Lt373plbrjhBr311ls655xz1LVrV02cOFEXXXRRqxO+Xbt2qV+/frJaQ1diGTRoUDDeXJua0qNHj3rb0tLSdODAgRa2tPE6U1JSJKneKVC12w9nX5KUnp6uK6+8Ug8//LD27t2rbt26BT/o1M4I1OXxeCSpyQ9DR0NLxn9rb7c+duzYFj8nLi5ONTU1DcY8Hk+z/RQXFxdWPzf3mrTm9QinT2tjh85USgdnriXpnHPO0bnnnqshQ4YoMTExZBZ7woQJLW5XXZWVlZo8ebLKy8u1dOlSJSYmNvuc9uzTcOXk5DQ409OUioqKkFvw22y2er9vw3lNDtWSfgi3b480i8US8nNr3qsNcTgcuvHGG3Xddddp5cqVIWehHOpYGFfAsYYkD9DBD/U5OTlas2ZNk+XWrFmjrl27Bq8bOPSPY61wrmdoiUAgoKFDh+pPf/pTg/FDk5SG/tBlZWVp9erV+uSTTzR//nzNnz9fc+bM0WWXXaa//e1vR7S9DWnpH9/GTimte3pVS/u/sTrD2Vdr1b42JSUl6tatW/DDZ+1pR3Xl5+crPT29TWfxJAVnfZsa/7t27ZLL5ar33/tw7du3L6z3RWJiYjDZyMnJkd/vV1FRUUgiVFNTo+LiYnXp0qXJunJycpSbm1tve23f1z6/udekuf00pG6f/uIXv2iwTG1/N9enffv21ciRI/Xaa6+FJBQFBQVhtSUlJaXe+6+mpkbnn3++1qxZo08++STstefas0/DVVVVpbKysrDKZmdnS5Ief/xx3XPPPcHtPXv2bHIdvMZek0O1pB/C7duWaG4W0O12B8vUas17tTF1f/815VgYV8CxhsXQgR9MnjxZO3bs0NKlSxuML1myRDt37gw5BTEtLU2lpaX1yjZ0PUNjCUk4+vbtq5KSEo0fP14TJkyo9xgwYEBY9TgcDv3sZz/TM888o+3bt+vaa6/Vyy+/rG3btrW4TT179tTWrVsVCARCtm/atCkYP9pa0v/tpfb00tpZga5du6pTp04NLk789ddfa8SIEW3ZPElSv379NGDAAL377ruNzjy9/PLLkqQLL7ywVfv40Y9+FJxhaerx+OOPB59T2xeH9tWKFSsUCASa7asRI0Zoy5YtcrlcIduXL18eUv+QIUNkt9vr7aempkarV69u1WsyduxYpaamat68eY1+YG5JnzaUuITTnzk5OXrzzTdDnhcIBHTZZZdp4cKFmjdvnsaNGxf2cbVnn4brzTffDLtval122WVasGBB8PHaa681u59wksmW9EO4fdsStb+HN2/e3GB8y5Yt9X5Xt+a92phDf/815lgYV8Axp31v7glEji1btpi4uDhz/PHHm/3794fEiouLzfHHH2/i4+PNtm3bgtv/8pe/GEnmu+++C27Ly8sziYmJ9W7h37lzZ3PuuefW2284SyjMnTu30TXU3G63qaioCP6sRtYqOvSYjDHmr3/9q5HU7GK1PXv2rLdW2ZNPPmkkmXnz5gW3eb1eM3bsWJOYmBhcP60l68c1dww9e/YMWWuwJf3fUJ2Nta12OYK333477DYfuraiMcbs3bvXpKWlmWHDhoVsv+6660xcXFzILdE/++wzI8nMnj077H021ObDXSfv17/+db118lasWGESEhLMyJEjG10OoLklFJYuXWoWLFjQ7KPuOpRut9ukp6ebyZMnh9R1ySWXmPj4eFNcXBzctm/fPrNx40ZTWVkZ3LZs2bJ6r6/H4zHHHXecGT16dEidZ599tsnJyQmOW2OMefHFF42kekt3hKv29u8N3Wb/gw8+MFar1fzsZz8LbvN6vQ2u/bd8+XJjs9nMpZdeGrI9nP5csGCBycvLC3neDTfcENaajJHYp+EsoZCXlxd23zSnpa/Jxo0bQ9a/NCb8fmhJ34arurraZGVlmdGjR9dbbuedd94xkuoto9Oa92pDv/9cLpfp27evyczMDFlSJhLHFdARkeQBdbz11lsmJibG5OTkmJkzZ5qXXnrJ3HXXXaZLly7G4XCYf/zjHyHl9+/fbxISEkyfPn3Mk08+aR588EHTvXt3c8IJJ9RLMn7605+ahIQE88c//tG8/vrrZtmyZcaY8JI8v99vfvrTnxqLxWIuvvhi8/TTT5snn3zSXHfddSY9PT1kDaTGEqRf/OIX5vTTTzd33323efHFF81dd91lUlNTzYgRI4zf72+yXxpK8txutxk0aJBxOBxmxowZ5umnnzbjxo2r96HhaCZ5Len/o53kXXHFFea0004zd999t3n++efN73//e5ORkWEcDodZtGhRSNndu3ebjIwM07dvX/PUU0+ZBx980KSlpZmhQ4fW+yAWrsNN8owx5tZbbzWSzIgRI8xjjz1mXnzxRXPDDTeY2NhY071795APdcYYU1paau677z5z3333mbPPPttIMjNmzDD33Xefefrpp1vdjrpq/xHxy1/+0rzwwgvmsssuM5LMAw88EFKudm3EQ/v6wgsvDK6r9dxzz5lTTjnF2O12s3jx4pByK1euNE6n04wcOdLMnj3b3HnnnSY2NtZMnDixXpsk1VvHsiE+n89cdNFFRpI5/fTTzZ///Gfz/PPPm8suu8xYrVYzdOjQkET1wIEDJiEhwVx11VXmj3/8o3n22WfN9OnTTXx8vElPTzdbtmwJv+Ma8cQTTxhJZsyYMeaVV16p96j7D6NI7NNx48aZrKys4Lir+3j11Vdb1SdNaelr0tBxtKQfwu3bxl6bhrz88svGYrGYoUOHmvvvv9/Mnj3bXHPNNcZut5thw4YZt9vd4n451KxZs8zw4cPNzJkzzfPPP2/uuece07NnT2OxWOq9Lm05roBoRpIHHGLNmjVmypQpJicnx8TExJjs7GwzZcoUs3bt2gbLf/rpp2bIkCHG4XCYAQMGmFdffbXBxbg3bdpkTj/9dBMXF9eqxdBramrMI488YgYPHmycTqdJS0szo0aNMvfcc0/IArKNJUh///vfzcSJE01WVpZxOBymR48e5tprrzX5+fnN9klDSZ4xBxdDv/LKK01mZqZxOBxm6NChZs6cOSFljmaSZ0z4/X+0k7x58+aZ008/3XTq1MnY7XaTmZlpzjvvPLNy5coGy69bt85MnDjRxMfHm9TUVDN16lRTUFAQ9v4OdSSSPGOMee+998yECRNMamqqkWQkmcGDBze4SHpt/zX0OFILLBtjzPPPP28GDBhgHA6H6du3r3niiSdMIBAIKdPYB8eqqipz2223mezsbON0Os2PfvQj8/HHHze4nyVLlphTTjnFxMbGmk6dOpnp06eHzBYYY0x5ebmRZC6++OKw2h4IBMzcuXPN2LFjTVJSUrB/JkyYEDK7YczBWZebbrrJDBs2zCQnJ5uYmBjTs2dPM23atCO2yPzll1/e6Gt26PiJxD6t/UdSQ4/x48e3uD+a09LXpLFkNZx+MCb8vp0xY4axWCxm48aNYR3H/PnzzY9//OPgMfTu3dvceuut5sCBA2E9vzmffvqp+clPfmKys7NNTEyMSU1NNRMnTjQLFy6sV7atxhUQ7SzGHIE7CwAA2tUXX3yhH//4x9qxY0er74DZkKuvvlovvfSSXnjhBV199dVHrN5j1UcffaTJkyfru+++09ChQ1v8fK/Xq5/97GdauHCh3n///SOynMmx7nD7NBqddNJJ6tmzp95+++32bgqACMWNVwAAjXruuec0efJkXX/99froo4/auzntbtGiRbr44otbnYzExMToH//4h0aMGKELL7xQ33777RFu4bHncPs02rhcLn333Xe6995727spACIYM3kA0IRw7qCXnp7e6KLdbeVozeQBAIBjD+vkAUAT3nzzTV155ZVNllm0aJHOOOOMtmkQAABAM5jJA4Am5Ofna/369U2WGTVqlNLS0tqoRQAAAE0jyQMAAACADoQbrwAAAABABxLWNXmBQEB5eXlKSkqSxWI52m0CAAAAABzCGKPy8nJ16dJFVmvj83VhJXl5eXnq3r37EWscAAAAAKB19uzZo27dujUaDyvJS0pKClaWnJx8ZFoWpjK3V1/vLNZJvTLkN0afbyzUCb3S9O3OAzpzUGfZLJZgPCU+pk3bBgAAAABtxeVyqXv37sH8rDFhJXm1p2gmJye3eZK3u7xMM97dqg/+p7Mk6d5Pd+rJX6Xq3k936qQBB7PX2nj3Nm4bAAAAALS15i6hi/h18gZmJ2n1H36iRKddmwrKm4wDAAAAQLSL+MzIbrMqNd7R6jgAAAAARJOIX0JhT4lbN7+xSntK3K2KAwAAAEA0ifgkz+sPKL/MI68/oHiHTaN7pystPkaje6cr3mELiQMAAABAtLMYY0xzhVwul1JSUlRWVtbmN14BAAAAAISfl0X8NXl1BQJG3kBANlnkl1GM1SqrlcXZAQAAAKBWxJ+uuT6vTIPu+ljr88q0Id+lATM/1gdr8zVg5sfakO8KiQMAAABAtIv4JK9zcqzuOHuAOifHtioOAAAAANEk4k/XzEx06sqxvSVJBWWeJuMAAAAAEO0ifiav3OPV4i37VO7xtioOAAAAANEk4pO8XcVuXf5/X2tXccPr4DUXBwAAAIBoEvFLKNT4AiqurFZGglOSVFxZrSRnjMqrvSHbMhKcctgjPmcFAAAAgFbpMEsoOOxW5aTEBX+u/T4x1l5vGwAAAABEu4if+sotrdL//nOtckurtLvYrRteW6ll24t1w2srtbvYHRIHAAAAgGgX8UleVY1f6/PKVFXjl8vj1UdrC1Tg8uijtQVyebwhcQAAAACIdhF/uuZxWYl678ZTJUnrcusveF43DgAAAADRLuJn8gAAAAAA4Yv4JG9jvksn3LdAG/NdrYoDAAAAQDSJ+NM1MxIdmnZqb2UkOiRJt581QP2zE3X7WQOUlXxwCYW6cQAAAACIZhG/Th4AAAAAIPy8LOJP16ys9umbnSWqrPaprMqrBRsKteeAWws2FKqsyhsSBwAAAIBoF/FJ3o79lbrw2a+0Y3+l9pS49f9eXqGVOw/o/728QntK3CFxAAAAAIh2EZ/kHZeVqIUzxum4rMRWxQEAAAAgmkT8jVdiY2zq26nxBK65OAAAAABEk4ifycsvq9J9H2xQfllVq+IAAAAAEE0iPsmr8Pj07y37VOHxyWm3ql9WohKdNvXLSpTTbg2JAwAAAEC0YwkFAAAAADgGdJglFAAAAAAA4Yv4JG9zQbnGPvy5NheUa31emYbM+kTvfZerIbM+0fq8spA4AAAAAES7iE/yUuNjdN7IrkqNj5ExUkW1T4HAwa/GhMYBAAAAINpF/BIKnZNjddtZAyRJ+8qrm4wDAAAAQLSL+Jm8qhq/1uWWqarG36o4AAAAAESTiE/ytu+r0OSnl2r7vopWxQEAAAAgmkT8EgpVNX5t31ehvp0SJR1M6rqkxCmvrCpkW99OiYpz2Nq0bQAAAADQVsLNyyL+mrw4h01DuqYEf679Pj3RUW8bAAAAAES7iD9ds9Dl0eOfbFahy6Pc0ird9e46rdx1QHe9u065pVUhcQAAAACIdhGf5JW6vXpnVa5K3V4dqKzRK8t2aU+JW68s26UDlTUhcQAAAACIdhF/uuaA7CT953dnSpLW5ZY1GQcAAACAaBfxM3kAAAAAgPBFfJK3tbBcP/nTYm0tLG9VHAAAAACiScSfrpkYa9fp/TspMdauREnTTu2t3pnxmnZqb2X8cIfN2jgAAAAARLuIXycPAAAAABB+Xhbxp2t6vAcXQ/d4/aqs9mnlrgMqcnm0ctcBVVb7QuIAAAAAEO0iPsnbVlSh8X9crG1FFdqxv1IXzP5SX24v1gWzv9SO/ZUhcQAAAACIdhGf5PXOTNDb141R78yEVsUBAAAAIJpE/N1KEpx2/ahXeqvjAAAAABBNIn4mr6jco78u2qaick+r4gAAAAAQTSI+ySuuqNFLS3eouKJGNqtF6QkOOWxWpSc4ZLNaQuIAAAAAEO1YQgEAAAAAjgEdZgkFAAAAAED4Ij7J21ZUoZ//Zam2FVVoS2G5xj22SJ+uL9C4xxZpS2F5SBwAAAAAol3EJ3lxDpsGd0lRnMOmGl9Au4rdctf4tavYrRpfICQOAAAAANEu4pdQ6Joap4fOHypJOlBZ/+YqdeMAAAAAEO0ifiavxhdQflmVanyBVsUBAAAAIJpEfJK3pbBcYx76XFsKy1sVBwAAAIBoEvFLKJR7vPp2d6lO6JEqSfp2d6n6ZyVqS1FFyLYTeqQqKTamTdsGAAAAAG0l3Lws4pM8AAAAAEAHWidvf0W15vxnh/ZXVKvI5dETC7ZoQ16ZnliwRUUuT0gcAAAAAKJdxCd5hS6PHv14swpdHhWVV+vPC7dqS2GF/rxwq4rKq0PiAAAAABDtIn4JhcFdUrTxvrMlSetyy5qMAwAAAEC0i/iZPAAAAABA+CI+yft+X4V+9dxX+n5fRaviAAAAABBNIv50zRibVTkpsYqxWZUSZ9UvRnRRTkqsfjGii1LiDi6ZUBsHAAAAgGjHEgoAAAAAcAwINy+L+Jk8nz+gimqfEp12+QJGBWUepcXH6IDbq+yUWNmtlmDczmweAAAAgCgX8VnRpoJyjbh3gTYVlGtbUYXOePwLLdq8T2c8/oW2FVWExAEAAAAg2kV8ktc9LV7PXnKCuqfFtyoOAAAAANEk4k/XTImP0dlDciRJew40HQcAAACAaBfxM3kllTV64+vdKqmsaVUcAAAAAKJJxCd5eaVV+t0/1yqvtKpVcQAAAACIJiyhAAAAAADHgHDzsoifyQMAAAAAhC/ik7yd+yt15ZyvtXN/pbbvq9B5z/xHX2wu0nnP/Efb91WExAEAAAAg2kV8kme1WOSwW2W1WFRV49eq3aUqdXu1anepqmr8IXEAAAAAiHYRv4RCj4x4PXfpiZKkdbllTcYBAAAAINpF/ExeIGBU7fMrEGj4/jDNxQEAAAAgmkR8krch36UBMz/WhnxXq+IAAAAAEE0i/nTNbmlxeuJXw9UtLU6S9MSvhmtkj9R622q/BwAAAIBoxjp5AAAAAHAM6DDr5JW6a/Sv1bkqddeouKJaL3+1U9sKy/XyVztVXFEdEgcAAACAaBfxSd7eA1W66Y3V2nugSvllHv3hX+u1Ls+lP/xrvfLLPCFxAAAAAIh2EX9N3qCcZG249yw57TZtbODmKnXjAAAAABDtIj7Js1ktinc03szm4gAAAAAQTSL+dM3dxW7d8NpK7S52tyoOAAAAANEk4pM8vzEq9/jkN0YJTrtO65epjESHTuuXqQSnPSQOAAAAANGOJRQAAAAA4BjQYZZQqMsfMCr3eFXjC6jc45U/wOwdAAAAANQV8Uneutwy9f39R1qXW6aN+S4NvftTfbQ2X0Pv/lQb810hcQAAAACIdhGf5OWkxOrecwcrJyW2VXEAAAAAiCYRv/ZARqJTU0f3lCTll3majAMAAABAtIv4mbyyKq8WbChUWZW3VXEAAAAAiCYRn+TtKXHr/728QntKGl4Hr7k4AAAAAESTiF9CwesPyFXlVXJczMG2VHkV57CpqsYfsi05LkYxtojPWQEAAACgVcLNyyL+mrwYm1UZic7gz7Xfxzvs9bYBAAAAQLSL+KmvPSVuzXjrO+0pcWtXcaWu/ts3+nLbfl39t2+0q7gyJA4AAAAA0S7ik7waf0C7iitV4w+o3OPTZxuLVFRerc82Fqnc4wuJAwAAAEC0i/jTNft2StTfrz9Fkhpc8LxuHAAAAACiXcTP5AEAAAAAwhfxM3nr88r0q+eW6c1rT24w3ut3H7Zxi4D247RJgYDkbeCeuAkOq47rlKgd+yvkqq5/+rLTKsU7bar2G3m8AQWaua9udmKMbDaLcstqQrZbJHVKdMjn9ytgsSo1zq4aX0BlVT5lJMTovBO66IPvCrSrxC1fQLJJSkuwy2KxqLji4HqWmYkx+vHALK3aXaZ95R4lOO3qnByrPSUVqvIGZLNa5A9IFovUJTVOiQ67dpW4VeHxKsZmVbf0ePXLStSq3QdUXu1XUqxN+8ur5a7TMTaLlOC0qWd6gryBgOJibHLX+FXjDyjJaVe/zkk6UFmtrUWVqvb6ZbdJVotVTrtNGYkOuWv8qvL6lZXkVIzVqp3FFar2G2UkxCjREaMCl0cFrioFApIzxqof9UrX5GFdNHl4F8XG2OTx+vXp+gJtK6pQWZVX8Y6D+09w2FRZ56vTbtXa3DJtLypXtc+oa1qchnVNUVrCwTY47VZtKihXVY1PcQ67hnRJVp9OifIFAlq0eZ8KyzzqlOhUeqJDxRU1KqrwKBCQrBYpJyVOEwd31qRhB9t0KI/Xrw++y9OCDYUqdHnUOSVWpx6XoU35FdpRXKl+WYm65Sf9lRrvCB7PzmK3uqbGqsYX0Beb9ym/rEoWi0XZybEa3SdNCzcWaXdJlXpnJujRXw5TarxDn64v0NaiCrmqvEqJi9FxWYk6vX8n/XvLPu0sdqtXRrxO799Jn20o1OebiiRJ4wdlNdruho6jtm29MuI1cXB2o8fbWLmWxiSFtc9whXsMLa3n0H4+3Ha2tC0frsnTwo0HX9MzB2YF3x/HiiP1uhzNfbZHGxGZGAuHryP1YcQvobCvvFr/Wp2rc0d0lST9a3WuTj0uU0u37de5I7rqRw981qbtAdA4yw+PcK6QtVrUbKLZ3L4kKZwqLJJsVh1MHCVZrRZJRlaLRTX+0Bpq22WzHPzebySLOXhM5oe6GtqnzSoN7pKiq0/trZ+P6Kr3Vufqw7UF2l/u0Z4DVUpw2lRZXT/JM8aouLImpC/iYqzKTolVZfXBeFmVT3ab5PNLXVNjlRQXo1J3jcqqvKr2BoJttkqqCRgFAkZWq0WJTpt6pMfr6tP66Oc//A6t673VuXpx6Q7t3l8pjy8gZ4xVdqtFXr9RcqxdNX6jc4Zk655zhwSPJzbGqh37KlRa5ZXL7VVFjV+SUaLTLp8/II/PKMZ2MEk/uU+6fjmq28F+qPBoT0mVuqfFKTMpVtnJThW4qhUbY5XHG1B2slOr9pRqn6tashh1SnQ22u6GjqO2bR5vQJOGZjd6vI2Va2lMUlj7DFe4x9DSeg7t58NtZ0vb8uKS77WvoloyFnVKdgbfH8eKI/W6HM19tkcbEZkYC4fvWOjDcPOyiD9ds1PSwT/0nZKcwe8H5iQHtwFoP5Y631t/+CHcWyDVJjX2Vv4Wqs2Jwnm+5YckyEiyWv+byAWMCTkG6b/HYSTZbVYZ899jsloaTyoDAanG59eu4oN3+t1Z7FZsjFUxdqscNou8/oAcNot8gdCv1b6Aav/VVtsWf8AEy1f7ArJZJZvFIptV8gUCqvH55a7xy261KMZmkdHBYzE/JKb64avNav3h5lQN3314Z7FbNT6/bLaD9ditFlX9kHh2TYuXw2bR1qKKkOPplZGgGn9A7mqfbDaLrBbJarHIZj3YVskoPcEhm1Xasb/yv/1gO9gPDrtVsTFWbS2qCNZX+3ONz6/kOLuSY2OabHdDx1G3rqaOt7FyLY2Fu89wHan6Dq3n0H4+3Ha2tC01/oCSY2OUHGcPeX8cK47063w09tkebURkYiwcvo7UhxGf5JV7vFq6db/KPV6Vub36cE2+9hS79eGafJW5ve3dPCCq1U14apO2cH+p1CZTvlbeGLc2IQrn+cYc3J9FB5OxwA8/Wy2WeklboE7C5fMHZLH895gCRvWSwlpWq+Sw29QzI16S1CsjXh5vQF5fQDV+oxibVTV+I7s19KvTbpWlTmIpSTarJVjeabfKH5D8xsgfkOxWqxx2m+IdNvkCRl7/wUTVarEcnHE0BysKGMkfCMhhswbbdKheGfFy2G3y+w/W4wsYxTlsslgsyj3gVo3fqF9WYsjx7CyulMNmVbzTLr/fBJNlf+BgWyWLSipr5A9IvTMT/tsP/oP9UOMLyOMNqF9WYrC+2p8ddptcVT65PN4m293QcdStq6njbaxcS2Ph7jNcR6q+Q+s5tJ8Pt50tbYvDZpXL45Wryhfy/jhWHOnX+Wjssz3aiMjEWDh8HakPI/6avF3Fbl3y0nJ98D+nSpKmz/tWT/5qhG5+c3VwGxAtmromL9FhVd82uCbPKinzh2vyjMWqlB+uyXNV+ZSe6NB5I3P0wXcF2l3ilrfF1+RVqsrrb9E1eRXVfiU2dU1eRoK8/oDiYw6eHun1B5T4wzV5pe4abS2skMfnl91a/5q8aq9fmUlOOaxW7SiuUI3fKCPRoYQYuwrKPSooO3hNXmyMVSf+cE1e7fVatV+376tUqbsmeHpmotOuimpf8Kszxqq1e+tfk5ee4Dh4zV6MVZvyy+Wp8SvWYdPQrinqnZkgX+DgNXEFZR51SopVekKMSipqVNjANXm1bTnUxMHZqvEF9NmGQhW4PMpOidXYBq7Jq3s8u4rdOr1fpmp8AS3evE95ripZZFFOcqxOauSaPEkHr03s4lVqvEN9OyUErxXbVexWzzrX5C3aVCSjg9fkNdbuho6jtm0961wz15JyrY01t89whXsMLa3n0H4+3Ha2tC1ef0ALNxbJIunHA8N/TSPFkXpdjuY+26ONiEyMhcPXkfow4q/Jq/b5VeSqVlayU1sLKzT56aUhSV6/zonBuNN+bF4YCQAAAADNCTcvi/iZPKfdpu7pjU+VNhcHAAAAgGgS8dfk5ZZW6a531ym3tKpVcQAAAACIJhGf5FXV+PTt7gOqqvEpNsaqwV2SlRRr1+AuyYqNsYbEAQAAACDaRfw1eQAAAACADrROHgAAAAAgfBGf5G3Md+lHD3ymjfkurcstU/875+tfq3PV/875WpdbFhIHAAAAgGgX8UleRoJDl53cUxkJB9daqvEHZMzBrw3FAQAAACCaRfwSClnJsfqf8f0kSUXl1U3GAQAAACDaRfxMXmW1Tyt3HVBldcN3z2wuDgAAAADRJOKTvB37K3XB7C+1Y39lq+IAAAAAEE0ifgkFj9ev3SVu9UiPlyTtLnErK8mpovLqkG090uMVG2Nr07YBAAAAQFsJNy+L+GvyYmNs6t85Kfhz7fep8Y562wAAAAAg2kX86Zr5ZVV68KONyi+r0t4Dbv3272u0YmeJfvv3Ndp7wB0SBwAAAIBoF/FJXrnHp882FKrc41Op26s3V+zR3gNVenPFHpW6vSFxAAAAAIh2EX+6Zv/OSfr8tjMkSetyy5qMAwAAAEC0i/iZPAAAAABA+CI+ydtSWK5xjy3SlsLyVsUBAAAAIJpE/OmaybEx+unQHCXHxkiSrj+jr/p0StD1Z/RVZqJTkkLiAAAAABDNIn6dPAAAAABA+HlZxJ+u6fH6tTHfJY/Xr4pqn77aXqxCl0dfbS9WRbUvJA4AAAAA0S7ik7xtRRU6589LtK2oQjv3V2rKC8v01fZiTXlhmXburwyJAwAAAEC0i/gkr0+nBP1r+lj16ZTQqjgAAAAARJOIv/FKvMOu4d1TWx0HAAAAgGgS8TN5RS6PnliwRUUuT6viAAAAABBNIj7JK3HX6M1v9qjEXSO7zaLs5Fg5Y6zKTo6V3WYJiQMAAABAtGMJBQAAAAA4BnSYJRQAAAAAAOGL+CRva2G5zn7y39paWK5NBS6d/OBCzV+Xr5MfXKhNBa6QOAAAAABEu4hP8hKcdp3cJ0MJTrt8fqMCl0fV3oAKXB75/CYkDgAAAADRLuIzoy6pcbr754MlSSWV9W+uUjcOAAAAANEu4mfyPF6/du6vlMfrb1UcAAAAAKJJxCd524oqdMbjX2hbUUWr4gAAAAAQTSJ+CYWKap/W7i3T0G4pkqS1e8vUp1OCvt9XGbJtaLcUJXJdHgAAAIAOKty8LOKTPAAAAABAB1onb195tZ5bvF37yqtVUObRIx9v0pq9pXrk400qKPOExAEAAAAg2h0TSd4zXxxM4vZXVGv2F9v1/b5Kzf5iu/ZXVIfEAQAAACDaRfxFbMd3SdZ3syZKktblljUZBwAAAIBoF/EzeQAAAACA8EV8krd9X4XOe+Y/2r6v4SUSmosDAAAAQDSJ+NM1nXar+mclyWm3ymm36lcndle3tDj96sTuSo2PkaRgHAAAAACiHUsoAAAAAMAxoMMsoeD1B1Tk8sjrD8jj9WtLYblK3TXaUlguj9cfEgcAAACAaBfxSd7mgnKd9OBCbS4o17aiCk184t/6YvM+TXzi39pWVBESBwAAAIBoF/FJXo+MeP3fFSeqR0Z8q+IAAAAAEE0i/sYrybExOnNg51bHAQAAACCaRPxMXnFFtV7+aqeKK6pbFQcAAACAaBLxSV5+mUf3f7BR+WUeSZLDZpXFcvBrQ3EAAAAAiGYsoQAAAAAAx4AOs4QCAAAAACB8EZ/k7dhfqakvLtOO/ZXaVlSuSU8t0cKNhZr01BJtKyoPiQMAAABAtIv4JM9utSg9wSm71SKPN6D1eS6Ve3xan+eSxxsIiQMAAABAtIv4JRS6p8fr6SkjJUlluWVNxgEAAAAg2kX8TJ4/YFTu8cofaPj+MM3FAQAAACCaRHyStzHfpaF3f6qN+a5WxQEAAAAgmkT8Egplbq+WbtuvU4/LlCQt3bZfw7qmaE1uWci2U4/LVEp8TJu2DQAAAADaSrh5WcQneQAAAACADrRO3oHKGr29Yo8OVNZoX3m1XlzyvTblu/Tiku+1r7w6JA4AAAAA0S7ik7zc0ird/vc1yi2tUqHLo/s/3KhNBeW6/8ONKnR5QuIAAAAAEO0ifgmFwV2Ste2Bc2SzWrQ+r/7NVerGAQAAACDaRXySZ7FYZLc1nsA1FwcAAACAaBLxp2vuKq7U1X/7RruKK1sVBwAAAIBoEvFJXl1JsXZNGJSlrCSnJgzKUlJsxE9EAgAAAECbYgkFAAAAADgGhJuXRfxUmDFG/oCRzWqRL2DkqvIqzmFTVY1fyXExslstwbjFwrV5AAAAAKJbxJ+uuT7PpePunK/1eS5tLijXqPs/06frCzXq/s+0uaA8JA4AAAAA0S7ik7yuqXF67JfD1DU1rlVxAAAAAIgmEX+6ZlqCQxee2F2SGlzwvG4cAAAAAKJdxM/klbm9+nBNvsrc3lbFAQAAACCaRHySt+eAW9Pnfas9B9ytigMAAABANIn4JRT8ASN3jU/xjoNnlrprfHLabar2+UO2xTvsslm5uyYAAACAjqnDLKFgs1qUFBsT/Ln2e4fdWm8bAAAAAES7yD9ds8St/3l9lfaUuLVjf6UufWm5lmzdp0tfWq4d+ytD4gAAAAAQ7SI+yfMFjEoqq+ULGFVW+7Rk634VV9Roydb9qqz2hcQBAAAAINpF/OmavTMT9NrVJ0uS1uWWNRkHAAAAgGgX8TN5AAAAAIDwRXySty63TP3vnN/gLF44cQAAAACIJhF/umZOSqxmTh6knJRYSdK95w7WkC7JuvfcwcFtdeMAAAAAEM0ifp08AAAAAED4eVnEn67p8nj1+aZCuTxelbpr9M6qvdpVXKl3Vu1VqbsmJA4AAAAA0S7ik7zdxW5dNXeFdhe7tfdAlW558zut2l2qW978TnsPVIXEAQAAACDaRfw1eQOyk/T178crLcGhzQXlTcYBAAAAINpFfJIXY7MqK7nxm6o0FwcAAACAaBLxp2vuPeDWb/++RnsPNHw6ZnNxAAAAAIgmEZ/kVfsC2lJUrmpfQHEOm0b2SFVqfIxG9khVnMMWEgcAAACAaMcSCgAAAABwDOgwSygAAAAAAMIX8UnehjyXht/zqTbkubQut0y9fveh3l2Vq16/+1DrcstC4gAAAAAQ7SI+yeuU5NQNZ/RVpyRnq+IAAAAAEE0ifgmFTklOXTuurySp0OVpMg4AAAAA0S7iZ/Iqqn36anuxKqp9rYoDAAAAQDSJ+CRv5/5KTXlhmXbur2xVHAAAAACiScQvoeDx+lVQ5lF2SqwkqaDMo7T4GB1we0O2ZafEKjbG1qZtAwAAAIC2Em5eFvHX5MXG2NQrMyH4c+33KfGOetsAAAAAINpF/OmaeaVVuvu99corrdKeErdufmOVln9frJvfWKU9Je6QOAAAAABEu4hP8iqrfVr2fbEqq30qq/Lq3dV5yi/z6N3VeSqr8obEAQAAACDaRfzpmv06J+njm0+XJK3LLWsyDgAAAADRLuJn8gAAAAAA4QtrJq/2Bpwul+uoNqYhWwpduu6Vb/XspSfI5zcKVLvlrihXoNqtinKXVmwtD8b7d27bO38CAAAAQFupzceaWyAhrCUU9u7dq+7dux+ZlgEAAAAAWm3Pnj3q1q1bo/GwkrxAIKC8vDwlJSXJYrEc0Qa2hMvlUvfu3bVnz542X68PaA+MeUQjxj2iDWMe0Yhx3zrGGJWXl6tLly6yWhu/8i6s0zWtVmuTmWJbS05OZjAgqjDmEY0Y94g2jHlEI8Z9y6WkpDRbhhuvAAAAAEAHQpIHAAAAAB3IMZXkOZ1OzZo1S06ns72bArQJxjyiEeMe0YYxj2jEuD+6wrrxCgAAAADg2HBMzeQBAAAAAJpGkgcAAAAAHQhJHgAAAAB0IMdMkvfXv/5VvXr1UmxsrEaPHq2vv/66vZsEtMpDDz2kH/3oR0pKSlJWVpZ+8YtfaPPmzSFlPB6Ppk+froyMDCUmJuqCCy5QYWFhSJndu3dr0qRJio+PV1ZWlm6//Xb5fL62PBSgVR5++GFZLBbdfPPNwW2MeXREubm5uuSSS5SRkaG4uDgNHTpUK1asCMaNMfrDH/6gnJwcxcXFacKECdq6dWtIHSUlJZo6daqSk5OVmpqqadOmqaKioq0PBWiW3+/XXXfdpd69eysuLk59+/bVfffdp7q3/2DMt51jIsl78803deutt2rWrFn69ttvNXz4cJ111lkqKipq76YBLbZ48WJNnz5dy5Yt04IFC+T1ejVx4kRVVlYGy9xyyy16//339fbbb2vx4sXKy8vT+eefH4z7/X5NmjRJNTU1+vLLL/W3v/1Nc+fO1R/+8If2OCQgbN98842ee+45DRs2LGQ7Yx4dzYEDBzR27FjFxMRo/vz52rBhg/74xz8qLS0tWObRRx/VU089pWeffVbLly9XQkKCzjrrLHk8nmCZqVOnav369VqwYIE++OAD/fvf/9Y111zTHocENOmRRx7R7Nmz9Ze//EUbN27UI488okcffVRPP/10sAxjvg2ZY8BJJ51kpk+fHvzZ7/ebLl26mIceeqgdWwUcGUVFRUaSWbx4sTHGmNLSUhMTE2PefvvtYJmNGzcaSearr74yxhjz0UcfGavVagoKCoJlZs+ebZKTk011dXXbHgAQpvLyctOvXz+zYMECM27cOHPTTTcZYxjz6Jh++9vfmlNPPbXReCAQMNnZ2eaxxx4LbistLTVOp9O8/vrrxhhjNmzYYCSZb775Jlhm/vz5xmKxmNzc3KPXeKAVJk2aZK666qqQbeeff76ZOnWqMYYx39YifiavpqZGK1eu1IQJE4LbrFarJkyYoK+++qodWwYcGWVlZZKk9PR0SdLKlSvl9XpDxvzAgQPVo0eP4Jj/6quvNHToUHXu3DlY5qyzzpLL5dL69evbsPVA+KZPn65JkyaFjG2JMY+O6b333tOJJ56oCy+8UFlZWRo5cqReeOGFYHzHjh0qKCgIGfcpKSkaPXp0yLhPTU3ViSeeGCwzYcIEWa1WLV++vO0OBgjDKaecooULF2rLli2SpO+++05Lly7VOeecI4kx39bs7d2A5uzfv19+vz/kD7skde7cWZs2bWqnVgFHRiAQ0M0336yxY8dqyJAhkqSCggI5HA6lpqaGlO3cubMKCgqCZRp6T9TGgEjzxhtv6Ntvv9U333xTL8aYR0f0/fffa/bs2br11lv1+9//Xt98841+85vfyOFw6PLLLw+O24bGdd1xn5WVFRK32+1KT09n3CPi/O53v5PL5dLAgQNls9nk9/v1wAMPaOrUqZLEmG9jEZ/kAR3Z9OnTtW7dOi1durS9mwIcNXv27NFNN92kBQsWKDY2tr2bA7SJQCCgE088UQ8++KAkaeTIkVq3bp2effZZXX755e3cOuDIe+utt/Taa69p3rx5Gjx4sFavXq2bb75ZXbp0Ycy3g4g/XTMzM1M2m63eXdYKCwuVnZ3dTq0CDt+NN96oDz74QIsWLVK3bt2C27Ozs1VTU6PS0tKQ8nXHfHZ2doPvidoYEElWrlypoqIinXDCCbLb7bLb7Vq8eLGeeuop2e12de7cmTGPDicnJ0fHH398yLZBgwZp9+7dkv47bpv6fJOdnV3vJnM+n08lJSWMe0Sc22+/Xb/73e908cUXa+jQobr00kt1yy236KGHHpLEmG9rEZ/kORwOjRo1SgsXLgxuCwQCWrhwocaMGdOOLQNaxxijG2+8Ue+8844+//xz9e7dOyQ+atQoxcTEhIz5zZs3a/fu3cExP2bMGK1duzbkF+GCBQuUnJxc70MF0N7Gjx+vtWvXavXq1cHHiSeeqKlTpwa/Z8yjoxk7dmy95XG2bNminj17SpJ69+6t7OzskHHvcrm0fPnykHFfWlqqlStXBst8/vnnCgQCGj16dBscBRA+t9stqzU0tbDZbAoEApIY822uve/8Eo433njDOJ1OM3fuXLNhwwZzzTXXmNTU1JC7rAHHiuuvv96kpKSYL774wuTn5wcfbrc7WOa6664zPXr0MJ9//rlZsWKFGTNmjBkzZkww7vP5zJAhQ8zEiRPN6tWrzccff2w6depk/vd//7c9Dglosbp31zSGMY+O5+uvvzZ2u9088MADZuvWrea1114z8fHx5tVXXw2Wefjhh01qaqr517/+ZdasWWPOPfdc07t3b1NVVRUsc/bZZ5uRI0ea5cuXm6VLl5p+/fqZKVOmtMchAU26/PLLTdeuXc0HH3xgduzYYf75z3+azMxMc8cddwTLMObbzjGR5BljzNNPP2169OhhHA6HOemkk8yyZcvau0lAq0hq8DFnzpxgmaqqKnPDDTeYtLQ0Ex8fb8477zyTn58fUs/OnTvNOeecY+Li4kxmZqaZMWOG8Xq9bXw0QOscmuQx5tERvf/++2bIkCHG6XSagQMHmueffz4kHggEzF133WU6d+5snE6nGT9+vNm8eXNImeLiYjNlyhSTmJhokpOTzZVXXmnKy8vb8jCAsLhcLnPTTTeZHj16mNjYWNOnTx9z5513hixzw5hvOxZj6ixDDwAAAAA4pkX8NXkAAAAAgPCR5AEAAABAB0KSBwAAAAAdCEkeAAAAAHQgJHkAAAAA0IGQ5AEAAABAB0KSBwAAAAAdCEkeAAAAAHQgJHkAAAAA0IGQ5AEAcIi7775bFosl5DFw4MCQMh6PR9OnT1dGRoYSExN1wQUXqLCwsJ1aDADAf5HkAQDQgMGDBys/Pz/4WLp0aUj8lltu0fvvv6+3335bixcvVl5ens4///x2ai0AAP9FkgcAaFdnnHGGfvOb3+iOO+5Qenq6srOzdffdd0uSdu7cKYvFotWrVwfLl5aWymKx6IsvvpAkffHFF7JYLPrkk080cuRIxcXF6cwzz1RRUZHmz5+vQYMGKTk5Wb/+9a/ldrvDbpfdbld2dnbwkZmZGYyVlZXppZde0p/+9CedeeaZGjVqlObMmaMvv/xSy5YtOxLdAgBAq5HkAQDa3d/+9jclJCRo+fLlevTRR3XvvfdqwYIFLarj7rvv1l/+8hd9+eWX2rNnjy666CI9+eSTmjdvnj788EN9+umnevrpp8Oub+vWrerSpYv69OmjqVOnavfu3cHYypUr5fV6NWHChOC2gQMHqkePHvrqq69a1G4AAI40kjwAQLsbNmyYZs2apX79+umyyy7TiSeeqIULF7aojvvvv19jx47VyJEjNW3aNC1evFizZ8/WyJEjddppp+mXv/ylFi1aFFZdo0eP1ty5c/Xxxx9r9uzZ2rFjh0477TSVl5dLkgoKCuRwOJSamhryvM6dO6ugoKBF7QYA4Eizt3cDAAAYNmxYyM85OTkqKipqdR2dO3dWfHy8+vTpE7Lt66+/Dquuc845J6Te0aNHq2fPnnrrrbc0bdq0FrULAIC2xkweAKDdxcTEhPxssVgUCARktR78M2WMCca8Xm+zdVgslkbrbI3U1FT1799f27ZtkyRlZ2erpqZGpaWlIeUKCwuVnZ3dqn0AAHCkkOQBACJWp06dJEn5+fnBbXVvwtJWKioqtH37duXk5EiSRo0apZiYmJBTSjdv3qzdu3drzJgxbd4+AADq4nRNAEDEiouL08knn6yHH35YvXv3VlFRkWbOnHnU93vbbbfpZz/7mXr27Km8vDzNmjVLNptNU6ZMkSSlpKRo2rRpuvXWW5Wenq7k5GT9z//8j8aMGaOTTz75qLcPAICmkOQBACLa//3f/2natGkaNWqUBgwYoEcffVQTJ048qvvcu3evpkyZouLiYnXq1Emnnnqqli1bFpxZlKQnnnhCVqtVF1xwgaqrq3XWWWfpmWeeOartAgAgHBZT90IHAAAAAMAxjWvyAAAAAKADIckDAESV3bt3KzExsdFH3UXPAQA4FnG6JgAgqvh8Pu3cubPReK9evWS3c8k6AODYRZIHAAAAAB0Ip2sCAAAAQAdCkgcAAAAAHQhJHgAAAAB0ICR5AAAAANCBkOQBAAAAQAdCkgcAAAAAHQhJHgAAAAB0ICR5AAAAANCB/H9O0d8VxUAdGgAAAABJRU5ErkJggg==",
      "text/plain": [
       "<Figure size 900x300 with 1 Axes>"
      ]
     },
     "metadata": {},
     "output_type": "display_data"
    },
    {
     "name": "stdout",
     "output_type": "stream",
     "text": [
      "num_75: outliers = 1510848, fences -> lower=-1.5, upper=2.5\n"
     ]
    },
    {
     "data": {
      "image/png": "iVBORw0KGgoAAAANSUhEUgAAA3kAAAEiCAYAAABEJhvIAAAAOnRFWHRTb2Z0d2FyZQBNYXRwbG90bGliIHZlcnNpb24zLjEwLjAsIGh0dHBzOi8vbWF0cGxvdGxpYi5vcmcvlHJYcgAAAAlwSFlzAAAPYQAAD2EBqD+naQAASF5JREFUeJzt3Xl8VNX9//H3TJKZZLKHAElYw45sKlWkWkBBBJdaa60iIrghij+XqlitFrXuUG3V1loXcMENvu6CCgoKiiAIsq+GLSQEEpJJMpksM+f3R5xpJguZREiG5PV8PPIguZ8z9557ztxJPtxz7rEYY4wAAAAAAC2CtbkrAAAAAAA4ekjyAAAAAKAFIckDAAAAgBaEJA8AAAAAWhCSPAAAAABoQUjyAAAAAKAFIckDAAAAgBaEJA8AAAAAWhCSPAAAAABoQUjygGY2e/ZsWSwW7dq1y79txIgRGjFiRLPVqbqioiJde+21SklJkcVi0a233trcVUI1S5YsqfE+AgAArRNJHlDNxo0bdcUVV6hDhw6y2+1KS0vT+PHjtXHjxl+030ceeUTvv//+0alkE3vkkUc0e/Zs3XDDDXrttdc0YcKE5q5SyLn//vtlsVjq/Prmm2/8ZSdNmlRrmT59+jTjGVT6+OOPNWbMGLVp00aRkZHq1auX7rzzTuXl5dUou3XrVt1222369a9/rcjIyGOWZL700kvq27evIiMj1bNnTz3zzDNBv7a0tFR33XWX0tLSFBUVpSFDhmjhwoW1lv322291xhlnyOFwKCUlRTfffLOKiop+Ud2NMXrttdc0bNgwJSQkyOFwaMCAAXrooYfkcrlqlH/hhRc0fPhwtW/fXna7Xenp6brqqquOars+/PDD+u1vf6v27dvLYrHo/vvvb9Drm7NNR4wYof79+zf69Y2xcuVK3XjjjRo8eLAiIiJksVga9PoRI0bUer2PGTOmRtmGtG0wfP+JuGrVqlrj559/vrp27dro/fvs3btXDzzwgE499VQlJiYqOTlZI0aM0KJFi4J6/a5du+r87HzrrbdqlN+8ebPGjBmjmJgYJSUlacKECTp48OAvPg+gJQlv7goAoeTdd9/VuHHjlJSUpGuuuUbp6enatWuXXnrpJc2bN09vvfWWLrrookbt+5FHHtEf/vAH/e53v6u37Oeff96oYxwrX375pU477TRNnz69uasSsn7/+9+rR48eNbbfc889Kioq0imnnBKw3W6368UXXwzYFh8ff0zrWJ877rhDf//73zVo0CDdddddSkpK0g8//KBnnnlGb7/9tr744gv17NnTX3758uV6+umndcIJJ6hv375au3btUa/T888/rylTpujiiy/Wn/70Jy1dulQ333yzXC6X7rrrrnpfP2nSJM2bN0+33nqrevbsqdmzZ+vcc8/V4sWLdcYZZ/jLrV27ViNHjlTfvn315JNPat++fZo5c6a2b9+uBQsWNKruHo9Hl19+ud555x395je/0f333y+Hw6GlS5dq+vTpeuedd7Ro0SK1a9fO/5o1a9YoPT1dv/3tb5WYmKiMjAy98MIL+vjjj/Xjjz8qLS2tUXWp6t5771VKSopOOukkffbZZw1+fXO2aXOYP3++XnzxRQ0cOFDdunXTtm3bGryPjh076tFHHw3YVltfBtu2oeaDDz7Q448/rt/97neaOHGiKioq9Oqrr+rss8/Wyy+/rKuuuiqo/YwbN07nnntuwLahQ4cG/Lxv3z4NGzZM8fHxeuSRR1RUVKSZM2dq/fr1WrlypWw221E7L+C4ZgAYY4zZsWOHcTgcpk+fPiYnJycgdvDgQdOnTx8THR1tdu7c2aj9R0dHm4kTJ9bYPmvWLCPJZGRkNGq/9fF4PKakpOQX7SM9Pd2cd955R6lGxpSXl5vS0tKjtr9QtWfPHmOxWMx1110XsH3ixIkmOjr6qB5r8eLFv+h99MYbbxhJ5tJLLzUVFRUBsRUrVhiHw2EGDRpkysvL/dtzc3ON0+k0xhgzY8aMo/4+drlcpk2bNjXee+PHjzfR0dEmLy/viK9fsWKFkWRmzJjh31ZSUmK6d+9uhg4dGlB27NixJjU11RQUFPi3vfDCC0aS+eyzzxpV/0ceecRIMnfccUeN2IcffmisVqs599xz693PqlWrjCTz6KOPNqoe1fn66ODBg0aSmT59etCvbe42HT58uOnXr1+jXttY2dnZxuVyGWOMmTp1qmnon07B1rkhbRss3++X77//vtb4eeedZ7p06dKofVe1YcMGc/DgwYBtbrfb9OnTx3Ts2LHe12dkZNQ497rccMMNJioqyuzevdu/beHChUaSef755xteeaCFYrgm8LMZM2bI5XLpv//9r9q2bRsQS05O1vPPP6/i4mI98cQT/u2TJk2qdaiLb+iej8ViUXFxsV555RX/EJRJkybVWZfa5uSVlpZq+vTp6tGjh+x2uzp16qRp06aptLQ0oJzFYtFNN92kOXPmqF+/frLb7fr0008lSW+99ZYGDx6s2NhYxcXFacCAAfrnP/9ZZz1887wyMjL0ySef+OvuGzqWk5Oja665Ru3bt1dkZKQGDRqkV155JWAfvmE4M2fO1D/+8Q91795ddrtdmzZtqvO4vnN4//331b9/f9ntdvXr189/Hj7Btn/Vfc6dO1cnnHCCoqKiNHToUK1fv15S5R2jHj16KDIyUiNGjDgqw+PefPNNGWM0fvz4WuMej0dOp/MXH+doeOCBB5SYmKj//ve/CgsLC4ideuqpuuuuu/Tjjz/q3Xff9W9PSkpSbGzsMavT4sWLlZubqxtvvDFg+9SpU1VcXKxPPvnkiK+fN2+ewsLCNHnyZP+2yMhIXXPNNVq+fLn27t0rSXI6nVq4cKGuuOIKxcXF+cteeeWViomJ0TvvvNPgupeUlGjGjBnq1atXjTs4knTBBRdo4sSJmj9/vlauXHnEffne4/n5+Q2ux5H21xjN2abNpX379oqKivrF+6moqDjiUNVg2zYU9evXT8nJyQHb7Ha7zj33XO3bt0+FhYVB76u4uFhlZWV1xv/v//5P559/vjp37uzfNmrUKPXq1eu4el8BxxrDNYGfffTRR+ratat+85vf1BofNmyYunbtWu8flrV57bXXdO211+rUU0/1/wLv3r170K/3er367W9/q2XLlmny5Mnq27ev1q9fr6eeekrbtm2rMdfvyy+/1DvvvKObbrpJycnJ6tq1qxYuXKhx48Zp5MiRevzxxyVVzmv45ptvdMstt9R63L59++q1117Tbbfdpo4dO+r222+XJLVt21YlJSUaMWKEduzYoZtuuknp6emaO3euJk2apPz8/Br7nDVrltxutyZPniy73a6kpKQjnvOyZcv07rvv6sYbb1RsbKyefvppXXzxxdqzZ4/atGkTdNtVtXTpUn344YeaOnWqJOnRRx/V+eefr2nTpunf//63brzxRh0+fFhPPPGErr76an355ZeNOo7PnDlz1KlTJw0bNqxGzOVyKS4uTi6XS4mJiRo3bpwef/xxxcTE/KJjNsb27du1detWTZo0KeAP8qquvPJKTZ8+XR999JH++Mc/NvgYhw8flsfjqbecw+GQw+GQVDl0UZJ+9atfBZQZPHiwrFar1qxZoyuuuKLOfa1Zs0a9evWqcU6nnnqqpMrhhJ06ddL69etVUVFR4zg2m00nnniivx4NsWzZMh0+fFi33HKLwsNr/1V75ZVXatasWfroo4/8dfLJzc2Vx+PRnj179OCDD0qSRo4cGVDm0KFDQdUlNjZWdru9wedQm+Zs02CVlpYGnVRUT0yOlW3btik6OlplZWVq3769rrvuOv31r39VRESEv0ywbXusNeZarUt2dnZQ5XweeOAB3XnnnbJYLBo8eLAefvhhjR492h/PzMxUTk5OjfeVVNlO8+fPD+o4QGtAkgdIKigo0P79+3XhhRcesdzAgQP14YcfqrCwsEF3MK644gpNmTJF3bp1O+IfpXV54403tGjRIn311VcB8zL69++vKVOm6Ntvv9Wvf/1r//atW7dq/fr1OuGEE/zbbr31VsXFxemzzz6rcaemLu3bt9cVV1yhe++9Vx06dAio+z//+U9t3rxZr7/+uv9O1ZQpUzR8+HDde++9uvrqqwPaaN++fdqxY0eNu6R12bx5szZt2uRPhs8880wNGjRIb775pm666aag9lHd1q1btWXLFv+djMTERF1//fV66KGHtG3bNn99PR6PHn30Ue3atavRdz02btyodevWadq0aTXuKqampmratGk6+eST5fV69emnn+rf//63fvzxRy1ZsqTOpOBY8d1VHTRoUJ1lunbtqri4uCPegT2Sk046Sbt376633PTp0/0PAsnKylJYWFjAnDWpMlFo06aN9u/ff8R9ZWVlKTU1tcZ23zbf67OysgK2Vy+7dOnSeutdXTBt6ovV1qYdOnTw36Vv06aNnn76aZ199tkBZYK9lmbNmnXEkQMN0ZxtGqw333wz6DlgxphjVg+f7t2768wzz9SAAQNUXFysefPm+T9z3n77bX+5YNv2WGvMtVqbHTt26N1339Ull1xS7+8cq9Wq0aNH66KLLlKHDh30008/6cknn9TYsWP14Ycf6rzzzpNU//sqLy9PpaWlR+0/NYDjGUkeIPn/17e+xM0Xdzqdx3SYWnVz585V37591adPn4D/vT/rrLMkVQ5rq5rkDR8+PCDBk6SEhAQVFxdr4cKFtT7VraHmz5+vlJQUjRs3zr8tIiJCN998s8aNG6evvvpK559/vj928cUXB/1HqVQ5/Kbq3c6BAwcqLi5OP/30U6PrPHLkyICkbciQIf66Ve1P3/affvqp0UnenDlzJKnWoZrVh+9ddtll6tWrl/7yl79o3rx5uuyyyxp1zMZqyPu/IcOuqpozZ45KSkrqLdetWzf/9yUlJXU+RCEyMrLe/ZWUlNT6x15kZKQ/XvXfusoGU+/qgmlTX6y2Nl2wYIHcbrf/P1KKi4trlAn2qYv9+vULqlwwmrNNg3XOOef8oidSHm0vvfRSwM8TJkzQ5MmT9cILL+i2227TaaedJin4tj3WGnOtVudyuXTJJZcoKipKjz32WL376ty5c42HAE2YMEEnnHCCbr/9dn+SV9/7yleGJA8gyQMkHfmPraqC/WP4aNu+fbs2b95cZ5KUk5MT8HN6enqNMjfeeKPeeecdjR07Vh06dNDo0aP1xz/+sdEJ3+7du9WzZ09ZrYFTe/v27euP11enI6k638InMTFRhw8fbmBN696n72mW1YdA+bY39ljGGL3xxhvq37+/Bg4cGNRrbrvtNt13331atGhRkyd5DXn/NzbpPf300xv8mqioqDrn5rjd7nrnSUVFRdWYs+p7rS9e9d+6yjZmPlYwbeqLVb9TKVXeuZaksWPH6sILL1T//v0VExMTcBd71KhRDa7XL9WcbRqs1NTUWu/0HElRUVHAfLmwsLAG/adUQ91+++164YUXtGjRIn+SF2zbHm3VRxo05lqtyuPx6LLLLtOmTZu0YMGCRj8RNikpSVdddZUee+wx7du3Tx07dqz3fSUdu3YCjjckeYAq/6hPTU3VunXrjlhu3bp16tChg3/ORF3rJQUzn6EhvF6vBgwYoCeffLLWePUkpbZfcu3atdPatWv12WefacGCBVqwYIFmzZqlK6+8ssbDUo6Fhv7irWt4T9XhVQ1t/7r2GcyxGuKbb77R7t27a33gRl2ioqLUpk2bWtejO9Z8d32P9P7fvXu3nE7nEf/3/kgOHjwY1HURExPjn5eYmpoqj8ejnJycgESorKxMubm59f7xmJqaqszMzBrbfUO+fK/3JQS+7dXLNuaP1KptWteyKb72rq9Nu3fvrpNOOklz5swJSPKys7ODqkt8fPxR+8O3Ods0WCUlJSooKAiqbEpKiiRp5syZeuCBB/zbu3TpckzWfPTxfWZXvd6DbduGqO8uoMvl8pfxacy1WtV1112njz/+WHPmzPGPNmmsqu3UsWPHet9XSUlJ3MUDfsbTNYGfnX/++crIyNCyZctqjS9dulS7du0KGIKYmJhY6xPvapvP0NAFdKvq3r278vLyNHLkSI0aNarGV+/evYPaj81m0wUXXKB///vf2rlzp66//nq9+uqr2rFjR4Pr1KVLF23fvl1erzdg+5YtW/zxY60h7d+U5syZI4vFossvvzzo1xQWFurQoUPH9O5BXXr27KnevXvr/fffr/PO06uvvipJuuSSSxp1jFNOOcV/h+VIXzNnzvS/5sQTT5SkGgs5r1q1Sl6v1x+vy4knnqht27bVeILpihUrAvbfv39/hYeH1zhOWVmZ1q5dW+9xanP66acrISFBb7zxRp1/MDekTWtLXIJpz9TU1IB5X79Uc7ZpsN5+++2g28bnyiuv1MKFC/1fvuHWx4pv2HnV6z3Ytm0I3+fw1q1ba41v27atxmd1Y65VnzvvvFOzZs3SU089FTCUv7Gqt1OHDh3Utm3bWhd3X7ly5TF9XwHHG+7kAT+788479frrr+v666/X119/HfAEx7y8PE2ZMkUOh0N33nmnf3v37t1VUFCgdevW+YflZWVl6b333qux/+jo6EY/Av2Pf/yj5s+frxdeeCHg8dpS5R9/Xq9X0dHRR9xHbm5uwDlZrVZ/nWsb+lKfc889V59//rnefvtt/y/ziooKPfPMM4qJidHw4cMbvM+Gakj7N5Xy8nLNnTtXZ5xxRq1DTt1ut8rLy2sM+f3b3/4mY8xRmS/ZGNOnT9fll1+uKVOm6NVXXw24u7l69Wo9/vjjOumkkzR27NhG7b8x83zOOussJSUl6bnnngtYIPm5556Tw+Hwz9ORKp80eejQIXXu3Nn/JL8//OEPmjlzpv773//qjjvukFT5Xp81a5aGDBniv0sQHx+vUaNG6fXXX9d9993n75vXXntNRUVFjUpsHQ6Hpk2bpnvuuUd/+ctfasxL+uSTTzR79mxdcMEFGjBggKTK66ewsFCJiYkBZVeuXKn169fX+E+DYz0nL9TaNFiNmZPXrVu3Rt+lrmrLli1yOBz+a9/pdMputwfcXTLG6KGHHvLX1SfYtm2IwYMHq127dnrxxRc1YcKEgHq8//77yszMDPidJjV+Tt6MGTM0c+ZM3XPPPXU+sVmqfNCZ7yEzvqHxBw8erPEfXJmZmXr55Zc1cODAgIT84osv1iuvvKK9e/f62+SLL77Qtm3bdNttt9Vbb6C1IMkDftazZ0+98sorGj9+vAYMGKBrrrlG6enp2rVrl1566SUdOnRIb775ZsDDQC677DLddddduuiii3TzzTfL5XLpueeeU69evfTDDz8E7H/w4MFatGiRnnzySaWlpSk9Pd3/gI/6TJgwQe+8846mTJmixYsX6/TTT5fH49GWLVv0zjvv6LPPPqv1kdJVXXvttcrLy9NZZ52ljh07avfu3XrmmWd04okn+ufRNcTkyZP1/PPPa9KkSVq9erW6du2qefPm6ZtvvtE//vGPJpm32JD2byqfffaZcnNz61wbLzs7WyeddJLGjRunPn36+F8zf/58jRkzpt4nvB4r48aN06pVq/Tkk09q06ZNGj9+vBITE/XDDz/o5ZdfVtu2bTVv3ryAJ38WFBTomWeekVQ5RFWSnn32WSUkJCghISFgaGFj5+T97W9/09SpU3XJJZfonHPO0dKlS/X666/r4YcfDliG49lnn9UDDzygxYsX+9eYHDJkiC655BLdfffdysnJUY8ePfTKK6/4r+mqHn74Yf3617/W8OHDNXnyZO3bt09///vfNXr06BqJt8Vi0fDhw7VkyZIj1n/atGlau3atHn/8cS1fvlwXX3yxoqKitGzZMr3++uvq16+fZs+e7S9fVFSkTp066dJLL1W/fv0UHR2t9evXa9asWYqPj9d9990XsP/Gzsl77bXXtHv3brlcLknS119/7U86JkyY4L+zE4ptKlUmBL76VpWenq7x48c3ak7ekezevVuvvfaapP/dVfYdv0uXLpowYYK/bN++fQPO44cfftC4ceM0btw49ejRQyUlJXrvvff0zTffaPLkyTr55JP9r21I295///01+qY2NptNM2fO1MSJE3XKKafo0ksvVZs2bbRmzRp/AlX9Pw4bc62+9957mjZtmnr27Km+ffvq9ddfD4ifffbZat++vb/sVVddFfDU12nTpmnnzp0aOXKk0tLStGvXLv/atNXXcr3nnns0d+5cnXnmmbrllltUVFSkGTNmaMCAAUE/VRVoFZpxIXYgJK1bt86MGzfOpKammoiICJOSkmLGjRtn1q9fX2v5zz//3PTv39/YbDbTu3dv8/rrr5vp06eb6pfXli1bzLBhw0xUVJSRZCZOnGiMMWbWrFlGksnIyPCXHT58uBk+fHjA68vKyszjjz9u+vXrZ+x2u0lMTDSDBw82DzzwgCkoKPCXk2SmTp1ao57z5s0zo0ePNu3atTM2m8107tzZXH/99SYrK6veNunSpYs577zzamw/cOCAueqqq0xycrKx2WxmwIABZtasWQFlMjIyjCQzY8aMeo9T3zl06dLF324+wbZ/bfusq26LFy82kszcuXODrrPPZZddZiIiIkxubm6t8cOHD5srrrjC9OjRwzgcDmO3202/fv3MI488YsrKyhp8vOp1rvo+aowPP/zQjBo1yiQkJBhJRpLp169fwHvMx9d+tX116dLlF9Wjqv/+97+md+/exmazme7du5unnnrKeL3egDK+Pl+8eHHA9pKSEnPHHXeYlJQUY7fbzSmnnGI+/fTTWo+zdOlS8+tf/9pERkaatm3bmqlTpxqn0xlQprCw0Egyl112WVB193q9Zvbs2eb00083sbGx/vYZNWqUKS0tDShbWlpqbrnlFjNw4EATFxdnIiIiTJcuXcw111zzi/u1quHDh9fZb1XbLxTb9Eh1HzlyZIPbIhi+a6u2r+qf09W3/fTTT+aSSy4xXbt2NZGRkcbhcJjBgweb//znPzXew8YE37a33367sVgsZvPmzUGdw4IFC8yZZ57pf1+lp6ebP/3pT+bw4cMNaYo6+d4rwbyvfL/zqv6ueOONN8ywYcNM27ZtTXh4uElOTjYXXXSRWb16da3H27Bhgxk9erRxOBwmISHBjB8/3mRnZx+VcwFaCosxTbBIDADgmFqyZInOPPNMZWRkNPoJmLW59tpr9dJLL+mFF17Qtddee9T2e7yaP3++zj//fP3444/+YZYNUV5ergsuuEBffPGFPvroo2YbnhtKfmmbtkannnqqunTporlz5zZ3VQCEKB68AgCo0/PPP6/zzz9fN9xwg+bPn9/c1Wl2ixcv1mWXXdboZCQiIkL/93//pxNPPFGXXHJJsw0rDiW/tE1bG6fTqR9//FEPPvhgc1cFQAjjTh4AHEEwj2NPSkqqc9HupnKs7uQBAIDjDw9eAYAjePvtt+udzF/fww8AAACaEnfyAOAIsrKytHHjxiOWGTx4cI3H3gMAADQXkjwAAAAAaEF48AoAAAAAtCBBzcnzer3av3+/YmNjZbFYjnWdAAAAAADVGGNUWFiotLQ0Wa11368LKsnbv3+/OnXqdNQqBwAAAABonL1796pjx451xoNK8mJjY/07i4uLOzo1C0KBq1wrd+Xq1K5t5DFGX24+oJO7JuqHXYd1Vt/2CrNY/PF4R0ST1QsAAAAAmprT6VSnTp38+VldgkryfEM04+LimjTJ21NYoNvf366P/197SdKDn+/SPy5N0IOf79KpvSszV1+8UxPWCwAAAACaS31T6EJ6nbw+KbFa+9ezFWMP15bswiPGAQAAAAAhnuSFh1mV4LA1Og4AAAAArU1IL6GwN8+lW99ao715rkbFAQAAAKC1Cekkr9zjVVaBW+Uerxy2MA1JT1KiI0JD0pPksIUFxAEAAAAAksUYY+or5HQ6FR8fr4KCgiZ98AoAAAAAoFKweVlIz8mryus1Kvd6FSaLPDKKsFpltbIwOwAAAABUFdLDNTfuL1Df+z7Vxv0F2pTlVO97P9XH67PU+95PtSnLGRAHAAAAAIR4ktc+LlLTxvRW+7jIRsUBAAAAoLUJ6eGayTF2XXV6uiQpu8B9xDgAAAAAIMTv5BW6y/XVtoMqdJc3Kg4AAAAArU1IJ3m7c12a+PJK7c6tfR28+uIAAAAA0NqE9BIKZRVe5RaXqk20XZKUW1yqWHuECkvLA7a1ibbLFh7S+SoAAAAA/CItYgkFW7hVqfFR/p9938dEhtfYBgAAAAAI8eGamfkluvvd9crML9GeXJdunLNa3+3M1Y1zVmtPrisgDgAAAAAI8SSvpMyjjfsLVFLmkdNdrvnrs5XtdGv++mw53eUBcQAAAABAiA/X7NEuRh/edIYkaUNmzQXPq8YBAAAAACF+Jw8AAAAA0DAhneRtznLq5L8t1OYsZ6PiAAAAANDahPRwzTYxNl1zRrraxNgkSXee01u9UmJ05zm91S6ucgmFqnEAAAAAaO1Cep08AAAAAEClYPOykB6uWVxaoe935am4tEIFJeVauOmA9h52aeGmAyooKQ+IAwAAAABCPMnLOFSsS/6zXBmHirU3z6XrXl2l1bsO67pXV2lvnisgDgAAAAAI8SSvR7sYfXH7cPVoF9OoOAAAAAC0NiH94JXIiDB1b1t3AldfHAAAAABam5C+k5dVUKK/fbxJWQUljYoDAAAAQGsT0klekbtCX287qCJ3hezhVvVsF6MYe5h6touRPdwaEAcAAAAAsIQCAAAAABwXWsQSCgAAAACAhgnpJG9rdqFOf+xLbc0u1Mb9Beo//TN9+GOm+k//TBv3FwTEAQAAAAAhnuQlOCJ00UkdlOCIkDFSUWmFvN7Kf40JjAMAAAAAQnwJhfZxkbrjnN6SpIOFpUeMAwAAAABC/E5eSZlHGzILVFLmaVQcAAAAAFqbkE7ydh4s0vnPLNPOg0WNigMAAABAaxPSSyiUlHm082CRureNkVSZ1KXFR2l/QUnAtu5tYxRlC2uyegEAAABAUws2LwvpOXlRtjD17xDv/9n3fVKMrcY2AAAAAECID9c84HRr5mdbdcDpVmZ+ie57f4NW7z6s+97foMz8koA4AAAAACDEk7x8V7neW5OpfFe5DheX6bXvdmtvnkuvfbdbh4vLAuIAAAAAgBAfrtk7JVbf/PksSdKGzIIjxgEAAAAAIX4nDwAAAADQMCGd5G0/UKizn/xK2w8UNioOAAAAAK1NSA/XjIkM17BebRUTGa4YSdecka70ZIeuOSNdbX5+wqYvDgAAAAAI8XXyAAAAAACVgs3LQnq4pru8cjF0d7lHxaUVWr37sHKcbq3efVjFpRUBcQAAAABAiCd5O3KKNPLvX2lHTpEyDhXr4ue+1bc7c3Xxc98q41BxQBwAAAAAEOJJXnpytOZOGar05OhGxQEAAACgtQnpJ5ZE28N1StekRscBAAAAoLUJ6Tt5OYVu/WvxDuUUuhsVBwAAAIDWJqSTvNyiMr20LEO5RWUKs1qUFG2TLcyqpGibwqyWgDgAAAAAgCUUAAAAAOC40CKWUAAAAAAANExIJ3k7cor022eXaUdOkbYdKNTwGYv1+cZsDZ+xWNsOFAbEAQAAAAAhnuRF2cLULy1eUbYwlVV4tTvXJVeZR7tzXSqr8AbEAQAAAAAhvoRCh4QoPfr7AZKkw8U1H65SNQ4AAAAACPE7eWUVXmUVlKiswtuoOAAAAAC0NiGd5G07UKihj36pbQcKGxUHAAAAgNYmpJdQKHSX64c9+Tq5c4Ik6Yc9+erVLkbbcooCtp3cOUGxkRFNVi8AAAAAaGrB5mUhneQBAAAAACq1iHXyDhWVatY3GTpUVKocp1tPLdymTfsL9NTCbcpxugPiAAAAAIAQT/IOON164tOtOuB0K6ewVP/8Yru2HSjSP7/YrpzC0oA4AAAAACDEl1DolxavzX8bI0nakFlwxDgAAAAAIMTv5AEAAAAAGiakk7yfDhbp0ueX66eDRY2KAwAAAEBrE9LDNSPCrEqNj1REmFXxUVb97sQ0pcZH6ncnpik+qnLJBF8cAAAAAMASCgAAAABwXAg2LwvpO3kVHq+KSisUYw9Xhdcou8CtREeEDrvKlRIfqXCrxR8P524eAAAAAIT2nLwt2YU68cGF2pJdqB05RRoxc4kWbz2oETOXaEdOUUAcAAAAABDiSV6nRIf+c8XJ6pToaFQcAAAAAFqbkB6uGe+I0Jj+qZKkvYePHAcAAAAAhPidvLziMr21co/yissaFQcAAACA1iakk7z9+SX687vrtT+/pFFxAAAAAGhtWEIBAAAAAI4DweZlIX0nDwAAAADQMCGd5O06VKyrZq3UrkPF2nmwSBf9+xst2Zqji/79jXYeLAqIAwAAAABCPMmzWiyyhVtltVhUUubRmj35yneVa82efJWUeQLiAAAAAIAQX0KhcxuHnp/wK0nShsyCI8YBAAAAACF+J8/rNSqt8Mjrrf3ZMPXFAQAAAKC1Cekkb1OWU73v/VSbspyNigMAAABAaxPSwzU7JkbpqUsHqWNilCTpqUsH6aTOCTW2+b4HAAAAgNaOdfIAAAAA4DjQItbJy3eV6YO1mcp3lSm3qFSvLt+lHQcK9eryXcotKg2IAwAAAABCPMnbd7hEt7y1VvsOlyirwK2/frBRG/Y79dcPNiqrwB0QBwAAAACE+Jy8vqlx2vTgObKHh2lzLQ9XqRoHAAAAAIR4khdmtchhq7uK9cUBAAAAoLUJ6eGae3JdunHOau3JdTUqDgAAAACtTUgneR5jVOiukMcYRdvD9ZueyWoTY9NveiYr2h4eEAcAAAAAsIQCAAAAABwXWsQSClV5vEaF7nKVVXhV6C6Xx8vdOwAAAACoLqSTvA2ZBep+z3xtyCzQ5iynBtz/ueavz9KA+z/X5ixnQBwAAAAAEOJJXmp8pB68sJ9S4yMbFQcAAACA1iak1x9oE2PX+CFdJElZBe4jxgEAAAAAIX4nr6CkXAs3HVBBSXmj4gAAAADQ2oR0krc3z6XrXl2lvXm1r4NXXxwAAAAAWpuQXkKh3OOVs6RccVERlfUoKVeULUwlZZ6AbXFREYoIC+l8FQAAAAB+kWDzspCekxcRZlWbGLv/Z9/3Dlt4jW0AAAAAgONguObt7/yovXku7c4t1rWvfK9vdxzSta98r925xQFxAAAAAECIJ3llHq925xarzONVobtCizbnKKewVIs256jQXREQBwAAAACE+HDN7m1jNO+GX0tSrQueV40DAAAAAEL8Th4AAAAAoGFC+k7exv0FuvT57/T29afVGT/v6WVNXCvg+BVhkcqNZJEUGy4VVkh1PV43ziYVl0leSY4Ii8q9RmWe2staFLifSKtU7pUsVqlNdIQ6JEYrM8+lw64yeY1ktUix9jAVlnrkMZKnyosdEVZ1buPQf64YrASHTU8t3Kat2U7ZwsPUNTFSK/fk63BxmQrdFTLGK4vFKofNKleZVxZL5QObuiQ5FO+wqX9anDolObRxv1NbDxSq0F2uaFu4ou3h6pIYqe/35KvIXaFubWN0x+iemvn5dm3PKVRJmUeOCKs6tomWvFLGIacOFXtkfq7fs5efqK+25WrT/gIVllYoxhYuhz1cHRPsWrLtkArdFWoba1ObGLv2Hy6RkdQ+LlKxkRHq0TZaOw4Wq8BVpt15Lnk8XnVIqjzfrskxyneV6amF27Q9p0jtY+3asL9AWQVueb1G8ZHh6pkSpyf+MFAp8VFyl3v0+cZs7cp1qWsbh4b1aquvtx3UrlyXOiREyhhpf4FbXds4dGp6kp5bstPflr3bx6jMYxRtD1dxaYXioiLUs12MRvdLkaSA/Y7ul6LIiDD/8TZnObVxv1PFpRUqLqvwt2n/tDj1SY0L2Mf2nCI5S8oVHxWhHu1i/HXckuXUhv1OlVZ41CclTjeM6K6VGXnaletSu1ib1u9zKiO3WD3bxei2s3spwWGr8b7ztZXvnPqlxanvz8ePjAgLKOPrK39dO8SrT0psQNnq7emL+faxJdspe3iY/zyrtndafKQsFikz312jL6ruKxi+evjazh5u1ZbsQn9b+dqjrvo2VvXjVu+z2o6TXVCiafPWKeNQsdKTo/Xghf20bl9Bne+dYOp6rMq2JkezXRqzr6bql+bu/2Nx/OY+p9auJbV/SC+hcLCwVB+szdSFJ3aQJH2wNlNn9EjWsh2H/NtOeXhRk9UHQNOwSOqdEqMh6W20YEO2yj1eFZd6ZLUYlVaYOhNTH6uk8DCrOiREymOM8l3l8ni9cpV5VflZbfXvK9xqkcVi8SeK5R6vf//Vk1efMEltYu0qKi1XSZlXtjCLjCzyGq8qvIGvs6oyUQ63SlaLVfZwi0orjCo8XnmrHKd3Sow+vXW4pn+wQQs2ZMsWZtH+Are81SpgC7PqtG5JevWaIfpwbaY+WZ+tyAir3OVepcTZle0sVWSEVRkHiySLRenJ0XKXe1VSVqEt2YX+toyPCpfFYlG0PUzFpR51SopSckykzhtQmaBV3e95A1L02xM7+I+37YBTmYfdkrwq98h//h0SItUrJS5gH4eK3NqbV6JOiVFKjo3013FbtlOZ+W5F28MUEWZVn5RYRdnCFRlh1ZrdecovqVBcZLjKPEZj+6fogQv71+gHX1v5zqlDYqR6tY/z17dqGV9f+fq/trLV29MXq3Gcn88zoL0PFUvGKL1tTI2+qLqvYPjq4Ws7Y4wKSir8beVrj7rq21jVj1u9z2o7zpUvrdB3P+UpzCp5vFK3tg51aRNT53snmLoeq7KtydFsl8bsq6n6pbn7/1gcv7nPqbU7Hto/2LwspIdrto2169rfdFPbWLv/+z6pcQHbALQ8Fou0P9+t7TlFsoVZ5LCFKcwqlXmMLJb6X++VFGaVKrxeuUorZIyR1Wr5+bWWgH1FRlgVZpWc7gqFWeXfv9VS911OjyoTmzBL5T6N/3iV8Yiw/1Uy/OfvvaayTGmFV2FW+RM8q+V/5yvJf84dEh01Ejz9fJyMQ8WSpF25LkVGWNW1TbQiI6zanlPk/7nM41VZhccfyzhUHNCWpRUe2cIsKvcY2cIsigizKjLCqt25rhr73Z3rCjheuafyHKTq5++tsY+IMKtsYRbZwq0BdSz3Vu7DYQuTLcyijEPF/mO6yjwyxqhDokO2MIu25xTV2g/V3x/lHm9AfauW8fWVr//LPaZG2brOu/pxfOcZ0N4VHpV5vLX2RfXj1Kd62/neM7628rVHXfVtrPr6rLbjZBwqVphVSoq2Kcxa+T4+0nsnmLoeq7KtydFsl8bsq6n6pbn7/1gcv7nPqbVrSe0f0kleobtcy7YfUqG7XAWucn2yLkt7c136ZF2WClzlKnSXN3cVARwDxkhpCZHq2a5ySKGrzCOP9+c7RvWOPaj8YPN4pXCrVQ575R0rr9f8/FoTsC93uVcerxQXGS6PV/79e38e1lqbMFUmiR5TuU+L/3iV8fIq408rfv7eaqksYw+3yuP934ev1/zvfCX5zznzsEvWWirg8UrpydGSpK5tHHKXe7Urt1jucq96tovx/2wLs8oWHuaPpSdHB7SlPTxMZR6jiDCLyjxG5R6v3OVedWnjqLHfLm0cAceLCKs8B6n6+Vtr7KPc41WZx6iswhtQxwhr5T5cZR6VeYz/juOu3GI5bGGyWCzKPOxSmceoZ7uYWvuh+vsjIswaUN+qZXx95ev/iDBLjbJ1nXf14/jOM6C9w8NkC7PW2hfVj1Of6m3ne8/42srXHnXVt7Hq67PajpOeHC2PV8orLpPHW/k+PtJ7J5i6HquyrcnRbJfG7Kup+qW5+/9YHL+5z6m1a0ntH9Jz8nbnunTFSyv08f87Q5I09Y0f9I9LT9Stb6/1bwMQvIA5eRFSYXndd6vi7VJR6S+bk2e1Skk/z8nbn+dSXtU5eZFhKnTXMifPZlXnpP/NyZOkrQcKZQuzKj0pSit2H1Z+cZmc7grJVE78i7aFqbjMI6ulcphm1ySH4hw2DegQr46JUdq436ntBwpV4C5XrC1cUfZw//y+otIKdUv+35y8HTmFcpV55LCFqWOSQ/JKuw45dbCWOXmb9zvlLC3/35y8RLuWbA1uTp6zpEy7cgPn5EnSbWf3klR59+iUrkmBc/KiwtWzfeWcPEn+uW+7c13qUmUe2O5cl4b1TJYxUlaBW12qzsn7uS37tI9RaZU5eb75V759Vt2vb5vv3+7JDm3Y75SrtEJFZf+bkzigQ7x6/zzPzWdHTpEK0sqV4LCpe9tofx17tI3W+swClVV41Tsl1j8nb3euS0O7JdWYk1cb33bfOVWfE1i1jK+vfP1fdU6eT/X29P3sP052oWzhVv95Vm3v3/RI9t+Rrd4XVfcVDF9ZX9v55uT52spXn7rq21jVj1u9z2o7zhN/GFjrnLy63jvB1PVYlW1Njma7NGZfTdUvzd3/x+L4zX1OrV1Lav+QnpNXWuFRjrNU7eLs2n6gSOc/sywgyevZPsYft4cfn5MiAQAAACAYweZlIX0nzx4epk5Jdd8mrS8OAAAAAK1NSM/Jy8wv0X3vb1Bmfkmj4gAAAADQ2oR0kldSVqEf9hxWSVmFIiOs6pcWp9jIcPVLi1NkhDUgDgAAAAAI8Tl5AAAAAIBKLWKdPAAAAABAw4R0krc5y6lTHl6kzVlObcgsUK+/LNAHazPV6y8LtCGzICAOAAAAAAjxJK9NtE1XntZFbaIr18oq83hlTOW/tcUBAAAAoLUL6SUU2sVF6v+N7ClJyiksPWIcAAAAABDid/KKSyu0evdhFZfW/vTM+uIAAAAA0NqEdJKXcahYFz/3rTIOFTcqDgAAAACtTUgvoeAu92hPnkudkxySpD15LrWLtSunsDRgW+ckhyIjwpqsXgAAAADQ1ILNy0J6Tl5kRJh6tY/1/+z7PsFhq7ENAAAAABDiwzWzCkr0yPzNyioo0b7DLt01b51W7crTXfPWad9hV0AcAAAAABDiSV6hu0KLNh1QobtC+a5yvb1qr/YdLtHbq/Yq31UeEAcAAAAAhPhwzV7tY/XlHSMkSRsyC44YBwAAAACE+J08AAAAAEDDhHSSt+1AoYbPWKxtBwobFQcAAACA1iakh2vGRUbo3AGpiouMkCTdMKK7urWN1g0juis5xi5JAXEAAAAAaO1Cep08AAAAAEClYPOykB6u6S73aHOWU+5yj4pKK7R8Z64OON1avjNXRaUVAXEAAAAAQIgneTtyijT2n0u1I6dIuw4Va9wL32n5zlyNe+E77TpUHBAHAAAAAIR4ktetbbQ+mHq6urWNblQcAAAAAFqbkH7wisMWrkGdEhodBwAAAIDWJqTv5OU43Xpq4TblON2NigMAAABAaxPSSV6eq0xvf79Xea4yhYdZlBIXKXuEVSlxkQoPswTEAQAAAAAsoQAAAAAAx4UWsYQCAAAAAKBhQjrJ236gUGP+8bW2HyjUlmynTnvkCy3YkKXTHvlCW7KdAXEAAAAAQIgnedH2cJ3WrY2i7eGq8BhlO90qLfcq2+lWhccExAEAAAAAIb6EQlpClO7/bT9JUl5xzYerVI0DAAAAAEL8Tp673KNdh4rlLvc0Kg4AAAAArU1IJ3k7coo0YuYS7cgpalQcAAAAAFqbkF5Coai0Quv3FWhAx3hJ0vp9BerWNlo/HSwO2DagY7ximJcHAAAAoAULNi8L6SQPAAAAAFCpRayTd7CwVM9/tVMHC0uVXeDW459u0bp9+Xr80y3KLnAHxAEAAAAAx0GS9+8llUncoaJSPbdkp346WKznluzUoaLSgDgAAAAAIMSXUDghLU4/Th8tSdqQWXDEOAAAAAAgxO/kAQAAAAAaJqSTvJ0Hi3TRv7/RzoO1L5FQXxwAAAAAWpuQHq5pD7eqV7tY2cOtsodbdemvOqljYpQu/VUnJTgiJMkfBwAAAACwhAIAAAAAHBdaxBIK5R6vcpxulXu8cpd7tO1AofJdZdp2oFDuck9AHAAAAAAQ4kne1uxCnfrIF9qaXagdOUUa/dTXWrL1oEY/9bV25BQFxAEAAAAAIZ7kdW7j0MuTfqXObRyNigMAAABAaxPSD16Ji4zQWX3aNzoOAAAAAK1NSN/Jyy0q1avLdym3qLRRcQAAAABobUI6ycsqcOuhjzcrq8AtSbKFWWWxVP5bWxwAAAAAWjuWUAAAAACA40CLWEIBAAAAANAwIZ3kZRwq1vgXv1PGoWLtyCnUeU8v1RebD+i8p5dqR05hQBwAAAAAEOJJXrjVoqRou8KtFrnLvdq436lCd4U27nfKXe4NiAMAAAAAQnwJhU5JDj0z7iRJUkFmwRHjAAAAAIAQv5Pn8RoVusvl8db+bJj64gAAAADQ2oR0krc5y6kB93+uzVnORsUBAAAAoLUJ6SUUClzlWrbjkM7okSxJWrbjkAZ2iNe6zIKAbWf0SFa8I6LJ6gUAAAAATS3YvCykkzwAAAAAQKUWsU7e4eIyzV21V4eLy3SwsFQvLv1JW7KcenHpTzpYWBoQBwAAAACEeJKXmV+iO+etU2Z+iQ443Xrok83akl2ohz7ZrANOd0AcAAAAABDiSyj0S4vTjofHKsxq0cb9NR+uUjUOAAAAAAjxJM9isSg8rO4Err44AAAAALQ2IT1cc3dusa595Xvtzi1uVBwAAAAAWpuQTvKqio0M16i+7dQu1q5RfdspNjKkb0ICAAAAQLNgCQUAAAAAOA4Em5eF9O0wY4w8XqMwq0UVXiNnSbmibGEqKfMoLipC4VaLP26xMDcPAAAAAEJ6uObG/U71+MsCbdzv1NbsQg1+aJE+33hAgx9apK3ZhQFxAAAAAECIJ3kdEqI04w8D1SEhqlFxAAAAAGhtQnq4ZmK0TZf8qpMk1brgedU4AAAAACDE7+QVuMr1ybosFbjKGxUHAAAAgNYmpJO8vYddmvrGD9p72NWoOAAAAAC0NiG9hILHa+Qqq5DDVjmq1FVWIXt4mEorPAHbHLZwhVl5uiYAAACAlqtFLKEQZrUoNjLC/7Pve1u4tcY2AAAAAECoD9fMc+n/vblGe/NcyjhUrAkvrdDS7Qc14aUVyjhUHBAHAAAAAIR4klfhNcorLlWF16i4tEJLtx9SblGZlm4/pOLSioA4AAAAACDEh2umJ0drzrWnSZI2ZBYcMQ4AAAAACPE7eQAAAACAhgnpJG9DZoF6/WVBrXfxgokDAAAAQGsT0sM1U+Mjde/5fZUaHylJevDCfuqfFqcHL+zn31Y1DgAAAACtXUivkwcAAAAAqBRsXhbSwzWd7nJ9ueWAnO5y5bvK9N6afdqdW6z31uxTvqssIA4AAAAACPEkb0+uS1fPXqU9uS7tO1yi297+UWv25Ou2t3/UvsMlAXEAAAAAQIjPyeudEquV94xUYrRNW7MLjxgHAAAAAIR4khcRZlW7uLofqlJfHAAAAABam5AerrnvsEt3zVunfYdrH45ZXxwAAAAAWpuQTvJKK7zallOo0gqvomxhOqlzghIcETqpc4KibGEBcQAAAAAASygAAAAAwHGhRSyhAAAAAABomJBO8jbtd2rQA59r036nNmQWqOufP9H7azLV9c+faENmQUAcAAAAABDiSV7bWLtuHNFdbWPtjYoDAAAAQGsT0ksotI216/rh3SVJB5zuI8YBAAAAACF+J6+otELLd+aqqLSiUXEAAAAAaG1COsnbdahY4174TrsOFTcqDgAAAACtTUgvoeAu9yi7wK2U+EhJUnaBW4mOCB12lQdsS4mPVGREWJPVCwAAAACaWrB5WUjPyYuMCFPX5Gj/z77v4x22GtsAAAAAACE+XHN/fonu/3Cj9ueXaG+eS7e+tUYrfsrVrW+t0d48V0AcAAAAABDiSV5xaYW++ylXxaUVKigp1/tr9yurwK331+5XQUl5QBwAAAAAEOLDNXu2j9Wntw6TJG3ILDhiHAAAAAAQ4nfyAAAAAAANE9SdPN8DOJ1O5zGtTHXbDjg15bUf9J8JJ6vCY+QtdclVVChvqUtFhU6t2l7oj/dq33RP/QQAAACApubLx+pbICGoJRT27dunTp06HZ2aAQAAAAAabe/everYsWOd8aCSPK/Xq/379ys2NlYWi+WoVjBYTqdTnTp10t69e5t0rT40HH11/KCvjh/01fGDvjp+0FfHB/rp+EFfHXvGGBUWFiotLU1Wa90z74Iarmm1Wo+YKTaluLg43jTHCfrq+EFfHT/oq+MHfXX8oK+OD/TT8YO+Orbi4+PrLcODVwAAAACgBSHJAwAAAIAW5LhJ8ux2u6ZPny673d7cVUE96KvjB311/KCvjh/01fGDvjo+0E/HD/oqdAT14BUAAAAAwPHhuLmTBwAAAACoH0keAAAAALQgJHkAAAAA0IIcN0nev/71L3Xt2lWRkZEaMmSIVq5c2dxVatXuv/9+WSyWgK8+ffr44263W1OnTlWbNm0UExOjiy++WAcOHGjGGrceX3/9tS644AKlpaXJYrHo/fffD4gbY/TXv/5VqampioqK0qhRo7R9+/aAMnl5eRo/frzi4uKUkJCga665RkVFRU14Fq1DfX01adKkGtfZmDFjAsrQV03j0Ucf1SmnnKLY2Fi1a9dOv/vd77R169aAMsF87u3Zs0fnnXeeHA6H2rVrpzvvvFMVFRVNeSotWjD9NGLEiBrX1ZQpUwLK0E/H3nPPPaeBAwf611MbOnSoFixY4I9zPYWO+vqKayo0HRdJ3ttvv60//elPmj59un744QcNGjRI55xzjnJycpq7aq1av379lJWV5f9atmyZP3bbbbfpo48+0ty5c/XVV19p//79+v3vf9+MtW09iouLNWjQIP3rX/+qNf7EE0/o6aef1n/+8x+tWLFC0dHROuecc+R2u/1lxo8fr40bN2rhwoX6+OOP9fXXX2vy5MlNdQqtRn19JUljxowJuM7efPPNgDh91TS++uorTZ06Vd99950WLlyo8vJyjR49WsXFxf4y9X3ueTwenXfeeSorK9O3336rV155RbNnz9Zf//rX5jilFimYfpKk6667LuC6euKJJ/wx+qlpdOzYUY899phWr16tVatW6ayzztKFF16ojRs3SuJ6CiX19ZXENRWSzHHg1FNPNVOnTvX/7PF4TFpamnn00UebsVat2/Tp082gQYNqjeXn55uIiAgzd+5c/7bNmzcbSWb58uVNVEMYY4wk89577/l/9nq9JiUlxcyYMcO/LT8/39jtdvPmm28aY4zZtGmTkWS+//57f5kFCxYYi8ViMjMzm6zurU31vjLGmIkTJ5oLL7ywztfQV80nJyfHSDJfffWVMSa4z7358+cbq9VqsrOz/WWee+45ExcXZ0pLS5v2BFqJ6v1kjDHDhw83t9xyS52voZ+aT2JionnxxRe5no4Dvr4yhmsqVIX8nbyysjKtXr1ao0aN8m+zWq0aNWqUli9f3ow1w/bt25WWlqZu3bpp/Pjx2rNnjyRp9erVKi8vD+izPn36qHPnzvRZM8vIyFB2dnZA38THx2vIkCH+vlm+fLkSEhL0q1/9yl9m1KhRslqtWrFiRZPXubVbsmSJ2rVrp969e+uGG25Qbm6uP0ZfNZ+CggJJUlJSkqTgPveWL1+uAQMGqH379v4y55xzjpxOZ8D/iOPoqd5PPnPmzFFycrL69++vu+++Wy6Xyx+jn5qex+PRW2+9peLiYg0dOpTrKYRV7ysfrqnQE97cFajPoUOH5PF4At4YktS+fXtt2bKlmWqFIUOGaPbs2erdu7eysrL0wAMP6De/+Y02bNig7Oxs2Ww2JSQkBLymffv2ys7Obp4KQ5L87V/b9eSLZWdnq127dgHx8PBwJSUl0X9NbMyYMfr973+v9PR07dy5U/fcc4/Gjh2r5cuXKywsjL5qJl6vV7feeqtOP/109e/fX5KC+tzLzs6u9drzxXB01dZPknT55ZerS5cuSktL07p163TXXXdp69atevfddyXRT01p/fr1Gjp0qNxut2JiYvTee+/phBNO0Nq1a7meQkxdfSVxTYWqkE/yEJrGjh3r/37gwIEaMmSIunTponfeeUdRUVHNWDOg5bjsssv83w8YMEADBw5U9+7dtWTJEo0cObIZa9a6TZ06VRs2bAiYh4zQU1c/VZ2zOmDAAKWmpmrkyJHauXOnunfv3tTVbNV69+6ttWvXqqCgQPPmzdPEiRP11VdfNXe1UIu6+uqEE07gmgpRIT9cMzk5WWFhYTWeqHTgwAGlpKQ0U61QXUJCgnr16qUdO3YoJSVFZWVlys/PDyhDnzU/X/sf6XpKSUmp8VCjiooK5eXl0X/NrFu3bkpOTtaOHTsk0VfN4aabbtLHH3+sxYsXq2PHjv7twXzupaSk1Hrt+WI4eurqp9oMGTJEkgKuK/qpadhsNvXo0UODBw/Wo48+qkGDBumf//wn11MIqquvasM1FRpCPsmz2WwaPHiwvvjiC/82r9erL774ImAsMJpXUVGRdu7cqdTUVA0ePFgREREBfbZ161bt2bOHPmtm6enpSklJCegbp9OpFStW+Ptm6NChys/P1+rVq/1lvvzyS3m9Xv8HN5rHvn37lJubq9TUVEn0VVMyxuimm27Se++9py+//FLp6ekB8WA+94YOHar169cHJOYLFy5UXFycf9gTfpn6+qk2a9eulaSA64p+ah5er1elpaVcT8cBX1/VhmsqRDT3k1+C8dZbbxm73W5mz55tNm3aZCZPnmwSEhICntKDpnX77bebJUuWmIyMDPPNN9+YUaNGmeTkZJOTk2OMMWbKlCmmc+fO5ssvvzSrVq0yQ4cONUOHDm3mWrcOhYWFZs2aNWbNmjVGknnyySfNmjVrzO7du40xxjz22GMmISHBfPDBB2bdunXmwgsvNOnp6aakpMS/jzFjxpiTTjrJrFixwixbtsz07NnTjBs3rrlOqcU6Ul8VFhaaO+64wyxfvtxkZGSYRYsWmZNPPtn07NnTuN1u/z7oq6Zxww03mPj4eLNkyRKTlZXl/3K5XP4y9X3uVVRUmP79+5vRo0ebtWvXmk8//dS0bdvW3H333c1xSi1Sff20Y8cO8+CDD5pVq1aZjIwM88EHH5hu3bqZYcOG+fdBPzWNP//5z+arr74yGRkZZt26debPf/6zsVgs5vPPPzfGcD2FkiP1FddU6DoukjxjjHnmmWdM586djc1mM6eeeqr57rvvmrtKrdqll15qUlNTjc1mMx06dDCXXnqp2bFjhz9eUlJibrzxRpOYmGgcDoe56KKLTFZWVjPWuPVYvHixkVTja+LEicaYymUU7rvvPtO+fXtjt9vNyJEjzdatWwP2kZuba8aNG2diYmJMXFycueqqq0xhYWEznE3LdqS+crlcZvTo0aZt27YmIiLCdOnSxVx33XU1/nOLvmoatfWTJDNr1ix/mWA+93bt2mXGjh1roqKiTHJysrn99ttNeXl5E59Ny1VfP+3Zs8cMGzbMJCUlGbvdbnr06GHuvPNOU1BQELAf+unYu/rqq02XLl2MzWYzbdu2NSNHjvQneMZwPYWSI/UV11ToshhjTNPdNwQAAAAAHEshPycPAAAAABA8kjwAAAAAaEFI8gAAAACgBSHJAwAAAIAWhCQPAAAAAFoQkjwAAAAAaEFI8gAAAACgBSHJAwAAAIAWhCQPAAAAAFoQkjwAAKrp2rWrLBZLja+pU6f6y4wYMaJGfMqUKc1YawAAKoU3dwUAAAg133//vTwej//nDRs26Oyzz9Yll1wSUO66667Tgw8+6P/Z4XA0WR0BAKgLd/IAAM1qxIgRuvnmmzVt2jQlJSUpJSVF999/vyRp165dslgsWrt2rb98fn6+LBaLlixZIklasmSJLBaLPvvsM5100kmKiorSWWedpZycHC1YsEB9+/ZVXFycLr/8crlcrqDq1LZtW6WkpPi/Pv74Y3Xv3l3Dhw8PKOdwOALKxcXFHY0mAQDgFyHJAwA0u1deeUXR0dFasWKFnnjiCT344INauHBhg/Zx//3369lnn9W3336rvXv36o9//KP+8Y9/6I033tAnn3yizz//XM8880yD61ZWVqbXX39dV199tSwWS0Bszpw5Sk5OVv/+/XX33XcHnUQCAHAsMVwTANDsBg4cqOnTp0uSevbsqWeffVZffPGFevbsGfQ+HnroIZ1++umSpGuuuUZ33323du7cqW7dukmS/vCHP2jx4sW66667GlS3999/X/n5+Zo0aVLA9ssvv1xdunRRWlqa1q1bp7vuuktbt27Vu+++26D9AwBwtJHkAQCa3cCBAwN+Tk1NVU5OTqP30b59ezkcDn+C59u2cuXKBtftpZde0tixY5WWlhawffLkyf7vBwwYoNTUVI0cOVI7d+5U9+7dG3wcAACOFoZrAgCaXURERMDPFotFXq9XVmvlryljjD9WXl5e7z4sFkud+2yI3bt3a9GiRbr22mvrLTtkyBBJ0o4dOxp0DAAAjjaSPABAyGrbtq0kKSsry7+t6kNYjrVZs2apXbt2Ou+88+ot66tXamrqMa4VAABHxnBNAEDIioqK0mmnnabHHntM6enpysnJ0b333tskx/Z6vZo1a5YmTpyo8PDAX5c7d+7UG2+8oXPPPVdt2rTRunXrdNttt2nYsGE1hp4CANDUuJMHAAhpL7/8sioqKjR48GDdeuuteuihh5rkuIsWLdKePXt09dVX14jZbDYtWrRIo0ePVp8+fXT77bfr4osv1kcffdQkdQMA4EgspupEBwAAAADAcY07eQAAAADQgpDkAQBalT179igmJqbOrz179jR3FQEA+EUYrgkAaFUqKiq0a9euOuNdu3at8aAVAACOJyR5AAAAANCCMFwTAAAAAFoQkjwAAAAAaEFI8gAAAACgBSHJAwAAAIAWhCQPAAAAAFoQkjwAAAAAaEFI8gAAAACgBSHJAwAAAIAW5P8DkBVeYk0ayU0AAAAASUVORK5CYII=",
      "text/plain": [
       "<Figure size 900x300 with 1 Axes>"
      ]
     },
     "metadata": {},
     "output_type": "display_data"
    },
    {
     "name": "stderr",
     "output_type": "stream",
     "text": [
      "                                                                                "
     ]
    },
    {
     "name": "stdout",
     "output_type": "stream",
     "text": [
      "num_985: outliers = 1759702, fences -> lower=-1.5, upper=2.5\n"
     ]
    },
    {
     "data": {
      "image/png": "iVBORw0KGgoAAAANSUhEUgAAA3kAAAEiCAYAAABEJhvIAAAAOnRFWHRTb2Z0d2FyZQBNYXRwbG90bGliIHZlcnNpb24zLjEwLjAsIGh0dHBzOi8vbWF0cGxvdGxpYi5vcmcvlHJYcgAAAAlwSFlzAAAPYQAAD2EBqD+naQAASMpJREFUeJzt3Xd8FVX+//H3Te8hENKAhFCk9yaIgMJiAcGChQVE1EUEfyx+XWBdd7+67qJYvjZcuwL2gthWFFEQQRBXFOm9lxAgpPfc8/sDM8slCSQhZO6E1/Px4PHgzJw585lz7tx7P5mZc13GGCMAAAAAQJ3gY3cAAAAAAICaQ5IHAAAAAHUISR4AAAAA1CEkeQAAAABQh5DkAQAAAEAdQpIHAAAAAHUISR4AAAAA1CEkeQAAAABQh5DkAQAAAEAdQpIH1KI5c+bI5XJp9+7d1rIBAwZowIABtsV0quzsbN1+++2Ki4uTy+XSlClT7A4JZ2HAgAG65ZZb7A4DAADUIpI8nNc2bNig0aNHq1GjRgoMDFRCQoJGjRqlDRs2nFW7Dz30kD7++OOaCbKWPfTQQ5ozZ47uvPNOvfHGGxozZozdIXml7du3a8SIEYqKilJISIj69u2rJUuWlFv3/fff14UXXqh69eqpQYMG6t+/vz7//HOPOrt375bL5Sr337vvvlsbh1ShY8eOaerUqWrVqpWCgoJUv359XXbZZWWOodTzzz+v66+/XomJiXK5XOckyTxw4IBuuOEG1atXTxERERo+fLh27txZ6e1XrFihvn37KiQkRHFxcZo8ebKys7PL1CsoKND06dOVkJCg4OBg9erVS4sWLTrr+Pfu3asJEyaoadOmCgwMVExMjK655hqtWLGiTN2DBw9q9OjRatWqlcLDw1WvXj317NlTc+fOlTHmrGORpB9//FETJ05Ut27d5O/vL5fLVeU27OrTb7/9Vi6XS/Pmzat2G9UxY8YMDRs2TLGxsXK5XHrggQcqvW1pzOX9++GHH8rUr2zfVlbTpk01dOjQctf99NNPcrlcmjNnTrXbLzV//nzdeOONatasmUJCQtSqVSvdc889Sk9Pr9T2t9xyS7l91Lp16zJ13W63Hn30USUnJysoKEgdO3bUO++8c9bHADiVn90BAHaZP3++Ro4cqfr16+u2225TcnKydu/erVdffVXz5s3Tu+++q2uuuaZabT/00EMaMWKErr766jPW/eqrr6q1j3Nl8eLFuvDCC3X//ffbHYrX2rdvn3r37i1fX19NnTpVoaGhmj17tgYPHqxvvvlG/fr1s+rOmjVLkydP1pAhQzRz5kzl5+drzpw5Gjp0qD788ENde+21Hm2PHDlSV155pcey3r1718pxlWfLli0aOHCgjhw5onHjxql79+5KT0/XW2+9paFDh2r69OmaOXOmxzaPPPKIsrKy1LNnTx06dKjGY8rOztYll1yijIwM/eUvf5G/v7+efPJJ9e/fX2vWrFGDBg1Ou/2aNWs0cOBAtWnTRk888YT279+vxx9/XNu2bdMXX3zhUfeWW27RvHnzNGXKFLVs2VJz5szRlVdeqSVLlqhv377Viv/777+3xvj2229X27ZtlZKSojlz5qhv377617/+pTvvvNOqf/ToUe3fv18jRoxQYmKiioqKtGjRIt1yyy3asmWLHnrooWrFcbIFCxbolVdeUceOHdWsWTNt3bq1Stvb3ad2+Otf/6q4uDh16dJFCxcurFYbkydPVo8ePTyWtWjRwqNclb71NuPHj1dCQoJGjx6txMRErVu3Ts8++6wWLFign3/+WcHBwWdsIzAwUK+88orHssjIyDL17rvvPs2cOVN/+MMf1KNHD33yySf6/e9/L5fLpZtuuqnGjglwDAOch7Zv325CQkJM69atTWpqqse6I0eOmNatW5vQ0FCzY8eOarUfGhpqxo4dW2b57NmzjSSza9euarV7JiUlJSYvL++s2khOTjZDhgypoYiMKSoqMgUFBTXWnjeYOHGi8fPzM5s3b7aW5eTkmCZNmpiuXbt61G3ZsqXp0aOHcbvd1rKMjAwTFhZmhg0bZi3btWuXkWQee+yxGo21f//+5b4WK6OwsNC0b9/ehISEmB9++MFjXXFxsbnxxhuNJPP+++97rNu9e7d1vBWdC2fjkUceMZLMjz/+aC3btGmT8fX1Nffee+8Zt7/iiitMfHy8ycjIsJa9/PLLRpJZuHChtWzVqlVlxiQvL880b97c9O7du1qxp6Wlmbi4OBMbG2u2b9/usS43N9dcfPHFxtfX16xcufKMbQ0dOtSEhoaa4uLiasVyspSUFJObm2uMMWbSpEmmql8P7OzTJUuWGEnmgw8+qNb21VX6Pn7kyBEjydx///2V3rYqMVe2b6siKSmpwvf5//znP0aSmT17drXaPtmSJUvKLJs7d66RZF5++eUzbj927FgTGhp6xnr79+83/v7+ZtKkSdYyt9ttLr74YtO4ceMaOUcAp+F2TZyXHnvsMeXm5uqll15Sw4YNPdZFR0frxRdfVE5Ojh599FFr+S233KKmTZuWaeuBBx7wuLXJ5XIpJydHc+fOtW4tOd3tauU9k1dQUKD7779fLVq0UGBgoJo0aaJp06apoKDAo57L5dJdd92lt956S+3atVNgYKC+/PJLSdK7776rbt26KTw8XBEREerQoYOefvrpCuMovX1o165d+vzzz63YS58fTE1N1W233abY2FgFBQWpU6dOmjt3rkcbpbccPv7443rqqafUvHlzBQYGauPGjRXut/QYPv74Y7Vv316BgYFq166ddRylKtv/J7f5wQcfqG3btgoODlbv3r21bt06SdKLL76oFi1aKCgoSAMGDPB4RrIyli1bpi5duqhVq1bWspCQEA0bNkw///yztm3bZi3PzMxUTEyMR4wREREKCwur8K/YOTk5KiwsrFJM58KHH36o9evX689//rN69erlsc7X11cvvvii6tWrV+aqb1JSUrVu96usefPmqUePHh5XQFq3bq2BAwfq/fffP+22mZmZWrRokUaPHq2IiAhr+c0336ywsDCP7efNmydfX1+NHz/eWhYUFKTbbrtNK1eu1L59+6oc+4svvqiUlBQ99thjat68uce64OBg65x68MEHz9hW06ZNlZubWyOvldjY2EpdVSmP3X1ql/Lej6ojKytLxcXF5a6rSt96o/KeNy+9Q2bTpk2VbqekpESZmZkVrv/kk09UVFSkiRMnWstcLpfuvPNO7d+/XytXrqx80EAdwe2aOC999tlnatq0qS6++OJy1/fr109Nmzat8Jmj03njjTd0++23q2fPntYXmVO/zJ2O2+3WsGHDtHz5co0fP15t2rTRunXr9OSTT2rr1q1lnvVbvHix3n//fd11112Kjo5W06ZNtWjRIo0cOVIDBw7UI488IunEB+r333+vP/7xj+Xut02bNnrjjTd09913q3HjxrrnnnskSQ0bNlReXp4GDBig7du366677lJycrI++OAD3XLLLUpPTy/T5uzZs5Wfn6/x48crMDBQ9evXP+0xL1++XPPnz9fEiRMVHh6uZ555Rtddd5327t17xlvvKrJs2TJ9+umnmjRpkiTp4Ycf1tChQzVt2jQ999xzmjhxoo4fP65HH31Ut956qxYvXlzptgsKChQVFVVmeUhIiCRp9erVatmypaQTX3LmzZunWbNm6aqrrlJ+fr5mzZqljIyMcsfi73//u6ZOnSqXy6Vu3bppxowZGjx4cHW64Kx99tlnkk58oSxPZGSkhg8frrlz52rHjh1Vep1LJ/oxKyurUnWjo6MlnTg/1q5dq1tvvbVMnZ49e+qrr75SVlaWwsPDy21n3bp1Ki4uVvfu3T2WBwQEqHPnzvrll1+sZb/88osuuOACjy/XpfuRTtxG16RJk0rFX+qzzz5TUFCQbrjhhnLXJycnq2/fvvr666+Vn5+voKAga11eXp5ycnKUnZ2tpUuXavbs2erdu7dHcpabm6vc3NwzxuHr61vua7g67O7Tyjp+/LhKSkrOWC8kJMQ6l8+1cePGKTs7W76+vrr44ov12GOPefRjVfr2XKrOuVqRlJSUStUrlZubq4iICOXm5ioqKkojR47UI488orCwMKvOL7/8otDQULVp08Zj29LX1S+//OKoW4GBmkCSh/NORkaGDh48qOHDh5+2XseOHfXpp5+e9gtjeUaPHq0JEyaoWbNmGj16dJXje/vtt/X1119r6dKlHh9K7du314QJE7RixQr16dPHWr5lyxatW7dObdu2tZZNmTJFERERWrhwoXx9fSu139jYWI0ePVp//etf1ahRI4/Yn376aW3atElvvvmmRo0aJUmaMGGC+vfvr7/+9a+69dZbPfpo//792r59e5mrpBXZtGmTNm7caCUJl1xyiTp16qR33nlHd911V6XaONWWLVu0efNm66/tUVFRuuOOO/TPf/5TW7duteItKSnRww8/rN27d1f6L/OtWrXSsmXLyrw2li9fLunEpCClnnnmGR09elSTJ0/W5MmTJZ34cvPNN994PGvn4+OjwYMH65prrlGjRo20c+dOPfHEE7riiiv06aefasiQIdXqh7OxceNGRUZGKikpqcI6nTp1supWNcl75513NG7cuErVNb9NMJKWlqaCggLFx8eXqVO67ODBgx5XWU9W+oxgRdsvW7bMo+6Z9lNVGzduVKtWrRQYGFhhnU6dOmnp0qXatm2bOnToYC1/+umnde+991rlgQMHavbs2R7bPvroo/r73/9+xjiSkpKqfAW7Inb3aWV16dJFe/bsOWO9+++/v0qTqFRHQECArrvuOl155ZWKjo7Wxo0b9fjjj+viiy/WihUr1KVLF0lV69tzqTrnakUeeeQR+fr6asSIEWdsKz4+XtOmTVPXrl3ldrv15Zdf6rnnntOvv/6qb7/9Vn5+J77GHjp0yJoA59TtpXP7ugK8FUkezjulf408U+JWuj4zM7NKSd7Z+uCDD9SmTRu1bt1aR48etZZfeumlkqQlS5Z4JHn9+/f3SPAkqV69esrJydGiRYt0+eWXn3VMCxYsUFxcnEaOHGkt8/f31+TJkzVy5EgtXbrUY6a26667rtIJniQNGjTII0Ho2LGjIiIiqjRb4qkGDhzokbSV3m543XXXeYxn6fKdO3dWOsm788479dlnn+nGG2/UjBkzFBoaqueee04//fSTpBNXXEqVzijXuHFjDR06VFlZWXryySd17bXXatmyZdYkC4mJiWUmbxgzZozatm2re+65x5YkrzJ/4ChdX9m/8p/ssssuq/KsiqV9W16SVHrV6+T+r+r2J2+bl5dX7f1U5Gz6dOTIkerevbuOHDmif//73zp8+HCZGG6++eZKXbGo7q2Z5bG7TyvrrbfeqlT7zZo1O2cxlOrTp4/H+/iwYcM0YsQIdezYUffee691u3pV+vZcqs65Wp63335br776qqZNm2bd7XA6Dz/8sEf5pptu0gUXXKD77rtP8+bNsyZUsfN1BXgrkjycdyr7pbSyyWBN27ZtmzZt2lRhkpSamupRTk5OLlNn4sSJev/993XFFVeoUaNGGjx4sG644YZqJ3x79uxRy5Yt5ePj+Rhv6a0xp/51vLyYTicxMbHMsqioKB0/fryKkVbcZulsbKfeCla6vCr7uuKKKzRr1iz9+c9/VteuXSWdmBFvxowZmjZtmsdtRNdff738/PysWx8lafjw4WrZsqXuu+8+vffeexXup379+ho3bpxmzpyp/fv3q3HjxpWOsSaEh4d7/KGhPKXnSUxMTJXbj4+PL/cKxemUJienPp8qSfn5+R51qrP9ydsGBwdXez8VCQ8Pr/R7z6l9mpSUZF1VHTlypMaPH69BgwZpy5YtVizNmjWrlSTlZHb3aWVddNFFVd6m9NbCUpGRkecsxhYtWmj48OGaP3++SkpK5OvrW6W+rWknXxWrzrl6qmXLlum2227TZZddphkzZlS7nbvvvlt/+9vf9PXXX1tJnp2vK8BbkeThvBMZGan4+HitXbv2tPXWrl2rRo0aWc+OVDSRRGWe8agKt9utDh066Iknnih3/alJSnkfXjExMVqzZo0WLlyoL774Ql988YVmz56tm2++ucxkKedCVT9QK7ql9OTbfqra/xW1WZl9VcZdd92lcePGae3atdbzMa+++qok6YILLpB04urgl19+qZdeeslj2/r166tv3776/vvvz7if0vFOS0ur9SSvbdu2WrNmjfbu3VtuIi7JOo+qk1jk5eUpIyOjUnXj4uIknei7wMDAcn+aoXRZQkJChe2UflGtaPuTt42Pj/e49bYq+6lI27Zt9fPPP6ugoKDCWzZLX1ONGjU6bVsjRozQyy+/rO+++06XXXaZpBM/L1GZ30/z9fWt0tX207G7TyvryJEjlXq/DgsLs/5Qc2piM3v27HPyu4+lmjRposLCQuXk5CgiIqJKfVsVp7sKWPpM56nPg1b1XD3Zr7/+qmHDhql9+/aaN2+edZtldQQHB6tBgwZKS0uzlsXHx2vJkiUyxnh8VtTG6wrwVsyuifPS0KFDtWvXLusZqlMtW7ZMu3fv9rgFMSoqqtwfcC3vGY+zmVmwefPmSktL08CBAzVo0KAy/yp61uhUAQEBuuqqq/Tcc89px44duuOOO/T6669r+/btVY4pKSlJ27Ztk9vt9li+efNma/25VpX+ry2hoaHq3bu3unXrJl9fX3399dcKDg62rhgcPnxYUvmJaFFRUYUz6p2s9JbVmvpCXhVXXXWVJOn1118vd31mZqY++eQTde3atVpJ3nvvvWddITjTv1I+Pj7q0KGDdWvsyVatWqVmzZqd9up7+/bt5efnV2b7wsJCrVmzRp07d7aWde7cWVu3bi0zq9+qVaus9VVVOvnOBx98UO763bt3a9myZRo6dOgZ/1hS+iX95C/fjz/+eKX689TfZjsbdvdpZfXo0aNSffP4449b2yxatMjjX2kyfa7s3LlTQUFBVpJZlb6tiqSkpAp/C3HLli1WnVLVOVdL7dixQ5dffrliYmK0YMECjzsdqiMrK0tHjx71eE/s3LmzcnNzy8zYWRuvK8BbcSUP56WpU6fqzTff1B133KHvvvvOYwbHtLQ0TZgwQSEhIZo6daq1vHnz5srIyNDatWvVsWNHSSf+SvjRRx+VaT80NLTchKQybrjhBi1YsEAvv/yyxzTj0okvdW63W6Ghoadt49ixYx7H5OPjY8Vc3i0tZ3LllVfqq6++0nvvvWc9l1dcXKxZs2YpLCxM/fv3r3KbVVWV/rfDihUrNH/+fN15553WLaAtWrSQj4+P3nvvPd1xxx1W8r9//34tW7bM49mpI0eOlEnkDhw4oNdee00dO3Y861ulquO6665Tu3btNHPmTF1++eUeM/y53W7deeedOn78eJkfKq6s6j7nM2LECP35z3/WTz/9ZMW0ZcsWLV68WH/605886m7evFkhISHWlcjIyEgNGjRIb775pv72t79ZCeEbb7yh7OxsXX/99R77efzxx/XSSy9Z7RYUFGj27Nnq1atXtWaBvOOOO/T0009r6tSp6tOnj0dynJ+fr3HjxsnlcmnatGnW8vJeG5L06quvyuVyWbcMS7XzTJ639WllVeeZvEGDBp31fo8ePaqjR48qMTHRmrWzvDH99ddf9emnn+qKK66wbo2vSt9WRel7+scff6yrr77aWl5QUKBXXnlFMTExHq+r6p6rKSkpGjx4sHx8fLRw4cLT/rFqx44dkv47G3V+fr6KiorK/NHmH//4h4wxHo8fDB8+XHfffbeee+45Pfvss5JO3J3xwgsvqFGjRh7PPwLnC5I8nJdatmypuXPnatSoUerQoYNuu+02JScna/fu3Xr11Vd19OhRvfPOOx6Tgdx0002aPn26rrnmGk2ePFm5ubl6/vnndcEFF+jnn3/2aL9bt276+uuv9cQTTyghIUHJycllfmesImPGjNH777+vCRMmaMmSJbroootUUlKizZs36/3339fChQvLTKd9qttvv11paWm69NJL1bhxY+3Zs0ezZs1S586dy0wxXRnjx4/Xiy++qFtuuUWrV69W06ZNNW/ePH3//fd66qmnauW5xar0/7m2Z88e3XDDDRo2bJji4uK0YcMGvfDCC+rYsaMeeughq17Dhg1166236pVXXtHAgQN17bXXKisrS88995zy8vI8ZkqcNm2aduzYoYEDByohIUG7d++2fq/xdL9veC75+/vrww8/1KWXXqq+fftq3Lhx6t69u9LT0/X222/r559/1l/+8hdde+21Htt99tln+vXXXyWduGK5du1a/fOf/5R0YoKJ0iS9us/5TJw4US+//LKGDBmiP/3pT/L399cTTzyh2NhY66c/SrVp00b9+/fXt99+ay2bMWOG+vTpo/79+2v8+PHav3+//u///k+DBw/2+OLYq1cvXX/99br33nuVmpqqFi1aaO7cudb7xMkeeOAB/f3vf9eSJUvK/W2wUlFRUZo3b56uvPJKde3aVbfffrvatm2rlJQUzZkzRzt37tSzzz7r8X4xY8YMff/997r88suVmJiotLQ0ffjhh/rPf/6j//f//p81eY9U/Wfy9uzZozfeeEOSrKtGpWOWlJSkMWPGeG2flvrwww+tuwtONnbsWDVp0qRaz+SdzhtvvKE9e/ZYtzd+9913Vp+NGTPGuhL27LPPljmOG2+8UcHBwerTp49iYmK0ceNGvfTSSwoJCdHMmTM99lPZvpVO3EVy6tiUZ/z48Xrttdd0/fXX69Zbb1WXLl107Ngxvffee1q/fr1ef/11BQQEWPWre65efvnl2rlzp6ZNm6bly5d73D0TGxur3/3ud1Z54MCBkmTN+pqSkqIuXbpo5MiRat26tSRp4cKFWrBggS6//HKPGbIbN26sKVOm6LHHHlNRUZF69Oihjz/+WMuWLdNbb71V6VmmgTrFxh9iB2y3du1aM3LkSBMfH2/8/f1NXFycGTlypFm3bl259b/66ivTvn17ExAQYFq1amXefPNNc//995tTT6XNmzebfv36meDgYCPJjB071hhjzOzZs40ks2vXLqtu//79Tf/+/T22LywsNI888ohp166dCQwMNFFRUaZbt27m73//u8nIyLDqSTKTJk0qE+e8efPM4MGDTUxMjAkICDCJiYnmjjvuMIcOHTpjnyQlJZkhQ4aUWX748GEzbtw4Ex0dbQICAkyHDh3M7NmzPers2rXLSDKPPfbYGfdzpmNISkqy+q1UZfu/vDYrim3JkiVGkvnggw8qHXNaWpoZPny4iYuLMwEBASY5OdlMnz7dZGZmlqlbVFRkZs2aZTp37mzCwsJMWFiYueSSS8zixYs96r399tumX79+pmHDhsbPz89ER0eba665xqxevbrScZWnf//+Zfqxqo4cOWLuuece06JFCxMQEGAkGUnm1VdfLbf+2LFjrTqn/jv1NVNd+/btMyNGjDAREREmLCzMDB061Gzbtq1MPUllzi9jjFm2bJnp06ePCQoKMg0bNjSTJk0qd/zy8vLMn/70JxMXF2cCAwNNjx49zJdfflmm3j333GNcLpfZtGlTpeLfvXu3GT9+vElMTDR+fn5W/3z99ddl6n711Vdm6NChJiEhwfj7+5vw8HBz0UUXmdmzZxu3212p/Z1J6XlQ3r9T+8/b+vR0sUsyy5Ytq1JfVFb//v0r3OeSJUuseqXvUScve/rpp03Pnj1N/fr1jZ+fn4mPjzejR48u9zVsTOX6Nisry0gyN910U6XiP378uLn77rtNcnKy8ff3NxEREeaSSy4xX3zxRZX7oiKnG5dTX0NJSUkmKSnJI77Ro0ebFi1amJCQEBMYGGjatWtnHnroIVNYWFhmXyUlJeahhx4ySUlJJiAgwLRr1868+eabNXYsgNO4jKnibAMAAMcYMGCAmjZtqjlz5tRYm+vWrdPFF1+sJk2aaPny5dbtqeeznj17KikpqcJn7c7km2++0ZVXXqm+ffvqiy++8LiKcr462z493yxYsEBDhw7Vr7/+6vH7igDOT0y8AgCokg4dOuiTTz7Rtm3bdPXVV6uwsNDukGyVmZmpX3/9VQ8++GC12xg4cKDmzp2rJUuWaNy4cVWe7bWuqYk+Pd8sWbJEN910EwkeAEkSV/IA4DeVmSa8fv36jrrKci6u5AEAAO/GxCsA8Jv33ntP48aNO22dyk4CAQAAYBeu5AHAbw4dOqQNGzactk63bt0UFRVVSxEBAABUHUkeAAAAANQhTLwCAAAAAHVIpZ7Jc7vdOnjwoMLDw+Vyuc51TAAAAACAUxhjlJWVpYSEBPn4VHy9rlJJ3sGDB9WkSZMaCw4AAAAAUD379u1T48aNK1xfqSQvPDzcaiwiIqJmIjtLGblFWrz5sPal5epwVr7G92uupAahdocFAAAAAOdEZmammjRpYuVnFalUkld6i2ZERITXJHl7szJ0/5e7rPLAjm51SPaO2AAAAADgXDnTI3SOnXildVy43vlDL6ucHM1VPAAAAABwbJLn5+uj8CB/q+zrw4QwAAAAAODYJG9fWq4e/2qLVU7JyLcxGgAAAADwDo5N8opK3DqeU6jkBiEKDfCVvy9X8gAAAACgUhOveKNmDcP0yV197Q4DAAAAALyKY5M8SXK7jQqKSyRJgX6+8uG5PAAAAADnOccmeRsOZuja51aooNgtSXrmps4a1rmRzVEBAAAAgL0c+0xebESQxvZpapXrhwbYFwwAAAAAeAnHJnnRYYEa1inBKtcLIckDAAAAAMcmeVn5RVq957hVzi0stjEaAAAAAPAOjk3y9hzL1f2fbrDKB9P5nTwAAAAAcOzEKxfEhuu7qQOUW1Ss7PxitY6LtDskAAAAALCdY5O8AD8fJTYItTsMAAAAAPAqjk3yDqTnaeaCzdqfnqOUjAI9c1MX9Uiub3dYAAAAAGArxyZ5eYUl2pySqW2p2ZKko9kFNkcEAAAAAPZz7MQrLWLC9OSNna1yk/oh9gUDAAAAAF7CsUkeAAAAAKAsxyZ5mw5l6vcv/2CVdx3NsTEaAAAAAPAOjn0mr0FYgEZfmKSjWQXak5ar5jHMtAkAAAAAjk3yYsKDNO3y1naHAQAAAABexbFJXk5BsX7cnab9aTk6kl2okT0TFR8ZbHdYAAAAAGArxyZ5u47maNzs/1jlZtFhurpLIxsjAgAAAAD7OXbilRYxYXphdFernMhPKAAAAACAc5O8IH9fNY76b2IX4OfYQwEAAACAGuPYzOhQRp5eXrbTKh/NLrAxGgAAAADwDo5N8rLzi7Vmb7qiwwLk7+tScYnb7pAAAAAAwHaOnXilZWy4lk67xO4wAAAAAMCrOPZKHgAAAACgLMdeyduSkqUxr67S8dxCFZcYPTuqi4Z0SLA7LAAAAACwlWOv5NUL8dclrWJUVGJkJIUFODZfBQAAAIAa49gkLzYiSGN6J1nlBmGBNkYDAAAAAN7BsUleXmGJtqdmW+X8ohIbowEAAAAA7+DYJG/HkWxNeW+NVd5/PM++YAAAAADASzj2QbbmDcM0b0JvZeYV6mh2ofq1bGh3SAAAAABgO8cmecEBvuretL7dYQAAAACAV3Fsknc4M1/Pfbtde4/l6mBGvh65rqM6N6lnd1gAAAAAYCvHJnnpuUX6Yl2KUrMKJEn7j+eS5AEAAAA47zl24pVWceF67ZYeVrlpg1AbowEAAAAA7+DYJA8AAAAAUJZjk7xth7M08a2frfLetFwbowEAAAAA7+DYZ/LCgvzUp3kDtYoN0960XDWqF2R3SAAAAABgO8cmefGRwZp5XUe7wwAAAAAAr+LYJC+/qETbU7N14HieMvOLNLB1jOqHBdodFgAAAADYyrFJ3vbUbA2dtdwqP3VjZ13dpZGNEQEAAACA/Rw78UpydKgeua6DVW5UL9jGaAAAAADAOzg2yQsN9FO7hEirHBzga2M0AAAAAOAdHJvkpWbl6/2f9lnl4zmFNkYDAAAAAN7BsUnesexCfbzmgIL9feSSlJVfbHdIAAAAAGA7x0680iY+Qmvvv8zuMAAAAADAqzj2Sh4AAAAAoCzHXsnbnpqtiW+t1pGsAmUXFOv50d00qE2s3WEBAAAAgK0ceyUvOMBXzaLDdDy3SEUlRj4uuyMCAAAAAPs5NslrVC9Yd13awirHhAfZGA0AAAAAeAfHJnmFxW4dzS6wykUlbhujAQAAAADv4Ngkb+vhLN0y+z9Wec+xXBujAQAAAADv4NiJV5IahOiF0V11PKdIBzPy1Cu5vt0hAQAAAIDtHJvkhQf56/L28XaHAQAAAABexbFJ3tHsAr2zaq92H83RgYw8PXBVO7WOj7A7LAAAAACwlWOTvMOZ+Xp2yXYVFJ+YcGXr4SySPAAAAADnPcdOvNIuIVIf3tnHKjdrGGZjNAAAAADgHRyb5AEAAAAAynJskrfzSLb+PH+tVT5wPM/GaAAAAADAOzj2mTx/Xx/FRwYryNdH+zPyVS/E3+6QAAAAAMB2jk3ymtQP0cs3d7c7DAAAAADwKo5N8opL3DqaXaAjWQXKLy5Rm7gIhQVxNQ8AAADA+c2xSd7mlCwNnbXcKj91Y2dd3aWRjREBAAAAgP0cO/FKk6gQ/eWK1lY5LiLIxmgAAAAAwDs4NsmLDPFXnxbRVjksyLEXJQEAAACgxjg2yUvLKdTCDSlWOSOvyMZoAAAAAMA7ODbJO5iep1mLt1vlI1kFNkYDAAAAAN7Bsfc4tm8Uqd0zh9gdBgAAAAB4FcdeyQMAAAAAlOXYK3m7j+Zo+odrdSgjT8dyCvX8qG7qd0FDu8MCAAAAAFs5Nsnzcbnk43Jpb1qeJKmw2G1zRAAAAABgP8ferpnYIET3DWljleMi+Z08AAAAAHBskud2GxWV/PfqndsYG6MBAAAAAO/g2CRv46FMXfPcCqu880iOjdEAAAAAgHdw7DN5jaOCNePq9jqana/9x/PVJbGe3SEBAAAAgO0cm+TVCwnQqAuT7A4DAAAAALyKY5O89NxCfb72kPYcy9GhjHzd/bsL1KxhmN1hAQAAAICtHJvk7T+ep/s+Xm+VB7aJJckDAAAAcN5z7MQrbeIjNG9Cb6ucHB1qYzQAAAAA4B0cm+T5+rgU5O/rUQYAAACA851jk7y9x3L18BebrHJKRr6N0QAAAACAd3BskldijAqK3WoZE6qIID8F+jv2UAAAAACgxjh24pXk6FDNm9DH7jAAAAAAwKs4NsmTpBK3UVZ+kSQpPMif5/IAAAAAnPccm+StP5ChYc8ul9ucKD91Y2dd3aWRvUEBAAAAgM0c+yBbfGSQ7hzQ3Co3DA+0MRoAAAAA8A6OTfIahAXqivbxVjky2N/GaAAAAADAOzg2ycvIK9KqncescnZBsY3RAAAAAIB3cGySty8tV//4nN/JAwAAAICTOXbilVZx4frhL5cqv6BYecVuJTUItTskAAAAALCdY5M8f18fxUUE2x0GAAAAAHgVxyZ5+9JyNePzjdp3PFepWYWaNbKzLmwWbXdYAAAAAGArxyZ5hSVu7U3L08ZDWZKk9NwimyMCAAAAAPs5duKV5g3D9OiIjla5cVSIjdEAAAAAgHdwbJIHAAAAACjLsbdrbjiYoetfWGmVh85abmM0dY9LUlx4gEIC/bT7aK5KTlnn7yOFBPip2O1WfrFbvpJcPi65jSRjFBHsr7jIYLWMDdO2w9k6ml2gmPBAjeyZqEtax+jJRVu1ZHOqsvKL5Ofro0ZRwYoKCVBhsVvZBcUqLClReKC/LogLV1ZesXx9XLq0dYy6N43S/36yQTuOZCs0wFcJ9YKVnluk6LBARYcF6HhekXxdLl3cMloul/Td1qNyu40ahAUoIthfmXnFOppTIBkpOixQDcIC1CImTIPbxSnI37dMP+QXleirDSnafSxXTRuEVFivtO7Hv+zX26v2KjUrXzHhwRreJUE7U7O161iuWsaE6e7fXaAgf99Kt3m2KhN/VY6xKvuRZC1LiAxSsdut77YelSRd2jpGQzslKMjft9ZirMl2zlZtxlGT/VtRvbM5npO3jQkP0Lr9GR7nS72QgBrph5P3tS01W5l5RYoM9j/t+X8+8ZZzozbU1Ou1Jvqpuu2dT+NVWU7ok5NjTIgMksslHUjPLzfe9NxCPbloq7alZp+T90OUzwmvo8pybJIXEx6kO/o301Nfb7M7lDrJSDqUVShlFZa7rtAtFeb/9wfoiyWdyPBOOJpTpLScIm08lGltdDS7UM8v3aEv1qfox11pyi92/7ZxiTanZMvHJfn5SEUlJxJJH598bTyUqdBAf4X4+2p/ep5eWb5TO4/kyhi3it3SjiM58vf1kY+yZFxSgJ+PQvz9tP5ghiSpqMStvMISuY3UICxAx7IL5XJJLiO5JbWMCdOWw9mSpGGdG5U51q82pOjzdSkK8vfRhoOZFdYrrfvcku06mJEv92/Hu/NotnxcLkUE+Wl76on9dEuKqnSbZ6sy8VflGKuyH0nWsq83HVZ6bqGKStyScWl/ep4C/Hw0rHOjWouxJts5W7UZR032b0X1zuZ4Tt523urjSs8t8jhf/j68ffUO/DT7Opqdr31peWoSFXza8/984i3nRm2oqddrTfRTdds7n8arspzQJyfH+PWmw5IxSm4YVm68Ty7aqi/WpyjA13VO3g9RPie8jirLsbdrNgwP1JRBF9gdBk7H9d+8z8/XJR+XlFtYol1Hc+Q2pkz1E4tcMpJ8fCSf37b385Eigv1UWFyig+n58vWRgvx99dtFQ/n7umRcUonbyM/HpYhgP+UWFCu3sEQRQf7y9XFJxqioxC1jTtTx9XXJGKMAPx8F+ftoz7Hccg9h97FcBfn7qGmD0NPWK62bW1giH5dLfj4u+bhcyi8qkYxRo6gQBfi6tC01u0ptnq3K7Ksm4imvjZOXFRaXWONROpal+6mtGGuynbPl1NdARfXO5nhO3ja3sOz5UpNK9+Xv66MAX9cZz//zibecG7Whpl6vNdFP1W3vfBqvynJCn5z6uVhY4q4w3m2p2QrwdZ2z90OUzwmvo8pybJKXlV+khetT7A4Dp2NOJGqSVFxi5DZSSICvkqND5eNylal+YpGRS5LbfSLB83FJxW4pM69YAX6+SqgXpBL3icvprt+2KSoxchnJ18elYrdRZl6xQgL9FBLgq8z8IpW4jeRyyd/XRy7XiTolJUYul0uFxW7lF7mV1KD8iXuaNghRfpFbu4/lnLZead2QAF+5jVGx28htzIlL/C6XDhzPVWGJUcuYsCq1ebYqs6+aiKe8Nk5eFuDna41H6ViW7qe2YqzJds6WU18DFdU7m+M5eduQgLLnS00q3VdRiVuFJeaM5//5xFvOjdpQU6/Xmuin6rZ3Po1XZTmhT079XAzw9akw3pYxYSosMefs/RDlc8LrqLIce7vmnmO5uuPN1XaHUWeVPpMXGuinXef4mTx/Xx8l/PZMXlGxW1kFxSoscSs80O/EM3n5xfJzuXTJaZ7Ja/jb83Xpvz2T1/fkZ/KM1CDUX5HB/srIK9ax357JaxAWqOjwQDVvGGo9Q3aq0uV7juUq6aRnzSqqm1tY/NszeQWKCQ+q8Jm8yrZ5tioTf1WOsTr72XMsVxe3iLaeyXNJuqR1jFWntmKsyXbOVm3GUZP9W1G9szmek7ft3ax+mWfyalLpvranZisjoUj1QgJOe/6fT7zl3KgNNfV6rYl+qm5759N4VZYT+uTkGC9uceJ7ysH0/HLjLX3/O/mZPJx7TngdVZbLmHLumztFZmamIiMjlZGRoYiIiNqI64wKiku0fNtR3Tb3J0nSRxP7qEtilM1RAQAAAMC5Udm8zLG3awb6+So2Isgq+/s69lAAAAAAoMY4NjM6kJ6n57/dYZVTs/JtjAYAAAAAvINjk7y8wmJtOZyl+IhABfr56Mw3nQIAAABA3efYiVdaxITr6//pb3cYAAAAAOBVHHslDwAAAABQlmOv5G06lKnfv/yDMnKL5JY0a2QXXdUpwe6wAAAAAMBWjr2S1yA0QEM6xsv9Wzky2N/WeAAAAADAGzg2yYuJCNJNPRKtcv3QABujAQAAAADv4NgkL6egWJsOZVrlvMISG6MBAAAAAO/g2CRv19EcTZ231iofSM+zMRoAAAAA8A6OnXilRUyYPrvrImUWFOl4dpH6toy2OyQAAAAAsJ1jk7wgf191aFzP7jAAAAAAwKs4Nsk7lJGnZ77Zpr3HcnUoI1+PX99RXZPq2x0WAAAAANjKsUleVn6xvtt61HoW71BGvs0RAQAAAID9HDvxygWx4XpxTDernNQg1MZoAAAAAMA7ODbJAwAAAACU5dgkb+vhLP3h9Z+s8p5jOTZGAwAAAADewbHP5EUE+et3bWN1NKtAe9Ny1aR+iN0hAQAAAIDtHJvkxUUG6cHh7e0OAwAAAAC8imOTvPyiEm04mKkDaXk6nleoIR3jFR0WaHdYAAAAAGArxyZ521Ozdd3zK6xyZLC/ru7SyMaIAAAAAMB+jp14pVnDUD1xQyer3Dgq2MZoAAAAAMA7ODbJCwnw0wWx4VY5yN/XxmgAAAAAwDs4NslLzczXW6v2WOW0nEIbowEAAAAA7+DYJC8tt1CLNh5WWKCvfFxSTmGx3SEBAAAAgO0cO/FK67gI/fTX39kdBgAAAAB4FcdeyQMAAAAAlOXYK3nbDmfpD2/8pKNZhcorKtFzo7rosnbxdocFAAAAALZy7JW80EA/dUiIVHZBsUrcRgG+zK4JAAAAAI5N8hLqBeuO/s2tcsPwQBujAQAAAADv4NgkL7+oRAfT86xyYbHbxmgAAAAAwDs4Nsnbnpqt8W+stsp703JtjAYAAAAAvINjJ15pGh2q127poeM5hTqcma/ezRvYHRIAAAAA2M6xSV5YoJ8ubR1jdxgAAAAA4FUcm+QdySrQ3BW7tftYjg6m5+kfV7dXu4RIu8MCAAAAAFs5Osmbs2K3sguKJUk7UrNJ8gAAAACc9xw78UrbhAi9O/5Cq9ysYZiN0QAAAACAd3BskgcAAAAAKMuxSd6OI9m654NfrfL+4/yEAgAAAAA49pm8QD8ftYwJU/0Qf+0/nqfosEC7QwIAAAAA2zk2yWscFaJnf9/V7jAAAAAAwKs4NskrKnHrUEaeDmfkKbfQra5JUQoP8rc7LAAAAACwlWOTvC0pWRo6a7lVfurGzrq6SyMbIwIAAAAA+zl24pXEBiG6f2hbqxwfGWRjNAAAAADgHRyb5EUE+atHcn2rHBro2IuSAAAAAFBjHJvkHcsu0L/XHrTKGXlFNkYDAAAAAN7BsUneoYx8vbJsl3UAR7MLbI0HAAAAALyBY+9xbN8oUtsfutLuMAAAAADAqzj2Sh4AAAAAoCzHXsnbdTRH//P+GqWk5yk9r1jPj+6qAa1i7A4LAAAAAGzl2Ct5fj4uhQf66VBmgfKKSlRcYuwOCQAAAABs59gkr0n9EE27vLVVjuN38gAAAADAuUleidsot7DYowwAAAAA5zvHJnmbDmXqhhd/sMq7jubYGA0AAAAAeAfHTrzSJCpEj43oqGPZBdqfnqduiVF2hwQAAAAAtnNskhcZ4q/ruzexOwwAAAAA8CqOTfKO5xTqo18OaM+xHB3MyNe0y1qpZWy43WEBAAAAgK0cm+QdSM/Tg//eaJWHdIgnyQMAAABw3nPsxCvtEiL0yaSLrHLzhqE2RgMAAAAA3sGxSZ7L5ZKvj8ujDAAAAADnO8cmeXuO5XjcrnkoI8/GaAAAAADAOzg2yZMkPx+X2sWHKSrEX6EBjn28EAAAAABqjGMzo6QGoXr7DxfaHQYAAAAAeBXHJnnGGOUXleh4ToHcLikmLEgBfr52hwUAAAAAtnJskrfhYKaGzlpulZ+6sbOu7tLIxogAAAAAwH6OfSavUb1gTRnU0irHhAfaGA0AAAAAeAfHJnlRoQEa1CbWKkcE+9sYDQAAAAB4B8cmeRm5RVq+7ahVzs4vtjEaAAAAAPAOjk3y9h3P1cwvN1vllMx8G6MBAAAAAO/g2IlX2sRHaM3//k6FxW4VlrgVEx5kd0gAAAAAYDvHJnm+Pi7VCwmwOwwAAAAA8CqOTfL2peXq/k836EBaro7kFOjZkV3Vp0W03WEBAAAAgK0cm+QVu42OZRdoS2q2JCmrgIlXAAAAAMCxE68kR4dqxjUdrHKjesE2RgMAAAAA3sGxSR4AAAAAoCzHJnnrD2To6n99b5V3HMm2MRoAAAAA8A6OfSYvPjJI9wy+QMeyC7TnWK7axUfYHRIAAAAA2M6xSV6DsEDdOaCF3WEAAAAAgFdxbJKXmV+kbzenam9ajg5nFmp8v2Q1qR9qd1gAAAAAYCvHJnl7j+Vq8rtrrHK3pCiSPAAAAADnPcdOvNIqLlyv39rTKjdtEGJjNAAAAADgHRyb5Pn7+qh+aIBV9vN17KEAAAAAQI1xbGa0/3iunvlmm1VOzcy3MRoAAAAA8A6OTfIKit3adzxXjaOCFezvIx8fl90hAQAAAIDtHDvxSvOGYfrij/3sDgMAAAAAvIpjr+QBAAAAAMpy7JW8jQczdcOLK5VdUCxJeuamzhrWuZHNUQEAAACAvRx7Ja9heKCu797YKkedNNMmAAAAAJyvHJ3kXdf1pCQvhCQPAAAAAByb5GUXFGvt/nSrnFtYbF8wAAAAAOAlHJvk7T6ao798tN4qH0znd/IAAAAAwLETr7SICdPCKRcrO79YGflF6pYYZXdIAAAAAGA7xyZ5Qf6+ahUXYXcYAAAAAOBVHJvkHUzP0/99tUX7juXoUFaBnryhs7o3rW93WAAAAABgK8cmeTkFxVq957h2H8uVJKVmFdgcEQAAAADYz7ETr7SMDdezv+9qlRPrh9gYDQAAAAB4B8cmeQAAAACAsip1u6YxRpKUmZl5ToOpiq2HM3X7nJ/kLiiSJG3cnaLEcJfNUQEAAADAuVGaj5XmZxVxmTPVkLR//341adKkZiIDAAAAAFTbvn371Lhx4wrXVyrJc7vdOnjwoMLDw+Vyec/VsszMTDVp0kT79u1TRAQ/p2AHxsB+jIH9GAP7MQb2ov/txxjYjzGw3/kwBsYYZWVlKSEhQT4+FT95V6nbNX18fE6bKdotIiKizg6kUzAG9mMM7McY2I8xsBf9bz/GwH6Mgf3q+hhERkaesQ4TrwAAAABAHUKSBwAAAAB1iKOTvMDAQN1///0KDAy0O5TzFmNgP8bAfoyB/RgDe9H/9mMM7McY2I8x+K9KTbwCAAAAAHAGR1/JAwAAAAB4IskDAAAAgDqEJA8AAAAA6hBHJ3n/+te/1LRpUwUFBalXr1768ccf7Q6pTnj44YfVo0cPhYeHKyYmRldffbW2bNniUSc/P1+TJk1SgwYNFBYWpuuuu06HDx/2qLN3714NGTJEISEhiomJ0dSpU1VcXFybh1InzJw5Uy6XS1OmTLGW0f+148CBAxo9erQaNGig4OBgdejQQT/99JO13hij//3f/1V8fLyCg4M1aNAgbdu2zaONtLQ0jRo1ShEREapXr55uu+02ZWdn1/ahOE5JSYn+9re/KTk5WcHBwWrevLn+8Y9/6OTHyOn/mvXdd9/pqquuUkJCglwulz7++GOP9TXV32vXrtXFF1+soKAgNWnSRI8++ui5PjTHON0YFBUVafr06erQoYNCQ0OVkJCgm2++WQcPHvRogzE4O2c6D042YcIEuVwuPfXUUx7LGYOzU5kx2LRpk4YNG6bIyEiFhoaqR48e2rt3r7We70mSjEO9++67JiAgwLz22mtmw4YN5g9/+IOpV6+eOXz4sN2hOd5ll11mZs+ebdavX2/WrFljrrzySpOYmGiys7OtOhMmTDBNmjQx33zzjfnpp5/MhRdeaPr06WOtLy4uNu3btzeDBg0yv/zyi1mwYIGJjo429957rx2H5Fg//vijadq0qenYsaP54x//aC2n/8+9tLQ0k5SUZG655RazatUqs3PnTrNw4UKzfft2q87MmTNNZGSk+fjjj82vv/5qhg0bZpKTk01eXp5V5/LLLzedOnUyP/zwg1m2bJlp0aKFGTlypB2H5CgzZswwDRo0MP/+97/Nrl27zAcffGDCwsLM008/bdWh/2vWggULzH333Wfmz59vJJmPPvrIY31N9HdGRoaJjY01o0aNMuvXrzfvvPOOCQ4ONi+++GJtHaZXO90YpKenm0GDBpn33nvPbN682axcudL07NnTdOvWzaMNxuDsnOk8KDV//nzTqVMnk5CQYJ588kmPdYzB2TnTGGzfvt3Ur1/fTJ061fz8889m+/bt5pNPPvHIAfieZIxjk7yePXuaSZMmWeWSkhKTkJBgHn74YRujqptSU1ONJLN06VJjzIkPGn9/f/PBBx9YdTZt2mQkmZUrVxpjTpygPj4+JiUlxarz/PPPm4iICFNQUFC7B+BQWVlZpmXLlmbRokWmf//+VpJH/9eO6dOnm759+1a43u12m7i4OPPYY49Zy9LT001gYKB55513jDHGbNy40Ugy//nPf6w6X3zxhXG5XObAgQPnLvg6YMiQIebWW2/1WHbttdeaUaNGGWPo/3Pt1C9WNdXfzz33nImKivJ4H5o+fbpp1arVOT4i5zldglHqxx9/NJLMnj17jDGMQU2raAz2799vGjVqZNavX2+SkpI8kjzGoGaVNwY33nijGT16dIXb8D3pBEferllYWKjVq1dr0KBB1jIfHx8NGjRIK1eutDGyuikjI0OSVL9+fUnS6tWrVVRU5NH/rVu3VmJiotX/K1euVIcOHRQbG2vVueyyy5SZmakNGzbUYvTONWnSJA0ZMsSjnyX6v7Z8+umn6t69u66//nrFxMSoS5cuevnll631u3btUkpKisc4REZGqlevXh7jUK9ePXXv3t2qM2jQIPn4+GjVqlW1dzAO1KdPH33zzTfaunWrJOnXX3/V8uXLdcUVV0ii/2tbTfX3ypUr1a9fPwUEBFh1LrvsMm3ZskXHjx+vpaOpOzIyMuRyuVSvXj1JjEFtcLvdGjNmjKZOnap27dqVWc8YnFtut1uff/65LrjgAl122WWKiYlRr169PG7p5HvSCY5M8o4ePaqSkhKPgZGk2NhYpaSk2BRV3eR2uzVlyhRddNFFat++vSQpJSVFAQEB1odKqZP7PyUlpdzxKV2H03v33Xf1888/6+GHHy6zjv6vHTt37tTzzz+vli1bauHChbrzzjs1efJkzZ07V9J/+/F070MpKSmKiYnxWO/n56f69eszDmfw5z//WTfddJNat24tf39/denSRVOmTNGoUaMk0f+1rab6m/emmpOfn6/p06dr5MiRioiIkMQY1IZHHnlEfn5+mjx5crnrGYNzKzU1VdnZ2Zo5c6Yuv/xyffXVV7rmmmt07bXXaunSpZL4nlTKz+4A4N0mTZqk9evXa/ny5XaHct7Yt2+f/vjHP2rRokUKCgqyO5zzltvtVvfu3fXQQw9Jkrp06aL169frhRde0NixY22Oru57//339dZbb+ntt99Wu3bttGbNGk2ZMkUJCQn0P857RUVFuuGGG2SM0fPPP293OOeN1atX6+mnn9bPP/8sl8tldzjnJbfbLUkaPny47r77bklS586dtWLFCr3wwgvq37+/neF5FUdeyYuOjpavr2+ZWXIOHz6suLg4m6Kqe+666y79+9//1pIlS9S4cWNreVxcnAoLC5Wenu5R/+T+j4uLK3d8StehYqtXr1Zqaqq6du0qPz8/+fn5aenSpXrmmWfk5+en2NhY+r8WxMfHq23bth7L2rRpY83eVdqPp3sfiouLU2pqqsf64uJipaWlMQ5nMHXqVOtqXocOHTRmzBjdfffd1tVt+r921VR/89509koTvD179mjRokXWVTyJMTjXli1bptTUVCUmJlqfz3v27NE999yjpk2bSmIMzrXo6Gj5+fmd8fOZ70kOTfICAgLUrVs3ffPNN9Yyt9utb775Rr1797YxsrrBGKO77rpLH330kRYvXqzk5GSP9d26dZO/v79H/2/ZskV79+61+r93795at26dxxtd6YfRqScmPA0cOFDr1q3TmjVrrH/du3fXqFGjrP/T/+feRRddVOanQ7Zu3aqkpCRJUnJysuLi4jzGITMzU6tWrfIYh/T0dK1evdqqs3jxYrndbvXq1asWjsK5cnNz5ePj+RHl6+tr/RWX/q9dNdXfvXv31nfffaeioiKrzqJFi9SqVStFRUXV0tE4V2mCt23bNn399ddq0KCBx3rG4NwaM2aM1q5d6/H5nJCQoKlTp2rhwoWSGINzLSAgQD169Djt5zPfU39j98wv1fXuu++awMBAM2fOHLNx40Yzfvx4U69ePY9ZclA9d955p4mMjDTffvutOXTokPUvNzfXqjNhwgSTmJhoFi9ebH766SfTu3dv07t3b2t96dS0gwcPNmvWrDFffvmladiwYZ2amrY2nTy7pjH0f2348ccfjZ+fn5kxY4bZtm2beeutt0xISIh58803rTozZ8409erVM5988olZu3atGT58eLlTynfp0sWsWrXKLF++3LRs2ZIp/Cth7NixplGjRtZPKMyfP99ER0ebadOmWXXo/5qVlZVlfvnlF/PLL78YSeaJJ54wv/zyizVzY030d3p6uomNjTVjxowx69evN++++64JCQlh6vjfnG4MCgsLzbBhw0zjxo3NmjVrPD6fT54NkDE4O2c6D0516uyaxjAGZ+tMYzB//nzj7+9vXnrpJbNt2zYza9Ys4+vra5YtW2a1wfckB/+EgjHGzJo1yyQmJpqAgADTs2dP88MPP9gdUp0gqdx/s2fPturk5eWZiRMnmqioKBMSEmKuueYac+jQIY92du/eba644goTHBxsoqOjzT333GOKiopq+WjqhlOTPPq/dnz22Wemffv2JjAw0LRu3dq89NJLHuvdbrf529/+ZmJjY01gYKAZOHCg2bJli0edY8eOmZEjR5qwsDATERFhxo0bZ7KysmrzMBwpMzPT/PGPfzSJiYkmKCjINGvWzNx3330eX2bp/5q1ZMmSct/7x44da4ypuf7+9ddfTd++fU1gYKBp1KiRmTlzZm0dotc73Rjs2rWrws/nJUuWWG0wBmfnTOfBqcpL8hiDs1OZMXj11VdNixYtTFBQkOnUqZP5+OOPPdrge5IxLmOMObfXCgEAAAAAtcWRz+QBAAAAAMpHkgcAAAAAdQhJHgAAAADUISR5AAAAAFCHkOQBAAAAQB1CkgcAAAAAdQhJHgAAAADUISR5AAAAAFCHkOQBAAAAQB1CkgcAOO9lZWVpypQpSkpKUnBwsPr06aP//Oc/HnWys7N11113qXHjxgoODlbbtm31wgsveNQZMGCAXC6Xx78JEybU5qEAACA/uwMAAMBut99+u9avX6833nhDCQkJevPNNzVo0CBt3LhRjRo1kiT9z//8jxYvXqw333xTTZs21VdffaWJEycqISFBw4YNs9r6wx/+oAcffNAqh4SE1PrxAADOb1zJAwDUqgEDBmjy5MmaNm2a6tevr7i4OD3wwAOSpN27d8vlcmnNmjVW/fT0dLlcLn377beSpG+//VYul0sLFy5Uly5dFBwcrEsvvVSpqan64osv1KZNG0VEROj3v/+9cnNzzxhPXl6ePvzwQz366KPq16+fWrRooQceeEAtWrTQ888/b9VbsWKFxo4dqwEDBqhp06YaP368OnXqpB9//NGjvZCQEMXFxVn/IiIizrrPAACoCpI8AECtmzt3rkJDQ7Vq1So9+uijevDBB7Vo0aIqtfHAAw/o2Wef1YoVK7Rv3z7dcMMNeuqpp/T222/r888/11dffaVZs2adsZ3i4mKVlJQoKCjIY3lwcLCWL19ulfv06aNPP/1UBw4ckDFGS5Ys0datWzV48GCP7d566y1FR0erffv2uvfeeyuVaAIAUJO4XRMAUOs6duyo+++/X5LUsmVLPfvss/rmm2/UsmXLSrfxz3/+UxdddJEk6bbbbtO9996rHTt2qFmzZpKkESNGaMmSJZo+ffpp2wkPD1fv3r31j3/8Q23atFFsbKzeeecdrVy5Ui1atLDqzZo1S+PHj1fjxo3l5+cnHx8fvfzyy+rXr59V5/e//72SkpKUkJCgtWvXavr06dqyZYvmz59f6eMCAOBskeQBAGpdx44dPcrx8fFKTU2tdhuxsbEKCQmxErzSZafeSlmRN954Q7feeqsaNWokX19fde3aVSNHjtTq1autOrNmzdIPP/ygTz/9VElJSfruu+80adIkJSQkaNCgQZKk8ePHW/U7dOig+Ph4DRw4UDt27FDz5s2rdHwAAFQXSR4AoNb5+/t7lF0ul9xut3x8TjxFYIyx1hUVFZ2xDZfLVWGbldG8eXMtXbpUOTk5yszMVHx8vG688UYraczLy9Nf/vIXffTRRxoyZIikE0nmmjVr9Pjjj1tJ3ql69eolSdq+fTtJHgCg1vBMHgDAazRs2FCSdOjQIWvZyZOwnGuhoaGKj4/X8ePHtXDhQg0fPlzSiUSzqKjISkJL+fr6njaRLI09Pj7+nMUMAMCpuJIHAPAawcHBuvDCCzVz5kwlJycrNTVVf/3rX8/5fhcuXChjjFq1aqXt27dr6tSpat26tcaNGydJioiIUP/+/TV16lQFBwcrKSlJS5cu1euvv64nnnhCkrRjxw69/fbbuvLKK9WgQQOtXbtWd999t/r161fm9lQAAM4lruQBALzKa6+9puLiYnXr1k1TpkzRP//5z3O+z4yMDE2aNEmtW7fWzTffrL59+2rhwoUet4C+++676tGjh0aNGqW2bdtq5syZmjFjhvVj5wEBAfr66681ePBgtW7dWvfcc4+uu+46ffbZZ+c8fgAATuYyJz/4AAAAAABwNK7kAQAAAEAdQpIHAKjT9u7dq7CwsAr/7d271+4QAQCoUdyuCQCo04qLi7V79+4K1zdt2lR+fsxDBgCoO0jyAAAAAKAO4XZNAAAAAKhDSPIAAAAAoA4hyQMAAACAOoQkDwAAAADqEJI8AAAAAKhDSPIAAAAAoA4hyQMAAACAOoQkDwAAAADqkP8Pu9/xOlkbejgAAAAASUVORK5CYII=",
      "text/plain": [
       "<Figure size 900x300 with 1 Axes>"
      ]
     },
     "metadata": {},
     "output_type": "display_data"
    },
    {
     "name": "stderr",
     "output_type": "stream",
     "text": [
      "                                                                                "
     ]
    },
    {
     "name": "stdout",
     "output_type": "stream",
     "text": [
      "num_100: outliers = 1108016, fences -> lower=-45.0, upper=91.0\n"
     ]
    },
    {
     "data": {
      "image/png": "iVBORw0KGgoAAAANSUhEUgAAA3kAAAEiCAYAAABEJhvIAAAAOnRFWHRTb2Z0d2FyZQBNYXRwbG90bGliIHZlcnNpb24zLjEwLjAsIGh0dHBzOi8vbWF0cGxvdGxpYi5vcmcvlHJYcgAAAAlwSFlzAAAPYQAAD2EBqD+naQAATXpJREFUeJzt3Xd8FNX6P/DPluxuNmXTKwFC6KGjRlSaIM2C/kQRAbuAjasXAQsKWBCRa7kICCrYwYbKFUSQKoogCNJCCSQESIOEZNM3u/v8/ojZb5ZUQsIwyef9euUFO3N25plzZnbn2Zk5RyMiAiIiIiIiImoUtEoHQERERERERPWHSR4REREREVEjwiSPiIiIiIioEWGSR0RERERE1IgwySMiIiIiImpEmOQRERERERE1IkzyiIiIiIiIGhEmeURERERERI0IkzwiIiIiIqJGhEke0QX66KOPoNFokJSU5JrWr18/9OvXT7GYzpeXl4eHHnoIYWFh0Gg0ePLJJ5UOiS7Cfffdd1ntX0RERHR5Y5JHqnfgwAGMGTMGkZGRMBqNiIiIwOjRo3HgwIGLWu6sWbPw/fff10+Ql9isWbPw0Ucf4ZFHHsGnn36KsWPHKh3SZenVV1/FLbfcgtDQUGg0GsyYMaPKsqdPn8add94JPz8/+Pr6Yvjw4Th+/HilZT/88EN06NABJpMJbdq0wbx58xpoC2ovPz8fL7/8Mrp06QKz2QyLxYLevXvj008/hYhUKP/ll19izJgxaNOmDTQaTYMlmb/88guuv/56WCwW+Pj4oGfPnvjyyy9r9d74+HgMGTIE3t7eCAgIwNixY3HmzJkK5ZxOJ+bMmYPo6GiYTCZ06dIFy5Ytu+jYMzMzMXnyZLRr1w4mkwkBAQEYPHgwVq1aVaFsYWEhHnzwQXTq1AkWiwXe3t7o2rUr3nnnHZSUlFx0LJW54YYboNFo8Pjjj1c6/2L20+LiYkydOhURERHw9PREXFwc1q1bV2nZ33//Hddddx3MZjPCwsIwceJE5OXl1WmbgNIf1Tp16lTn91+skpISdOzYERqNBnPnznWbl5SUBI1GU+nf8uXLa7X87OxsjBs3DsHBwfDy8kL//v3x119/VVp25cqV6NGjB0wmE5o3b47p06fDbrfXeduq21+++eYbaDQabNq0qc7LL+/dd99Fhw4dYDQaERkZiX//+9/Iz8+vUO5CPqcro+S+SqQoIVKxb7/9VgwGg4SFhcnzzz8vH3zwgUybNk3Cw8PFYDDIihUr6rxsLy8vuffeeytMX7p0qQCQxMRE17Ti4mIpLi6u87rqW1xcnFx77bVKh3HZAyBhYWEyePBgASDTp0+vtFxubq60adNGQkJC5PXXX5c333xToqKipFmzZnL27Fm3su+9954AkNtvv10WL14sY8eOFQAye/bsOsd57733St++fev8/rS0NImNjRWtVit33323LFq0SN555x3p06ePAJC7775bHA6H23v69u0r3t7e0r9/f/H397+o9VdlyZIlotFoZNCgQfLuu+/KwoUL5cknn5Q33nijxveePHlSgoKCJCYmRt555x159dVXxd/fX7p27VrhWHzmmWcEgDz88MOyePFiufHGGwWALFu2rM6xHzp0SCIjI8VgMMj48ePl/ffflzfeeEO6desmAGTq1Klu5TMzMyUuLk4mT54s8+fPl4ULF8rYsWNFo9HIqFGj6hxHVb799lvx8vISAPLYY49VmH+x++ldd90ler1enn76aVm0aJH06tVL9Hq9/Prrr27ldu/eLSaTSbp37y4LFy6U559/XoxGowwZMqTO29a3b1+JjY2t8/sv1n/+8x9X3Z6/ryYmJgoAGTVqlHz66aduf0lJSTUu2+FwyDXXXCNeXl4yY8YMeffdd6Vjx47i4+MjR44ccSu7evVq0Wg00r9/f1m8eLE88cQTotVqZcKECXXetqr2FxGRr7/+WgDIxo0b67z8MlOmTBEAMmLECFm4cKE88cQTotfrZdCgQZXGVJvP6aooua8SKYlJHqlWQkKCmM1mad++vWRkZLjNO3PmjLRv3168vLzk2LFjdVr+hSR59cnhcEhhYeFFLSM6OlpuvPHGeopIpKSk5LJKYutLWRueOXOm2pOH119/XQDIjh07XNPi4+NFp9PJs88+65pWUFAggYGBFep+9OjR4uXlJVlZWXWK82KTvMGDB4tWq5Uffvihwrynn35aAMicOXPcpicnJ7sSv9jY2HpP8hITE8XT01MmTpxYp/c/8sgj4unpKSdOnHBNW7dunQCQRYsWuaadOnVKPDw83E5cnU6n9O7dW5o1ayZ2u/2C122z2aRTp05iNpvljz/+cJtnt9tl5MiRAkC++uqrGpf1+OOPCwBJTU294DiqUlhYKC1btpSXXnqp0pP2i91Pt2/fXiHBKSwslJiYGOnVq5db2aFDh0p4eLjk5OS4pr3//vsCQH7++ec6bZ+SSV56erpYLBZX3VaV5NXmh4rKfPnllwJAvv76a9e0jIwM8fPzq/BjQMeOHaVr165SUlLimvb888+LRqOR+Pj4Oq3/UiR5KSkpotfrZezYsW7T582bJwBk5cqVbtNr+zldGaX3VSIlMckj1Ro/frwAkC1btlQ6f/PmzQJAxo8f75p27733SosWLSqUnT59upS/sA2gwl9ZwldZkte3b98KJ8FFRUXy4osvSkxMjBgMBmnWrJlMnjxZioqK3MqVfal+9tln0rFjR9Hr9fLdd9+JiMiyZcukR48e4u3tLT4+PtKpUyd5++23q6yTjRs3Vhp7Wazp6enywAMPSEhIiBiNRunSpYt89NFHbssof5Ly1ltvSatWrUSr1cru3burXG/ZNnz33XcSGxsrBoNBOnbsKD/99JNbudrWf/llfvXVV9KhQwcxmUxy9dVXy969e0Wk9EpETEyMGI1G6du370Ul3TWdPFx55ZVy5ZVXVpg+aNAgiYmJcb1etWqVAJBVq1a5lfv9998FgHz66ad1iu9ikrxt27YJAHnggQcqnV9SUiJt2rSRgIAAKSgoqLRMQyR5U6dOFYPBINnZ2SJSerXU6XTW+v0hISFyxx13VJjetm1bGTBggOv1/PnzBYAcOHDArdwXX3whACr8ml8by5YtEwDy0ksvVTo/Oztb/Pz8pEOHDjUua+7cuQKgzifllZk5c6Y0b95cCgoKKj1pv9j9dPLkyaLT6dxOhkVEZs2aJQAkOTlZRERycnJEr9fL5MmT3coVFxeLt7e3PPjgg3XaPiWTvPvvv1+uuuoqOX78eI1JXl5e3gX/OHbHHXdIaGhohSvr48aNE7PZ7Pr+OHDggACQ+fPnu5U7ffq0AJCXX365Dlt3aZK8b7/9ttL9r+xz+O677670fXVJ8pTeV4mUpK/DHZ5El4X//e9/aNmyJXr37l3p/D59+qBly5aVPh9Tk08//RQPPfQQrrrqKowbNw4AEBMTU+v3O51O3HLLLdi6dSvGjRuHDh06YN++fXjrrbdw5MiRCs/6bdiwAV999RUef/xxBAUFoWXLlli3bh1GjRqFAQMG4PXXXwdQ+gzSb7/9hn/961+VrrdDhw749NNP8dRTT6FZs2aYNGkSACA4OBiFhYXo168fEhIS8PjjjyM6Ohpff/017rvvPmRnZ1dY5tKlS1FUVIRx48bBaDQiICCg2m3eunUrVqxYgUcffRQ+Pj7473//i9tvvx3JyckIDAysdd2V9+uvv2LlypV47LHHAACvvfYabrrpJkyZMgULFizAo48+inPnzmHOnDl44IEHsGHDhjqtpzpOpxN79+7FAw88UGHeVVddhbVr1yI3Nxc+Pj7YvXs3AOCKK65wK9ezZ09otVrs3r0bY8aMqfcYq/O///0PAHDPPfdUOl+v1+Puu+/GzJkz8fvvv2PAgAEXtPySkhLk5OTUqmxAQAC02tJHwX/55Re0b98eq1evxuTJk3H69Gn4+/vjsccew8yZM13lKnP69GlkZGRUqGegtE1Wr17ter179254eXmhQ4cOFcqVzb/uuutqFX+ZmurUYrFg+PDh+Pjjj3Hs2DG3zw6bzQar1YrCwkLs3LkTc+fORYsWLdC6dWtXmeLiYuTm5tYqlqCgILfXycnJmD17NpYsWQJPT89K33Ox++nu3bvRtm1b+Pr6uk0vq9M9e/YgKioK+/btg91ur7Aeg8GAbt26ueJoCBdTh1XZsWMHPv74Y2zduhUajabasjNnzsTkyZOh0WjQs2dPvPrqqxg0aFCN69i9ezd69OhRYf+/6qqrsHjxYhw5cgSdO3eusg0jIiLQrFmzBq3b8goKClBQUFBjOZ1OB39/fwClbQOgwv5pNpsBALt27aq3+NSwrxI1FCZ5pEo5OTlISUnB8OHDqy3XpUsXrFy50nUSXltjxozBhAkT0KpVqzqdlH/xxRf45ZdfsHnzZrcTyE6dOmHChAn4/fffcc0117imHz58GPv27UPHjh1d05588kn4+vri559/hk6nq9V6Q0NDMWbMGEybNg2RkZFusb/zzjuIj4/HZ599htGjRwMAJkyYgL59+2LatGl44IEH3Oro1KlTSEhIQHBwcK3WHR8fj4MHD7pOaPv374+uXbti2bJlVT7IX5PDhw/j0KFDaNmyJQDA398f48ePxyuvvIIjR4644nU4HHjttdeQlJTkKltfsrKyUFxcjPDw8ArzyqalpKSgXbt2SE1NhU6nQ0hIiFs5g8GAwMBApKSk1GtstXHw4EEAQNeuXassUzbv4MGDF5zk/fbbb+jfv3+tyiYmJrra5+jRo9DpdLj//vsxZcoUdO3aFStWrMArr7wCu92O1157rcrlpKamAkCVbVLWZkajEampqa4OG84vB6BObXLw4EFYLBa0aNGiyjLl67R8krdixQqMGjXK9fqKK67AkiVLoNf/39fxsmXLcP/999cqFjmv05xJkyahe/fuuOuuu6p8z8Xup6mpqTUeD2Xlyk8/v+yvv/5a7XouxsXUYVVlnnjiCYwcORK9evVy6125PK1Wi0GDBuG2225DZGQkjh8/jjfffBNDhw7FypUrceONN1a7ntTUVPTp06fC9PJ127lz5xrr9lJ91syZMwczZ86ssVyLFi1cddauXTsAFT87yvaH06dP11t8athXiRoKkzxSpbJfaGtK3MrmW63WC0ryLtbXX3+NDh06oH379jh79qxr+vXXXw8A2Lhxo1uS17dvX7cEDwD8/PyQn5+PdevWYciQIRcd0+rVqxEWFuZ2gunh4YGJEydi1KhR2Lx5M2666SbXvNtvv73WCR4ADBw40O1ktkuXLvD19a2yB8raGDBggFvSFhcX54qtfHuWTT9+/Hi9J3mFhYUAAKPRWGGeyWRyK1NYWAiDwVDpckwmk6vcpVSbY6VsXm2vfJTXtWvXKnuqO19YWJjr/3l5eXA6nZg9ezamTp0KoLRds7Ky8M477+C5556rMubatonRaHT9W125C1WbH42qqtP+/ftj3bp1yM7Oxvr16/H3339X6FFw8ODBta7T8jZu3Ihvv/0W27dvr7bcxe6nta3TmtqpIY+HutZhVT766CPs27cP33zzTbXlmjdvjp9//tlt2tixY9GxY0dMmjSpxiSvvurWarVWu576cs8999TqSnj5q3Y9evRAXFwcXn/9dURGRqJ///6Ij4/HI488Ag8Pj3rdL9SwrxI1FCZ5pEq1PSmtbTJY344ePYr4+Pgqk6SMjAy319HR0RXKPProo/jqq68wdOhQREZGYtCgQbjzzjvrnPCdOHECbdq0qXAbUNltbCdOnKgxpuo0b968wjR/f3+cO3fuAiOtepkWiwUAEBUVVen0i1lXVcpOTspuMSqvqKjIrYynpydsNlulyykqKqry9rmGVP5Y8fPzq7RM2XFy/pWd2vD398fAgQMv+H2enp7Iz893+9EBAEaNGoU1a9Zg9+7dlV7RKHsvUPs2qU25C+Hj4+P2401lqqrT0NBQhIaGAgBGjBiBWbNm4YYbbsDRo0ddSXB4eHilVxSqY7fbMXHiRIwdOxZXXnlltWUvdj+tbZ3W1E4NeTzUpQ7z8vLcusvX6XQIDg6G1WrFs88+i8mTJ1f47KmNgIAA3H///Zg9ezZOnTqFZs2aVVlWDXVb/qp4q1at0KpVqwtexrfffouRI0e6boPX6XT497//jc2bN+Pw4cP1Fqsa6pOooTDJI1WyWCwIDw/H3r17qy23d+9eREZGuu7Hr+o5CofDUa/xOZ1OdO7cGW+++Wal888/UajsCyQkJAR79uzBzz//jJ9++gk//fQTli5dinvuuQcff/xxvcZbmQv9UqvqltLyt0JdaP1XtczarKu+BAQEuG77O1/ZtIiICAClJ5YOhwMZGRluJ/c2mw2ZmZmucpdSx44d8f3332Pv3r1VJk1lx1FdTtZsNhuysrJqVTY4ONjVdhERETh69Kgr4SlTVm/VJexlJ+9VtUlZm5WV3bhxI0TEbf87v+0uRMeOHbFnzx4kJydX+uMGUPs6HTFiBJ5//nn88MMPGD9+PIDSqwq1fc6xLDH85JNPcPjwYSxatKjCrYS5ublISkpCSEgIzGbzRe+n4eHhld5SV9nxUH76+WUb8nioSx3OnTvX7dbDslsM586dC5vNhpEjR7rq9tSpUwBK99OkpCRERERUeXUU+L/P/KysrGqTvPDw8Fp/1pRNP//7JDU11fXM2YUqu/pdmbJn78quggEVE+OqlCXMZSIjI7F161YcPXoUaWlpaNOmDcLCwhAREYG2bdvWKfbKqGFfJWooHAydVOumm25CYmIitm7dWun8X3/9FUlJSW63IPr7+yM7O7tC2fOvYgFVJyS1ERMTg6ysLAwYMAADBw6s8Ff2TEJNDAYDbr75ZixYsADHjh3D+PHj8cknnyAhIeGCY2rRogWOHj0Kp9PpNv3QoUOu+Q3tQur/cqHVatG5c2fs3Lmzwrzt27ejVatWrqtl3bp1A4AKZXfu3Amn0+mafyndfPPNAEqTgMo4HA588cUXCA0NrTIJrM7vv//uumpS09/Jkydd7+vZsyeAis/flD0jU92twpGRkQgODq60TXbs2OFWz926dUNBQQHi4+PdypXd0liXNqmpTq1WK3744Qf06NGjxiSv7IS6fELy5Zdf1rpOyyQnJ6OkpATXXnstoqOjXX9lcUZHR2Pt2rVu21zX/bRbt244cuRIhVsCz6/TTp06Qa/XV1iPzWbDnj17GvR4qEsd3nPPPVi3bp3r7/PPPwdQWrfnzp1DbGysq17LOvyaNWsWoqOjXc++VqXstvWaboHv1q0b/vrrrwqf09u3b4fZbHYlQFW1YUpKCk6dOlXnum3RokWVV9LKppf/rpg7d26t6riqq8tt2rRB7969ERYWhoMHDyI1NbVOdwZURQ37KlFD4ZU8Uq3Jkyfjs88+w/jx47Flyxa3HhyzsrIwYcIEmM1mTJ482TU9JiYGOTk52Lt3L7p06QKg9Fe67777rsLyvby8Kk1IauPOO+/E6tWr8f7777t65yxTWFgIp9MJLy+vapeRmZnptk1ardYVc2W3lNRk2LBhWLt2Lb788kvXLXJ2ux3z5s2Dt7c3+vbte8HLvFAXUv+XkxEjRuCZZ57Bzp07Xb2vHT58GBs2bMDTTz/tKnf99dcjICAACxcuxLBhw1zTFy5cCLPZXOPzOA3h6quvxqBBg7B06VLceuutbj96AMDzzz+PI0eO4D//+Y9b5x+1Vddn8kaOHInly5fjww8/xKuvvgqg9Ar40qVLERAQ4EoCAeDYsWMA3Hu4vf322/Hxxx/j5MmTrisZ69evx5EjR/DUU0+5yg0fPhxPPfUUFixYgHfffRdA6RXf9957D5GRkW7PxtbW7bffjtjYWMyePRtDhgxx65HP6XTikUcewblz5/DBBx+4pp89exaBgYEVfjwqK1N+GXV5nuyuu+6q9ET0tttuw7Bhw/Dwww+7nl29kP307NmzOHv2LJo3b+7q/XDEiBGYO3cuFi9e7Nr/i4uLsXTpUsTFxbnaw2KxYODAgfjss8/wwgsvuH4M+fTTT5GXl4c77rjjgrbxQtSlDqu69XDixIm49dZb3aZlZGRg/PjxuO+++zB8+HBXQn3mzJkKidzp06exZMkSdOnSxS2pTE1NRU5ODmJiYuDh4QGgtG6/+eYbrFixAiNGjABQ2gZff/01br75ZtcV6tjYWLRv3x6LFy/G+PHjXVfIFy5cCI1G43rvhRo2bBjmzZuHXbt2uR2D2dnZ+Pzzz9GtWze347guz+RVxul0YsqUKTCbzZgwYUKdYlfrvkrUYBQcvoHoon311Vfi4eEh4eHhMm3aNPnwww/lhRdekIiICDEYDPLtt9+6lT979qx4eXlJq1at5O2335ZZs2ZJVFSU9OjRo8I4bcOGDRMvLy/5z3/+I8uWLXMNelybcfIcDocMGzZMNBqN3HXXXTJv3jx5++23ZcKECRIQECB//vmnqyyqGJfo1ltvlT59+siMGTPkgw8+kBdeeEH8/PykW7duFcZQOl+LFi0qDHRcUFAgHTp0EIPBIJMmTZJ58+ZJ3759BYDb2Ht1Gcy3qm1o0aKF24DyF1L/lS2zqtjKxgcsP4BwbXzyySfy8ssvy7PPPisApH///vLyyy/Lyy+/LElJSa5yVqtVYmJiJCQkRObMmSNvvfWWREVFSUREhGRkZLgts2xcthEjRsj7778v99xzjwCQV1999YJiK+9iB0NPS0uTjh07ilarlTFjxsiiRYvkv//9r/Tr108AyJgxYyqMUbd582ZXXYSEhEjLli1drzdv3lznWMo4nU4ZMGCAaDQaGTdunMyfP19uuOGGCoOZi5TuR+ePr5icnCyBgYESExMj//3vf2XWrFni7+8vnTt3rjAW5eTJkwWAjBs3Tt5//3258cYbBYB8/vnnbuXKju2lS5fWGP+hQ4ckIiJCjEajTJgwQT744AOZO3eua19+7rnn3Mq/9dZb0q5dO5k6daosWrRI5s6d69rem2++ufYVd4GqOjZru5+WjWF5/thod9xxh2tcsUWLFsk111wjer2+wr6xa9cuMRqN0r17d1m4cKE8//zzYjKZZNCgQZXGWpv9vG/fvhISEuLaH8v/ffbZZzVXSj2o6rPovvvuk969e8uMGTNk8eLF8txzz0lgYKAYDIYKdXjvvfdW+C6x2+1y9dVXi7e3t8ycOVPmz58vsbGx4uPjI4cOHXJ7///+9z/RaDRy/fXXy+LFi2XixImi1Wrl4YcfrjTW8p/FVUlLS5PIyEgxm83y1FNPyaJFi2T69OnSokULMRgMsmHDhguqp6pMnDhRxo0bJwsWLJB33nlH4uLiRKPRyCeffFKhbG0/py/lvkqkBkzySPX27t0ro0aNkvDwcPHw8JCwsDAZNWqU7Nu3r9Lya9eulU6dOonBYJB27drJZ599Vulg3IcOHZI+ffqIp6dnnQZDt9ls8vrrr0tsbKwYjUbx9/eXnj17ysyZM90GZq3qJOybb76RQYMGSUhIiBgMBmnevLmMHz9eUlNTa6yTypI8kdLB0O+//34JCgoSg8EgnTt3rnBC25BJnkjt6/9SJHllSW5lf+efKJw8eVJGjBghvr6+4u3tLTfddJMcPXq00uUuXrxY2rVrJwaDQWJiYuStt966oIG+z3exSZ5I6WDjM2fOlNjYWDGZTK7tfOGFFyotX9Ymlf1dyGDENcX0r3/9S8LCwlz7Y2Un6ZUleSIi+/fvl0GDBonZbBY/Pz8ZPXq0pKWlVSjncDhk1qxZrhPV2NjYStczb948ASBr1qypVfxnzpyRSZMmSevWrcVgMLjq58MPP6xQ9s8//5Q77rhDmjdvLkajUby8vKRHjx7y5ptvSklJSa3WVxdVHZsitdtPqzpxLiwslKefflrCwsLEaDTKlVdeWWW9/frrr3LNNdeIyWSS4OBgeeyxx8RqtbqVyc3NFQBy11131bhN1R23AwYMqPH99aGqz6IvvvhC+vTpI8HBwaLX6yUoKEhuu+022bVrV4VlVJbkiYhkZWXJgw8+KIGBgWI2m6Vv375uPwyW991330m3bt3EaDRKs2bNZNq0aWKz2dzK7Nu3TwDIM888U6ttO3XqlDz00EMSGRkper1eAgIC5KabbnL90Fkfli5dKl27dhUvLy/x8fGRAQMGVJlA1vZz+lLtq0RqoRFpgJ4KiIio3tx3331ISkrCpk2b6m2Zp0+fxjXXXAO73Y5t27ZV2YFIU3LnnXciKSkJO3bsqNP79+3bh969eyMqKgpbt2519fpKNVu9ejVuuukm/P333+jcubPS4TQqCxYswJQpU3Ds2LEKHR0RUePFjleIiJqgyMhIrFmzBkVFRRg6dGiDDD+hJiKCTZs24ZVXXqnzMjp37owffvgBR48exa233lrlMAVU0caNG3HXXXcxwWsAGzduxMSJE5ngETUxvJJHRI1KbbpODwgIqLa788tNQ1zJIyIiosaLvWsSUaPy5Zdf4v7776+2zMaNG9GvX79LExARERHRJcYreUTUqKSmpuLAgQPVlunZsyf8/f0vUURERERElxaTPCIiIiIiokaEHa8QERERERE1IrV6Js/pdCIlJQU+Pj7QaDQNHRMRERERERGdR0SQm5uLiIgIaLVVX6+rVZKXkpKCqKioeguOiIiIiIiI6ubkyZNo1qxZlfNrleT5+Pi4Fubr61s/kV2EnIIS7EjKRKivEcu2n8SouCikW4txVctAWMweSodHRERERERU76xWK6Kiolz5WVVqleSV3aLp6+t7WSR5ybk5mPT9UUy6oS1WHc5B++ah+M+6o/jxiVBEXQbxERERERERNZSaHqFTZccr7cN8sOfFGxDh5wkAiPDzxJ4Xb0D7sOozWiIiIiIiosZOlYOh63Va+JkN0GlLM1idVgM/s0HhqIiIiIiIiJSnyit5J7MK8OTy3cjMKwYAZOYV48nlu3Eyq0DhyIiIiIiIiJSlyiSvxOFEak4RvI16+Jj08DbqkZpThBKHU+nQiIiIiIiIFKUREampkNVqhcViQU5OzmXR8QoREREREVFTU9u8TJVX8srY7U7kFpXAbucVPCIiIiIiIkClSd6BlBx0eGEN3ttyDJ1nrMV7W46hwwtrcCAlR+nQiIiIiIiIFKXK3jVDfU2YMqQd9P/0rmnx9MCUIe0Q6mtSODIiIiIiIiJlqfJKXpC3EfdfGw0fkwcAwMfkgfuvjUaQt1HhyIiIiIiIiJSlyiQvt6gEm4+cQVGJAwBQVOLA5iNnkFtUonBkREREREREylJlknciswD3LtmBM7ml4+SdyS3GvUt24EQmx8kjIiIiIqKmTZVDKNjsTmTmF8Ok0yH5XD6a+3uhyOFAoJcRBr0q81YiIiIiIqJq1TYvU2XHKwa9FuEWTwCAv7dB4WiIiIiIiIguH6q87HU6uxDPrtiHH/9OwdWzfsGPf6fg2RX7cDq7UOnQiIiIiIiIFKXKJK/Q5sCBlByczi5EmrUYp7MLcSAlB4U2h9KhERERERERKUqVSV7rEG+sfPw617h4ob4mrHz8OrQO8VY4MiIiIiIiImWpMskjIiIiIiKiyqkyyYtPtaLHy+uQ8s8zeCnZhejx8jrEp1oVjoyIiIiIiEhZqkzyAr0NePC6aHSJsqB3myB0ibLgweuiEcieNomIiIiIqIlT5Th5RERERERETU2jHicvv9iOg6lW+HrqsXJPKm7pFg5roR0dw33hZVTlJhEREREREdULVd6umXg2H3e8tw1r96dj/sYErN2fjjve24bEs/lKh0ZERERERKQoVSZ5rUO8sX5SX4RZSodQCLOYsH5SXw6hQERERERETZ4qkzyThw4xwd7w0JWG76HTIibYGyYPncKRERERERERKUuVSV5qTiFe/vEgsgtsAIDsAhte/vEgUnMKFY6MiIiIiIhIWapM8vKK7Nhy5Ay0GsCg00KrAbYcOYO8IrvSoRERERERESmKQygQERERERGpQG3zMlVeySMiIiIiIqLKqTLJO5yWi2tnb8B7mxPQ8plVeG9zAq6dvQGH03KVDo2IiIiIiEhRqkzy/MweuK17JDw9Sgc+9/TQ47bukfAzeygcGRERERERkbJUmeSF+prw9OB2sHiWJnUWTw88PbgdQn1NCkdGRERERESkLFUmeYU2B/afzoHN7gQA2OxO7D+dg0KbQ+HIiIiIiIiIlKXKJO/YmTzcNG8r0q1FAIB0axFumrcVx87kKRwZERERERGRsvRKB1AXMcHe+PGJ6+BvNiAqwIwrWwagf/sQxAR7Kx0aERERERGRolSZ5HkadOgUaQEARPpH/vOvp5IhERERERERXRZUebtmurUIc38+jHUH0zHorc1YdzAdc38+7Lp9k4iIiIiIqKlSZZKXXVCC73afRkJ6Lo6k5yEhPRff7T6N7IISpUMjIiIiIiJSlCqTvHZhPvjtmesR7ld6i2a4nyd+e+Z6tAvzUTgyIiIiIiIiZakyySMiIiIiIqLKqTLJO5qeixve3Iy0nNJn8NJyinDDm5txND1X4ciIiIiIiIiUpcokz9ukR5+2wWgT6oXYCF+0CfVCn7bB8DapsrNQIiIiIiKieqMREampkNVqhcViQU5ODnx9fS9FXERERERERFRObfMyVV76Kipx4HR2IQw6DX49monebQJhcwgi/Txh8tApHR4REREREZFiVHm7ZkJGHgb8ZzO+352C577bh+93p2DAfzYjISNP6dCIiIiIiIgUpcokLzrIC19P6IUQHyMAIMTHiK8n9EJ0kJfCkRERERERESlLlUmel1GPK1sGwPjPrZlGDx2ubBkAL6Mq7z4lIiIiIiKqN6pM8jJyizB/YwKshSUAAGthCeZvTEBGbpHCkRERERERESlLlUleZp4NH25NRFGJAxqUdsTy4dZEZObZlA6NiIiIiIhIURxCgYiIiIiISAVqm5ep8koeERERERERVU6VSV5CRh5ueXcrPv49Ca2fW42Pf0/CLe9u5RAKRERERETU5KkyyfM06BAbYYHTKbA7BU6nIDbCAk8DB0InIiIiIqKmTZVJXqSfJ177f53h72UAAPh7GfDa/+uMSD9PhSMjIiIiIiJSliqTPJvdidScQtgdTgCA3VH62mZ3KhwZERERERGRslSZ5B1Jz0Wv1zYgNad0XLzUnCL0em0DjqTnKhwZERERERGRsvRKB1AXLQLN+PiBqxBpMUGjAYbEhqFLlB9aBJqVDo2IiIiIiEhRHCePiIiIiIhIBRr1OHln84qx9LdE/J5wBiMXbcPvCWew9LdEnM0rVjo0IiIiIiIiRakyyUu3FmHOmsP4Kzkb2xOz8FdyNuasOYx0a5HSoRERERERESlKlUlebIQF8S8PQTP/0mfwmvmbEf/yEMRGWBSOjIiIiIiISFmqTPKIiIiIiIiocqpM8o6fycPIRduQkVt6e2ZGbhFGLtqG42fyFI6MiIiIiIhIWapM8jx0WoRbTAj3NaGZvyfCfU0It5jgoVPl5hAREREREdUbDqFARERERESkArXNy1Q5GLrd4UResR0OpxPxqbnoEO4DnVYLb6Meel7NIyIiIiKiJkyVGdGhtFx0e2kdvth+EmM+3IEvtp9Et5fW4VBartKhERERERERKUqVV/Ki/M14b0wPZOXbAACB3ga8N6YHov4ZUoGIiIiIiKipUuWVPIvZA0M6hcNsKM1RzQY9hnQKh8XsoXBkREREREREylJlkpeVb8PyHcnIK7YDAPKK7Vi+I9l1ZY+IiIiIiKipUmWSl5JdiGdW7MO5f5K6c/k2PLNiH1KyCxWOjIiIiIiISFkcQoGIiIiIiEgFapuXqfJKHhEREREREVVOlUle0tl83L90B778MxkdX1yDL/9Mxv1LdyDpbL7SoRERERERESlKlUmeVqOBQa9FbpEdBTYHcovsMOi10Go0SodGRERERESkKFUmec0DzVg09goEeRsBAEHeRiwaewWaB3KcPCIiIiIiatpUmeQ5nYJiuwPOf/qMcco/r5019iFDRERERETUqKkyyTuYakW7aWtw+lzpkAmnzxWi3bQ1OJhqVTgyIiIiIiIiZemVDqAumvl74q2RXdE62Btp1iL0axeMZgGeaObvqXRoREREREREiuI4eURERERERCpQ27xMlVfysgts2HzkDKL8PfHh1kQ8eF00Tp4rRN+2wfAzG5QOj4iIiIiISDGqfCbv1LlC/Gv5HvyWkIlV+9LwW0Im/rV8D07984weERERERFRU6XKJK9DuC8OvjQYkX6lz+BF+nni4EuD0SGct5ISEREREVHTpsrbNXVaDcwGPbTa0sHPtf+8JiIiIiIiaupUeSUvObMAj36+C2fzigEAZ/OK8ejnu5CcWaBwZERERERERMpSZZLnEEFukR0WTw/4mT1g8fRAbpEdjpo7CiUiIiIiImrUOIQCERERERGRCtQ2L1PllbwyNrsTqdmFsNmdSodCRERERER0WVBlkrf/dA5inluNRZuPodfsDVi0+RhinluN/adzlA6NiIiIiIhIUarskjLcYsJLw2Mh/1zA8zcb8NLwWIRbTMoGRkREREREpDBVXskL9DZidFwLeJtKc1Rvkx6j41og0NuocGRERERERETKUmWSl1NYgnUH01FgswMACmx2rDuYjpzCEoUjIyIiIiIiUpYqk7yTWQV4+JOdyMyzAQAy82x4+JOdOJnFcfKIiIiIiKhpU+UQCiUOJ6yFJdDrNDhjLUawrxF2h8DX0wMeOlXmrURERERERNWqbV6myo5XPHRa1/N3Fk+DwtEQERERERFdPlR52etkVgEmffU3fth9Gle8sg4/7D6NSV/9zds1iYiIiIioyVNlkmdzOHEiMx9p1iKczbMhzVqEE5n5sDk4KDoRERERETVtqkzyYoK98c0j1yDUt3RcvFBfE7555BrEBHsrHBkREREREZGyVJnkERERERERUeVU2fHKgZQcjFz0Byb0bQUAePLLPXjyyz3KBlUPtACaB3jC5KHBkfQClN18ajECEf7esDkEgV4G5BWX4Iy1GIUlDuh1WgT7GBFh8UROYQmCfIwI9THBbNBiX0oOjmfko9BWAg+9DhazAWG+Jpj0OpwrsCHUYsKgjqG4sUsETB46FJU4sPZAGpIyCxDpZ4IIkJJT5Pb/loFm9GkbjC1HziApswAtA80YFBsGk4euwvZkF9jwxprD2JGUCS+DHnddFYUhncKrfG92gQ1vrTuCg6lW5BTYYHM4IQK0DfXBkE5hrjjPV1TiwI9/p2DDoQwAQJ+2QfDQaXE6u+p4Abi2tfy0VXtTsD6+dDnXtw/BTV2rXmf5sr3bBMGg/791lm1X+Tqtrq4ulfLxRFhM0GjgFjNQeb0ouQ3V1WFd6reh2qS2y63P9dfHsi50GZfbPk1ERFRfGtN3nCqTvBAfE54c2Aax4coP51CfnACSsgorTM8pBnLS8uChBY6fyYec967sQjuOZ+TDQ6+FJj0XHjotjHotMvNtcJYVttlxrsCOE5kF0GsArVaLxMx8pGYXwkOnxS3dIrH2QBpW7UuDyUOLXw6mARoNooO83P5/IMWKXSfOIc1aDJOHFgdSrACAW7pFVoj7rXVH8L+9KbDZS9PVBRsTEJ+aW+V731p3BD/tT0N+cQkKbE4IAK0GOJNbjHRrkSvO8609kIZP/jiBM9ZiQCPYfzobfmYDooO9q4wXgGtby0/7+PcknMkrBkSDU9mFMOirXmf5svtTcuDn6eFaZ9l2la/T6urqUnFr4/h0QMQtZqDyelFyG6qrw7rUb0O1SW2XW5/rr49lXegyLrd9moiIqL40pu84Vd6uGexjxEO9W6FX6yClQ7mk9DotqhrU0AnAQ6cBAIgIiu0OVDYCosj/ldVrNf90YlPaK2lSZgFMHlq0DPSCzeGEze6o8H+ThxZHM/Jc5UweWtf7z3c0Iw8iAi+jDh46DQpKnNW+92hGHgw6DbRaDQSABqVJngBucZ4vKbMANrsDvp56+Jo8UGBzwOZwVhtv+W0tP83mcMLX5AFfTz1sdkf16yxX9vx1Vlan1dXVpeLWxvaKMVdVL0puQ3Xrr0tsDbU9tV1ufa6/PpZ1octQen8gIiJqKI3pO06VSV5uUQm2Hj2LQ+WuNDQFdocTmirmaQGUOEqzOo1GA6NeB00lhTWa/ytrdwoMOi1aBJoBAC0DzSgqcSIpMx8GnRYGva7C/4tKnGgT4u0qV1TidL3/fG1CvKHRaJBf7ECJQ2D20Fb73jYhpbekOp0CDUqTO6eUJnvl4zxfy0AzDHodrIV2WItKYDboYNBpq423/LaWn2bQaWEtKoG10A6DXlf9OsuVPX+dldVpdXV1qbi1sb5izFXVi5LbUN366xJbQ21PbZdbn+uvj2Vd6DKU3h+IiIgaSmP6jlPl7ZonMgsw5sPtmHRDW6VDqVc1PZNndwj8z3smz0OnRVC5Z/KCfYwI8THBy6DF3pQcHD+Tj8JiOzz0WtczeZ56HbIKbAizmHBDx1DXc1dl/57ILECfNkEQAVJzitz+36LcM24nMgvQotxzW+d76oa2sDsEfyZlwWzQuT2TV9l7n/qnPeNTrcgusKHEIXCKoG2YD4bEhlW5nkGxYbDZndh4KAOC/3smLyW75njPn1bicGJ9fAY0APq3D6l2neXLXvfPM3ll66ysTqurq0ulfDy9WwdBo0GFmMvm12bapY75/PXXpX4bqk1qu9z6XH99LOtCl3G57dNERET1pTF9x2lEKrupz53VaoXFYkFOTg58fZV/Dq7Y7kCGtRjbj2fi6W/2Yu6ILohrFYgQXyOMenU+HElERERERFSd2uZlqrxd06jXISrADL2uNHy9TouoADMTPCIiIiIiavJUmeSdzi7EC9/vx7l8GwDgXL4NL3y/H6ezK/ZMSURERERE1JSoMskrtNnxV/I56HUamDy00Os0+Cv5HAptdqVDIyIiIiIiUpQqn8kjIiIiIiJqahr1M3lERERERERUOVUmefGpVlz56i9YsCkBLZ9ZhQWbEnDlq78gPrVpjZtHRERERER0PlUmeYFeBtxzdQt4GUqH+fMy6HHP1S0Q6GVQODIiIiIiIiJlqTLJC/E14YkBbWDx9AAAWDw98MSANgjxNSkcGRERERERkbJUmeTlF9ux68Q5FJc4AADFJQ7sOnEO+cXsXZOIiIiIiJo2VSZ5iWfzcfvC35GRWwwAyMgtxu0Lf0fi2XyFIyMiIiIiIlKWXukA6qJ1iDfWPtUHviY92oX5oEszCwZ3CkPzALPSoRERERERESlKlUmeyUOHtqE+AIAwi+c//yoZERERERER0eVBlbdrpuYUYtbqePy8PxX9527Cz/tTMWt1PFJzCpUOjYiIiIiISFGqTPJyi+z45WA6jp/NR+LZfBw/m49fDqYjt4gdrxARERERUdOmyiSvbagPNjzdD+H/3KoZbvHEhqf7uW7hJCIiIiIiaqpUmeQRERERERFR5VSZ5B1Jz0XfNza6nsFLzSlE3zc24kh6rsKRERERERERKUuVSZ6vyQPDOoejfZgPujf3Q/swHwzrHA5fk4fSoRERERERESlKIyJSUyGr1QqLxYKcnBz4+vpeiriIiIiIiIionNrmZaocJ6+oxIHEs/kwG3T45WA6BnYMRYHNgeggL5g8dEqHR0REREREpBhV3q6ZkJGHoe/8ipV7UvDyqnis3JOCoe/8ioSMPKVDIyIiIiIiUpQqk7xWwV744bFrEeJrBACE+Brxw2PXolWwl8KRERERERERKUuVSZ7ZoEfXKD8Y9aW3Zhr1OnSN8oPZoMq7T4mIiIiIiOqNKpO8DGsR3lp3BDmFJQCAnMISvLXuCDKsRQpHRkREREREpCxVJnlZBTZ8+edJlDic0GqAEocTX/55ElkFNqVDIyIiIiIiUhSHUCAiIiIiIlKB2uZlqrySR0RERERERJVTZZJ3ND0XQ97egiVbj6PVs6uwZOtxDHl7C46m5yodGhERERERkaJUmeR5GfW4ulUgNBoNnAJoNBpc3SoQXkb2rklERERERE2bKpO8CD9PzLglFv5mAwDA32zAjFtiEeHnqXBkREREREREylJlkldU4kDS2XyUOJwASnvXTDqbj6ISh8KRERERERERKUuVSV5CRh76zd2EtJzScfHScorQb+4mJGTkKRwZERERERGRslT5EFvLIC8se/hqhPoaYTbo0L99CK5oGYCWQV5Kh0ZERERERKQoVSZ53kY9esUEAgBaBXu7/UtERERERNSUqfJ2zTO5xVi0+Rg2H8nAbQt+w+YjGVi0+RjO5BYrHRoREREREZGiVJvkLdh0DPtPWbE7ORv7T1mxYBOTPCIiIiIiIlUmeR0jfPH39EGI9C8dMiHS3xN/Tx+EjhG+CkdGRERERESkLFUmeURERERERFQ5VSZ5x87k4bYFvyHdWjqEQrq1CLct+A3HznAIBSIiIiIiatpUmeQZ9Vq0DfFB8wAzooO80DzAjLYhPjDqVbk5RERERERE9UYjIlJTIavVCovFgpycHPj68rk3IiIiIiKiS622eZkqx8krcThxLt8GjQbYnZyN7s39IAL4exngoePVPCIiIiIiarpUmREdTsvFVbPWY/mOkxj36S4s33ESV81aj8NpuUqHRkREREREpChVJnnNA81Yct8VCPI2AgCCvI1Yct8VaB5oVjgyIiIiIiIiZakyyfM1eeD69qHwNOgAAJ4GHa5vHwpfk4fCkRERERERESlLlUleZl4xPtmWhLwiOwAgr8iOT7YlITOvWOHIiIiIiIiIlKXKJC81pwiv/BiPnCIbACCnyIZXfoxHak6RwpEREREREREpi0MoEBERERERqUBt8zJVXskjIiIiIiKiyqkyyUs8m4/RH/yBL7afQPsXfsIX209g9Ad/IPFsvtKhERERERERKUqVSZ5eq0GAlxGFNgeKSpwotDkQ4GWEXqtROjQiIiIiIiJFqTLJiwowY96o7gj8Z5y8QG8j5o3qjqgAjpNHRERERERNmyqTPIdTkFtUAqeztM8Y5z+vHc4a+5AhIiIiIiJq1FSZ5MWnWtF5xlqczi4EAJzOLkTnGWsRn2pVODIiIiIiIiJl6ZUOoC6i/M2Yf3cPRAeakV1YggHtQ9Aq2BtR/rxdk4iIiIiImjZVJnkWswdu7BIOAOgYaXH7l4iIiIiIqClTZZJ3Lt+GX+LT0SLAjMW/Hse43q1wIqsAAzuEwt/LoHR4REREREREilHlM3mnswsx+Zu92J6YhV/iM7A9MQuTv9nrekaPiIiIiIioqVJlkhcb4YuEV4eimb8nAKCZvycSXh2K2AhfhSMjIiIiIiJSlipv19RoNNDrNNBoNOVeqzJfJSIiIiIiqleqzIxOZObjoY//xNm8YgDA2bxiPPTxnziRma9wZERERERERMpSZZJXJtDLgCBvAwLZ2QoREREREREAQCMiUlMhq9UKi8WCnJwc+PryuTciIiIiIqJLrbZ5mSqv5IkI7A4n8otLkJCei/ziEtgdTtQiXyUiIiIiImrUVJnkHUixovXzP2HJ1iQMfGsLlmxNQuvnf8KBFKvSoRERERERESlKlb1rRvp54o0RXWCzOwEAAV4GvDGiCyL9PBWOjIiIiIiISFmqvJLn72XAHVdEwctYmqN6GfW444oo+LMDFiIiIiIiauJUmeTlFJRg1d5UFNjsAIACmx2r9qYip6BE4ciIiIiIiIiUpcok7+S5Ajz2xV/IzLMBADLzbHjsi79w8lyBwpEREREREREpS5VDKDicggKbHXqtFtkFNviZDbA7nTAb9NBpNUqHR0REREREVO9qm5epsuMVnVYDH5MHAMDTUNbZik65gIiIiIiIiC4T6rxdM6sATyzbjW//OoVuL63Ft3+dwhPLduNkFm/XJCIiIiKipk2VSZ7dKcjKL0ZWng3ZBSXIyrMhK78YdicHQyciIiIioqZNlUledJAXPn/oagT7GAEAwT5GfP7Q1YgO8lI4MiIiIiIiImWpMskjIiIiIiKiyqkyydt/Ogdtn/8Jp/4ZMuHUuQK0ff4n7D+do3BkREREREREylJl75rhFhOm3dQBHcN8cGPnMFwdHQDfmzog3GJSOjQiIiIiIiJFqXKcPCIiIiIioqamUY+TZy0qwc6kLIT6mvDF9mTcHdcc6dYiXNEyAL7/jJ9HRERERETUFKnymbzkzAI88NFObIjPwOfbk7EhPgMPfLQTyZkcJ4+IiIiIiJo2VSZ57cJ8sOO5AYjw8wQARPh5YsdzA9AuzEfhyIiIiIiIiJSlyts1PXRahPiaoNNqAAA6rQYhvux0hYiIiIiISJVX8k6dK8DUb/YiK98GAMjKt2HqN3tdQyoQERERERE1VapM8ortThzJyIWnQQuzQQdPgxZHMnJRbHcqHRoREREREZGiOIQCERERERGRCtQ2L1PllTwiIiIiIiKqnCqTvIMpVnSduRbzNySg5TOrMH9DArrOXIuDKValQyMiIiIiIlKUKnvXDPYx4tF+MTAbdAAAX089Hu0Xg2Afo8KRERERERERKUuVV/KCfYwY3zcGPiYPAICPyQPj+zLJIyIiIiIiUmWSl1dsx7ZjmSgqcQAAikoc2HYsE3nFdoUjIyIiIiIiUpYqk7yks/kY9f4fOJNbDAA4k1uMUe//gaSz+QpHRkREREREpCxVDqFQVOJAWk4RzAYtjqTnoW2oNwpsToRZTDB56JQOj4iIiIiIqN7VNi9TZccrJg8dWgZ5AQBCfD0VjoaIiIiIiOjyocrbNVOyCzFj5QGs2puC617fgFV7UzBj5QGkZBcqHRoREREREZGiVJnk5Rfb8cfxTJzMKsSpc4U4mVWIP45nIp8drxARERERUROnyiSvTagP1jzZB2EWEwAgzGLCmif7oE2oj8KRERERERERKUuVSR4RERERERFVrlYdr5R1wGm1Whs0mNo6km7FhE//wqirouAsLsCx0xm44rtdeG9sD7QNVb73TyIiIiIiovpWlo/VNEBCrYZQOHXqFKKiouonMiIiIiIiIqqzkydPolmzZlXOr1WS53Q6kZKSAh8fH2g0mnoNsK6sViuioqJw8uTJy2LsPqo7tmXjwHZsHNiOjQfbsnFgOzYObMfG4XJoRxFBbm4uIiIioNVW/eRdrW7X1Gq11WaKSvL19eXB0kiwLRsHtmPjwHZsPNiWjQPbsXFgOzYOSrejxWKpsQw7XiEiIiIiImpEmOQRERERERE1IqpN8oxGI6ZPnw6j0ah0KHSR2JaNA9uxcWA7Nh5sy8aB7dg4sB0bBzW1Y606XiEiIiIiIiJ1UO2VPCIiIiIiIqqISR4REREREVEjwiSPiIiIiIioEVFtkjd//ny0bNkSJpMJcXFx2LFjh9IhNVkzZsyARqNx+2vfvr1rflFRER577DEEBgbC29sbt99+O9LT092WkZycjBtvvBFmsxkhISGYPHky7Ha7W5lNmzahR48eMBqNaN26NT766KNLsXmN2pYtW3DzzTcjIiICGo0G33//vdt8EcGLL76I8PBweHp6YuDAgTh69KhbmaysLIwePRq+vr7w8/PDgw8+iLy8PLcye/fuRe/evWEymRAVFYU5c+ZUiOXrr79G+/btYTKZ0LlzZ6xevbret7exqqkd77vvvgrH6JAhQ9zKsB2V99prr+HKK6+Ej48PQkJCcOutt+Lw4cNuZS7l5ym/Z+umNu3Yr1+/CsfkhAkT3MqwHZW1cOFCdOnSxTUeWq9evfDTTz+55vNYVI+a2rLRHo+iQsuXLxeDwSBLliyRAwcOyMMPPyx+fn6Snp6udGhN0vTp0yU2NlZSU1Ndf2fOnHHNnzBhgkRFRcn69etl586dcvXVV8s111zjmm+326VTp04ycOBA2b17t6xevVqCgoLk2WefdZU5fvy4mM1m+fe//y0HDx6UefPmiU6nkzVr1lzSbW1sVq9eLc8//7ysWLFCAMh3333nNn/27NlisVjk+++/l7///ltuueUWiY6OlsLCQleZIUOGSNeuXeWPP/6QX3/9VVq3bi2jRo1yzc/JyZHQ0FAZPXq07N+/X5YtWyaenp6yaNEiV5nffvtNdDqdzJkzRw4ePCjTpk0TDw8P2bdvX4PXQWNQUzvee++9MmTIELdjNCsry60M21F5gwcPlqVLl8r+/ftlz549MmzYMGnevLnk5eW5ylyqz1N+z9Zdbdqxb9++8vDDD7sdkzk5Oa75bEflrVy5UlatWiVHjhyRw4cPy3PPPSceHh6yf/9+EeGxqCY1tWVjPR5VmeRdddVV8thjj7leOxwOiYiIkNdee03BqJqu6dOnS9euXSudl52dLR4eHvL111+7psXHxwsA2bZtm4iUnqBqtVpJS0tzlVm4cKH4+vpKcXGxiIhMmTJFYmNj3ZY9cuRIGTx4cD1vTdN1fnLgdDolLCxM3njjDde07OxsMRqNsmzZMhEROXjwoACQP//801Xmp59+Eo1GI6dPnxYRkQULFoi/v7+rLUVEpk6dKu3atXO9vvPOO+XGG290iycuLk7Gjx9fr9vYFFSV5A0fPrzK97AdL08ZGRkCQDZv3iwil/bzlN+z9ef8dhQpPan817/+VeV72I6XJ39/f/nggw94LDYCZW0p0niPR9Xdrmmz2bBr1y4MHDjQNU2r1WLgwIHYtm2bgpE1bUePHkVERARatWqF0aNHIzk5GQCwa9culJSUuLVX+/bt0bx5c1d7bdu2DZ07d0ZoaKirzODBg2G1WnHgwAFXmfLLKCvDNm84iYmJSEtLc6t3i8WCuLg4t7bz8/PDFVdc4SozcOBAaLVabN++3VWmT58+MBgMrjKDBw/G4cOHce7cOVcZtm/D2rRpE0JCQtCuXTs88sgjyMzMdM1jO16ecnJyAAABAQEALt3nKb9n69f57Vjm888/R1BQEDp16oRnn30WBQUFrnlsx8uLw+HA8uXLkZ+fj169evFYVLHz27JMYzwe9Q2y1AZ09uxZOBwOt4oGgNDQUBw6dEihqJq2uLg4fPTRR2jXrh1SU1Mxc+ZM9O7dG/v370daWhoMBgP8/Pzc3hMaGoq0tDQAQFpaWqXtWTavujJWqxWFhYXw9PRsoK1rusrqvrJ6L98uISEhbvP1ej0CAgLcykRHR1dYRtk8f3//Ktu3bBl0cYYMGYL/9//+H6Kjo3Hs2DE899xzGDp0KLZt2wadTsd2vAw5nU48+eSTuPbaa9GpUycAuGSfp+fOneP3bD2prB0B4O6770aLFi0QERGBvXv3YurUqTh8+DBWrFgBgO14udi3bx969eqFoqIieHt747vvvkPHjh2xZ88eHosqU1VbAo33eFRdkkeXn6FDh7r+36VLF8TFxaFFixb46quvmHwRXQbuuusu1/87d+6MLl26ICYmBps2bcKAAQMUjIyq8thjj2H//v3YunWr0qHQRaiqHceNG+f6f+fOnREeHo4BAwbg2LFjiImJudRhUhXatWuHPXv2ICcnB9988w3uvfdebN68WemwqA6qasuOHTs22uNRdbdrBgUFQafTVejBKD09HWFhYQpFReX5+fmhbdu2SEhIQFhYGGw2G7Kzs93KlG+vsLCwStuzbF51ZXx9fZlINpCyuq/uWAsLC0NGRobbfLvdjqysrHppXx7TDaNVq1YICgpCQkICALbj5ebxxx/Hjz/+iI0bN6JZs2au6Zfq85Tfs/WjqnasTFxcHAC4HZNsR+UZDAa0bt0aPXv2xGuvvYauXbvinXfe4bGoQlW1ZWUay/GouiTPYDCgZ8+eWL9+vWua0+nE+vXr3e6tJeXk5eXh2LFjCA8PR8+ePeHh4eHWXocPH0ZycrKrvXr16oV9+/a5nWSuW7cOvr6+rkvpvXr1cltGWRm2ecOJjo5GWFiYW71brVZs377dre2ys7Oxa9cuV5kNGzbA6XS6PiR79eqFLVu2oKSkxFVm3bp1aNeuHfz9/V1l2L6XzqlTp5CZmYnw8HAAbMfLhYjg8ccfx3fffYcNGzZUuD32Un2e8nv24tTUjpXZs2cPALgdk2zHy4/T6URxcTGPxUagrC0r02iOxwbpzqWBLV++XIxGo3z00Udy8OBBGTdunPj5+bn1ekOXzqRJk2TTpk2SmJgov/32mwwcOFCCgoIkIyNDREq7GW7evLls2LBBdu7cKb169ZJevXq53l/WNe2gQYNkz549smbNGgkODq60a9rJkydLfHy8zJ8/n0Mo1IPc3FzZvXu37N69WwDIm2++Kbt375YTJ06ISOkQCn5+fvLDDz/I3r17Zfjw4ZUOodC9e3fZvn27bN26Vdq0aePW9X52draEhobK2LFjZf/+/bJ8+XIxm80Vut7X6/Uyd+5ciY+Pl+nTp7Pr/QtQXTvm5ubK008/Ldu2bZPExET55ZdfpEePHtKmTRspKipyLYPtqLxHHnlELBaLbNq0ya0r74KCAleZS/V5yu/ZuqupHRMSEuSll16SnTt3SmJiovzwww/SqlUr6dOnj2sZbEflPfPMM7J582ZJTEyUvXv3yjPPPCMajUbWrl0rIjwW1aS6tmzMx6MqkzwRkXnz5knz5s3FYDDIVVddJX/88YfSITVZI0eOlPDwcDEYDBIZGSkjR46UhIQE1/zCwkJ59NFHxd/fX8xms9x2222SmprqtoykpCQZOnSoeHp6SlBQkEyaNElKSkrcymzcuFG6desmBoNBWrVqJUuXLr0Um9eobdy4UQBU+Lv33ntFpHQYhRdeeEFCQ0PFaDTKgAED5PDhw27LyMzMlFGjRom3t7f4+vrK/fffL7m5uW5l/v77b7nuuuvEaDRKZGSkzJ49u0IsX331lbRt21YMBoPExsbKqlWrGmy7G5vq2rGgoEAGDRokwcHB4uHhIS1atJCHH364wpcK21F5lbUhALfPukv5ecrv2bqpqR2Tk5OlT58+EhAQIEajUVq3bi2TJ092G5dLhO2otAceeEBatGghBoNBgoODZcCAAa4ET4THoppU15aN+XjUiIg0zDVCIiIiIiIiutRU90weERERERERVY1JHhERERERUSPCJI+IiIiIiKgRYZJHRERERETUiDDJIyIiIiIiakSY5BERERERETUiTPKIiIiIiIgaESZ5REREREREjQiTPCIiIiIiokaESR4RETV5W7Zswc0334yIiAhoNBp8//33FcqICF588UWEh4fD09MTAwcOxNGjR93KZGVlYfTo0fD19YWfnx8efPBB5OXlXaKtICIiKsUkj4iImrz8/Hx07doV8+fPr7LMnDlz8N///hfvvfcetm/fDi8vLwwePBhFRUWuMqNHj8aBAwewbt06/Pjjj9iyZQvGjRt3KTaBiIjIhUkeERFdUv369cPEiRMxZcoUBAQEICwsDDNmzAAAJCUlQaPRYM+ePa7y2dnZ0Gg02LRpEwBg06ZN0Gg0+Pnnn9G9e3d4enri+uuvR0ZGBn766Sd06NABvr6+uPvuu1FQUFCrmIYOHYpXXnkFt912W6XzRQRvv/02pk2bhuHDh6NLly745JNPkJKS4rrqFx8fjzVr1uCDDz5AXFwcrrvuOsybNw/Lly9HSkpKXauLiIjogjHJIyKiS+7jjz+Gl5cXtm/fjjlz5uCll17CunXrLmgZM2bMwLvvvovff/8dJ0+exJ133om3334bX3zxBVatWoW1a9di3rx59RJvYmIi0tLSMHDgQNc0i8WCuLg4bNu2DQCwbds2+Pn54YorrnCVGThwILRaLbZv314vcRAREdWGXukAiIio6enSpQumT58OAGjTpg3effddrF+/Hm3atKn1Ml555RVce+21AIAHH3wQzz77LI4dO4ZWrVoBAEaMGIGNGzdi6tSpFx1vWloaACA0NNRtemhoqGteWloaQkJC3Obr9XoEBAS4yhAREV0KvJJHRESXXJcuXdxeh4eHIyMjo87LCA0NhdlsdiV4ZdMudJlERESNAZM8IiK65Dw8PNxeazQaOJ1OaLWlX0si4ppXUlJS4zI0Gk2Vy6wPYWFhAID09HS36enp6a55YWFhFZJKu92OrKwsVxkiIqJLgUkeERFdNoKDgwEAqamprmnlO2FRSnR0NMLCwrB+/XrXNKvViu3bt6NXr14AgF69eiE7Oxu7du1yldmwYQOcTifi4uIuecxERNR08Zk8IiK6bHh6euLqq6/G7NmzER0djYyMDEybNq3B15uXl4eEhATX68TEROzZswcBAQFo3rw5NBoNnnzySbzyyito06YNoqOj8cILLyAiIgK33norAKBDhw4YMmQIHn74Ybz33nsoKSnB448/jrvuugsRERENvg1ERERleCWPiIguK0uWLIHdbkfPnj1diVVD27lzJ7p3747u3bsDAP7973+je/fuePHFF11lpkyZgieeeALjxo3DlVdeiby8PKxZswYmk8lV5vPPP0f79u0xYMAADBs2DNdddx0WL17c4PETERGVp5HyDz4QERERERGRqvFKHhERERERUSPCJI+IiBq15ORkeHt7V/mXnJysdIhERET1irdrEhFRo2a325GUlFTl/JYtW0KvZz9kRETUeDDJIyIiIiIiakR4uyYREREREVEjwiSPiIiIiIioEWGSR0RERERE1IgwySMiIiIiImpEmOQRERERERE1IkzyiIiIiIiIGhEmeURERERERI0IkzwiIiIiIqJG5P8D5c9p8tXfw8AAAAAASUVORK5CYII=",
      "text/plain": [
       "<Figure size 900x300 with 1 Axes>"
      ]
     },
     "metadata": {},
     "output_type": "display_data"
    },
    {
     "name": "stderr",
     "output_type": "stream",
     "text": [
      "                                                                                "
     ]
    },
    {
     "name": "stdout",
     "output_type": "stream",
     "text": [
      "num_unq: outliers = 865402, fences -> lower=-42.5, upper=89.5\n"
     ]
    },
    {
     "data": {
      "image/png": "iVBORw0KGgoAAAANSUhEUgAAA3cAAAEiCAYAAABa7yt7AAAAOnRFWHRTb2Z0d2FyZQBNYXRwbG90bGliIHZlcnNpb24zLjEwLjAsIGh0dHBzOi8vbWF0cGxvdGxpYi5vcmcvlHJYcgAAAAlwSFlzAAAPYQAAD2EBqD+naQAATPxJREFUeJzt3Xd8U/X+P/BXkjZJ00mBLugCatlTwSoyhB/IElwgF6/ABZmK+kVAryioiCioeLmCoAhcRUVw4ACVvUVlyCqFYguULtrSpCvN+vz+4DY3oW06c5I2r+fj0Qf0nPMZ78/JSfPOGR+ZEEKAiIiIiIiIGjS5qztAREREREREdcfkjoiIiIiIqBFgckdERERERNQIMLkjIiIiIiJqBJjcERERERERNQJM7oiIiIiIiBoBJndERERERESNAJM7IiIiIiKiRoDJHRERERERUSPA5I6oCuvXr4dMJkNqaqp1Wb9+/dCvXz+X9elWhYWFmDx5MsLCwiCTyfDMM8+4uktUB/369cOECRNc3Q0iIiJqYJjcUYNz9uxZPPbYY2jRogVUKhUiIiIwbtw4nD17tk71Ll68GN9++239dFJiixcvxvr16zF9+nR88skn+Pvf/+7qLpGL5ebmYs6cOYiPj4darUZwcDAGDx6MH3/8scLtV61ahUceeQRRUVGQyWT1nlzGxMRAJpNV+BMXF1etOg4fPozevXtDo9EgLCwMs2bNQmFhYbntSktLMW/ePERERMDHxwe9evXCjh076hzDlStXMG3aNMTExEClUiEkJAQPPPAADh8+XG7b9PR0PPbYY4iPj4e/vz+CgoLQs2dPbNiwAUKIOvflVkajEe3bt4dMJsOyZcvKrbdYLHjrrbcQGxsLtVqNzp074/PPP692/fn5+ZgyZQqaN28OX19f9O/fH8ePH69w2++++w7du3eHWq1GVFQUFixYAJPJVOvYYmJiMHz48FqXr6v8/HyEhIRAJpNhy5Ytdut+//13PPnkk+jQoQN8fX0RFRWF0aNH48KFC9Wqu+zLw4p+MjMzy21f32Mrk8nw5JNPVrhuy5YtkMlk2Lt3b63rt/Xll1/izjvvRFBQEJo2bYq+fftW+H6UnJyMhx9+GE2aNIFGo0Hv3r2xZ8+earXh6vEkcgderu4AUU18/fXXGDt2LIKDgzFp0iTExsYiNTUVa9euxZYtW/DFF1/ggQceqFXdixcvxsMPP4xRo0ZVue0vv/xSqzacZffu3bjzzjuxYMECV3eF3EBSUhIGDBiA69evY+LEibj99tuRn5+PjRs3Yvjw4Zg3bx6WLFliV+bNN99EQUEBevbsiYyMjHrv0/Lly8slYpcvX8b8+fMxaNCgKsufPHkSAwYMQLt27fDOO+8gLS0Ny5Ytw8WLF7F9+3a7bSdMmIAtW7bgmWeeQVxcHNavX4+hQ4diz5496N27d636f+jQIQwdOhQAMHnyZLRv3x6ZmZlYv349evfujffffx/Tp0+3bp+Tk4O0tDQ8/PDDiIqKgtFoxI4dOzBhwgQkJSVh8eLFtepHZVasWIErV65Uuv7FF1/EkiVL8MQTT+COO+7A1q1b8be//Q0ymQyPPvqow7otFguGDRuGP//8E3PmzEGzZs2wcuVK9OvXD8eOHbNLzrdv345Ro0ahX79+WLFiBU6fPo1FixYhOzsbq1atqrd4pfTyyy+juLi4wnVvvvkmDh06hEceeQSdO3dGZmYm/v3vf6N79+749ddf0bFjx2q18eqrryI2NtZuWVBQkN3vDXlsV6xYgVmzZmHYsGFYsmQJ9Ho91q9fj+HDh+Orr77Cgw8+CAC4evUqEhISoFAoMGfOHPj6+mLdunUYNGgQdu3ahT59+lSrvcY+nkQOCaIGIjk5WWg0GtG2bVuRnZ1tt+769euibdu2wtfXV1y6dKlW9fv6+orx48eXW75u3ToBQKSkpNSq3qqYzWZRUlJSpzpiY2PFsGHD6qlHQhiNRlFaWlpv9VHN9O3bt8LXYnUYDAbRsWNHodFoxK+//mq3zmQyiTFjxggA4ssvv7Rbl5qaKiwWixCi8mOhvr322msCgDh06FCV2w4ZMkSEh4cLrVZrXfbhhx8KAOLnn3+2Ljt69KgAIJYuXWpdVlJSIlq3bi0SEhJq1c+8vDwRFhYmQkNDRXJyst264uJicc899wiFQiGOHDlSZV3Dhw8Xvr6+wmQy1aovFcnKyhKBgYHi1VdfLRe7EEKkpaUJb29vMXPmTOsyi8Ui7rnnHtGyZcsq+7Jp0yYBQGzevNm6LDs7WwQFBYmxY8fabdu+fXvRpUsXYTQarctefPFFIZPJRGJiYq3ii46Ortf3t5o4ffq08PLyso6t7RgIIcShQ4fKvVdeuHBBqFQqMW7cuCrrL/v78vvvv1e5rTPGFoDd68LW5s2bBQCxZ8+eWtVtKy4uTtxxxx3W9xghhNBqtcLPz0/cf//91mUzZswQXl5e4vz589ZlRUVFIjIyUnTv3r3Kdlw9nkTugJdlUoOxdOlSFBcXY82aNWjevLndumbNmmH16tUoKirCW2+9ZV0+YcIExMTElKtr4cKFkMlk1t9lMhmKioqwYcMG6yUcji5Lq+ieu9LSUixYsABt2rSBSqVCZGQk5s6di9LSUrvtyi6D2bhxIzp06ACVSoWffvoJAPDFF1+gR48e8Pf3R0BAADp16oT33nuv0n7s3bsXMpkMKSkp+PHHH619L7s/MDs7G5MmTUJoaCjUajW6dOmCDRs22NWRmppqvZRr+fLlaN26NVQqFc6dO1dpu2UxfPvtt+jYsSNUKhU6dOhgjaNMdcffts7Nmzejffv28PHxQUJCAk6fPg0AWL16Ndq0aQO1Wo1+/frZ3QNZHRW1CVR8T2XZZWAHDx5Ez549oVar0apVK/znP/8pV/7s2bO499574ePjg5YtW2LRokX4+OOPy9Upla+++gpnzpzB888/j169etmtUygUWL16NYKCgsqd5Y2Ojq5wfJzps88+Q2xsLO666y6H2+l0OuzYsQOPPfYYAgICrMsff/xx+Pn54csvv7Qu27JlCxQKBaZMmWJdplarMWnSJBw5cgRXr16tcT9Xr16NzMxMLF26FK1bt7Zb5+PjYz2mXn311SrriomJQXFxMQwGQ437UZnnn38e8fHxeOyxxypcv3XrVhiNRsyYMcO6TCaTYfr06UhLS8ORI0cc1r9lyxaEhoZaz64AQPPmzTF69Ghs3brV+h537tw5nDt3DlOmTIGX1/8uDJoxYwaEEOUuaWwInn76aTzwwAO45557Klx/1113QalU2i2Li4tDhw4dkJiYWKO2CgoKYDabK1zX0MdWp9NZL20tExAQAD8/P/j4+FiXHThwAN26dUN8fLx1mUajwf3334/jx4/j4sWL1W6zMY8nkSO8LJMajO+//x4xMTGV/pHt06cPYmJiKr2nyJFPPvkEkydPRs+ePa0fCm/9EOeIxWLB/fffj4MHD2LKlClo164dTp8+jXfffRcXLlwody/f7t278eWXX+LJJ59Es2bNEBMTgx07dmDs2LEYMGAA3nzzTQBAYmIiDh06hKeffrrCdtu1a4dPPvkEzz77LFq2bInZs2cDuPnBq6SkBP369UNycjKefPJJxMbGYvPmzZgwYQLy8/PL1blu3Tro9XpMmTIFKpUKwcHBDmM+ePAgvv76a8yYMQP+/v7417/+hYceeghXrlxB06ZNqz12tg4cOIDvvvsOM2fOBAC88cYbGD58OObOnYuVK1dixowZuHHjBt566y384x//wO7du2vVTnWU3fcxadIkjB8/Hh9//DEmTJiAHj16oEOHDgCAzMxM9O/fHyaTCc8//zx8fX2xZs0auw8rUvv+++8B3Ex8KhIYGIiRI0diw4YNuHTpUo1e58DNLzEKCgqqtW2zZs0qXXfixAkkJibixRdfrLKe06dPw2Qy4fbbb7dbrlQq0bVrV5w4ccKu3ttuu80uCQSAnj17Arh5eWdkZGS1+l/m+++/h1qtxujRoytcHxsbi969e2Pnzp3Q6/VQq9XWdSUlJSgqKkJhYSH27duHdevWISEhwe41UlxcXOllf7YUCgWaNGlit+y3337Dhg0bcPDgwUqT8xMnTsDX1xft2rWzW142JidOnHB4ueqJEyfQvXt3yOX23wf37NkTa9aswYULF9CpUyfrfrh1P0VERKBly5Z2+6m+1WUMK7N582YcPnwYiYmJNfqiRgiBrKws6/tEdfTv3x+FhYVQKpUYPHgw3n77bbvLXV05trZqO879+vXDli1bsGLFCowYMQJ6vR4rVqyAVqu1+1tUWlpa4f7RaDQAUO4y4Mo0lPEkcgYmd9QgaLVapKenY+TIkQ6369y5M7777jsUFBTA39+/2vU/9thjmDZtGlq1alXpt9+OfPbZZ9i5cyf27dtn9yGpY8eOmDZtGg4fPmx3diIpKQmnT59G+/btrcueeeYZBAQE4Oeff4ZCoahWu6GhoXjssccwf/58tGjRwq7v7733HhITE/Hpp59i3LhxAIBp06ahb9++mD9/Pv7xj3/YjVFaWhqSk5PLnRWtTGJiIs6dO2dNDvr3748uXbrg888/r/QG/aokJSXh/Pnz1rN9TZo0wdSpU7Fo0SJcuHDB2l+z2Yw33ngDqampFZ4ZrA9JSUnYv3+/9cuE0aNHIzIyEuvWrbM+sOLNN9/E9evXcfToUesH5fHjx1f7ASHOcO7cOQQGBiI6OrrSbbp06WLdtqbJ3eeff46JEydWa1vh4MEhGzduBADra9ORsnsAw8PDy60LDw/HgQMH7LatbDvg5oNOaurcuXOIj4+HSqWqdJsuXbpg3759uHjxIjp16mRd/t577+GFF16w/j5gwACsW7fOruxbb72FV155pcp+REdH2yUZQgg89dRTGDNmDBISEipNQDIyMhAaGlou+avumGRkZFR4r5Nt+U6dOlW5n2oz9tVV2zGsTElJCZ577jk8++yziImJqVFyt3HjRly7dq1aZ3I1Gg0mTJiA/v37IyAgAMeOHcM777yDu+66C8ePH7d+EeHKsbVV23H+17/+hZycHMyaNQuzZs0CcPPLn127diEhIcG6XXx8PA4cOFDub/jBgwcBANeuXXPYbkMbTyJnYHJHDULZmYKqEray9TqdrkbJXV1t3rwZ7dq1Q9u2bZGTk2Ndfu+99wIA9uzZY5fc9e3b1y6xA27e7F1UVIQdO3bgvvvuq3Oftm3bhrCwMIwdO9a6zNvbG7NmzcLYsWOxb98+uyfQPfTQQ9VO7ABg4MCBdolB586dERAQgL/++qvWfR4wYIBdslZ2WeFDDz1ktz/Llv/1119OS+7at29vd5a4efPmiI+Pt4tv27ZtuPPOO62JXdl248aNw8qVK53Sr6pU54uNsvXVPQNna/DgwXV+8qTFYsEXX3yBbt26lTubVJGSkhIAqDC5UqvV1vVl21a2nW1dNVGXMR07dixuv/12XL9+HT/88AOysrLK9eHxxx+v1oNebj0jvH79epw+fbrKS8jqOibVLV/VftLpdA7bqYvajmFllixZAqPRiH/+85816sf58+cxc+ZMJCQkYPz48VVuP3r0aLszwqNGjcLgwYPRp08fvP766/jggw8AuHZsbdV2nDUaDeLj49GyZUsMHz4cBQUFePfdd/Hggw/iwIEDaNOmDQBg+vTp+P777zFmzBi8/vrr8PX1xcqVK/HHH38AqPq12tDGk8gZmNxRg1DdD6PVTQLr28WLF5GYmFhpcpSdnW33+61P8QJuXuv/5ZdfYsiQIWjRogUGDRqE0aNH1zrRu3z5MuLi4spdSlX2Yfry5ctV9smRqKiocsuaNGmCGzdu1LCnldcZGBgIAOUuoytbXpe2atoXoHx8ly9fLndfGwC7+0Wk5u/vb/cFQ0XKjpOQkJAa1x8eHl7ht901sW/fPly7dg3PPvtstbYv+6B46/2rAKDX6+0+SPr4+FS6nW1dNeHv71/t955bxzQ6Otp6FnXs2LGYMmUKBg4ciKSkJGtfWrVqhVatWtWoTzqdDi+88ALmzJlT5WWmdR2T6pavyX6qb7UZQ61Wa5csKJVKBAcHIzU1FUuXLsX7778PPz+/ateXmZmJYcOGITAw0HrvZ2307t0bvXr1ws6dO63LXDm2tmd8azPOAPDII4/Ay8vLetk4AIwcORJxcXF48cUXsWnTJgDAkCFDsGLFCjz//PPo3r07AKBNmzZ4/fXXMXfu3BrtjzLuNp5EzsbkjhqEwMBAhIeH49SpUw63O3XqFFq0aGG936aye1Aqu8m6tiwWCzp16oR33nmnwvW3fviq6A9HSEgITp48iZ9//hnbt2/H9u3bsW7dOjz++OPlHoLiDDX9Y1bZBxfbS/FqOv6V1VmdtqpSX32pSZuu0L59e5w8eRJXrlypMEEFYD2OavMhraSkBFqttlrbhoWFVbh848aNkMvldmeVHSlLJiuaoiEjIwMRERF221Z06VZZWdttq6t9+/Y4fvw4SktLK70089SpU1AqlWjRooXDuh5++GF8+OGH2L9/PwYPHgwAKCwsrHC+vlspFArrF0jLli2DwWDAmDFjrJe/paWlAbj5pUdqaioiIiKgVCoRHh6OPXv2QAhhdxxUd0zCw8MrHXvb8rb76db3vIyMDLsz3PWtNmP49NNP27239u3bF3v37sXLL7+MFi1a2D24qWyOtOvXryM1NRVRUVF2X5xptVoMGTIE+fn5OHDgQK1eZ7YiIyORlJRk/d1ZY6tSqSo9G1Z2b53tPaS1Gee//voLP/30E9asWWO3TXBwMHr37o1Dhw7ZLX/yyScxceJE6zHVtWtXrF27FgBw2223VT84G1KNJ5E74NMyqcEYPnw4UlJSrNfe3+rAgQNITU21u9SwSZMmyM/PL7ftrWetgMo//FdH69atkZeXhwEDBmDgwIHlfqp7JkepVGLEiBFYuXIlLl26hKlTp+I///kPkpOTa9yn6OhoXLx4ERaLxW75+fPnreudrSbjL0VfAJTrT136UjbGt7L9ECG1ESNGAECFT/YEbp7x2bp1K7p3716r5G7Tpk3Ws3dV/VSktLQUX331Ffr161ftD8AdO3aEl5eX9dKsMgaDASdPnkTXrl2ty7p27YoLFy6Uu6zq6NGj1vU1VfYAiM2bN1e4PjU1FQcOHMDw4cOr/JKk7IO0bYK8bNmyao3nHXfcYS1z5coV3LhxAx06dEBsbCxiY2OtlxEvXrwYsbGx1ifedu3aFcXFxeWe3ljdMenatSuOHz9e7r3k6NGj0Gg01g/cZfXcup/S09ORlpZWq7GvrtqM4dy5c7Fjxw7rz9tvvw3g5tgmJyejVatW1rEt+yJixowZiI2NtXt96fV6jBgxAhcuXMAPP/xQ7pL72vjrr7/srgRx1thGR0dX+n5Vttz2b0VtxjkrKwtAxV+kGY3GCicN9/X1RUJCAnr06AGFQoGdO3fCx8cHd999d63ilGo8idwBz9xRgzFnzhx8+umnmDp1Kvbv32/3RMa8vDxMmzYNGo0Gc+bMsS5v3bo1tFotTp06hc6dOwO4+a3cN998U65+X1/fChOR6hg9ejS2bduGDz/80O4R7MDND3MWiwW+vr4O68jNzbWLSS6XW/tc0aUjVRk6dCh++eUXbNq0yfrBxGQyYcWKFfDz80Pfvn1rXGdN1WT8pegLAOzfvx/3338/AFinv6itoUOHYvny5fjtt9+s3/Rev37d+rAQV3jooYfQoUMHLFmyBPfdd5/d0+AsFgumT5+OGzdu4KOPPqpV/XW9527btm3Iz893+CCV8+fPQ6PRWM88BgYGYuDAgfj000/x0ksvWS+7/uSTT1BYWIhHHnnEWvbhhx/GsmXLsGbNGjz33HMAbh4/69atQ69evWr8pEwAmDp1Kt577z3MmTMHd911l11SrNfrMXHiRMhkMsydO9e6/Pr16xVepr127VrIZDLrJWdA7e5jmjVrFkaNGmW3Pjs7G1OnTsWECRMwcuRI66XWI0eOxLPPPouVK1fi3//+N4CbZ6A/+OADtGjRwu5+4IyMDGi1WrRu3Rre3t4Abo7pli1b8PXXX+Phhx8GcHOS9s2bN2PEiBHWs5kdOnRA27ZtsWbNGkydOtV69nvVqlWQyWTWss5QmzFs3759hYnYokWLyl3afObMGbz00kuYO3cuEhISrO/nZrMZY8aMwZEjR7B161a7h4PcqqKxreh1sm3bNhw7dsz64BHAeWM7dOhQrFixAseOHUOPHj2sy/Pz87Fx40Z07drV7gx8bca5TZs2kMvl2LRpE6ZOnWr9IjUtLQ0HDhyosr7Dhw/j66+/xvTp062X5APuOZ5EbsFF8+sR1cqXX34pvL29RXh4uJg/f75Yu3ateOmll0RERIRQKpXiq6++sts+JydH+Pr6ilatWonly5eLxYsXWydDvfXlP3ToUOHr6yvefvtt8fnnn1sngK5oEvO+ffuKvn37Wn83m81i6NChQiaTiUcffVSsWLFCLF++XEybNk0EBwfbTaiKSiaNHTVqlOjTp49YuHCh+Oijj8RLL70kgoKCRNeuXYXZbHY4LhVN8ltcXCzatWsnlEqlmD17tlixYoXo27evACCWL19u3S4lJaXCiY8dqSyG6Ohou8mvazL+FdVZWd/27NlT4YTCjhgMBhEVFSWaNWsm3nzzTbFs2TLRvn170aNHj3L7t7JJk2/d7+np6aJp06aiSZMmYuHChWLp0qUiLi5OdO7cuU4T39dlEnMhhDh//ryIiIgQKpVKTJs2TXz00Udi2bJl1nH/5z//Wa7Md999J1577TXx2muvCaVSKbp162b9/c8//6x1X2710EMPCZVKJfLz8yvdBoDdOAshxLFjx4RKpRLdunUTq1atEi+++KJQq9Vi0KBB5co/8sgjwsvLS8yZM0esXr1a3HXXXcLLy0vs27fPbrsFCxZUe5LmgwcPioCAABEYGChmz54t1q5dK15//XURFxcnFAqFWLVqld32Tz/9tLj99tvF/PnzxZo1a8SSJUvEHXfcIQCIp556qsr2asPRsTxnzhwBQEyZMkV8+OGHYtiwYQKA2Lhxo91248ePL/faNZlM4s477xR+fn7ilVdeEe+//77o0KGD8Pf3t5tsWgghvv/+eyGTycS9994r1qxZI2bNmiXkcrl44oknKuxrdV7n0dHRIj4+3vp6tP354Ycfqj9AdVDZe87TTz8tAIgRI0aITz75pNyPrYrGtk2bNuKRRx4Rb775pvjggw/ElClThJeXl4iMjBSZmZl25Z0xtpmZmaJFixZCo9GIZ599VqxevVosWLBAREdHC6VSKXbv3l2zgarE5MmTBQDRv39/sWLFCrF48WLRsmVLoVAo7I7L1NRU0bNnT7Fo0SLx0UcfiWeffVb4+PiIbt26CZ1OZ1enVONJ1NAwuaMG59SpU2Ls2LEiPDxceHt7i7CwMDF27Fhx+vTpCrf/5ZdfRMeOHYVSqRTx8fHi008/tX6os3X+/HnRp08f4ePjY/eHsTrJnRA3k4c333xTdOjQQahUKtGkSRPRo0cP8corrwitVmvdrrLEaMuWLWLQoEEiJCREKJVKERUVJaZOnSoyMjKqHJPKkpGsrCwxceJE0axZM6FUKkWnTp3EunXr7LZxZnInRPXH39nJnRA3E4RevXpZx/edd96pcP9WN7kT4ubrsW/fvkKtVosWLVqI1157Taxdu9alyZ0QQly/fl3Mnj1btGnTRiiVSgFAABBr166tcPuyD0oV/dz6mqktrVYr1Gq1ePDBBx1uV1FyJ4QQBw4cEHfddZdQq9WiefPmYubMmeU+8AkhRElJiXjuuedEWFiYUKlU4o477hA//fRTue1mz54tZDKZSExMrFb/U1NTxZQpU0RUVJTw8vKyjs/OnTvLbfvLL7+I4cOHi4iICOHt7S38/f3F3XffLdatWycsFku12qspR8ey2WwWixcvtn5o79Chg/j000/LbVfRB2YhhMjLyxOTJk0STZs2FRqNRvTt29fuSytb33zzjejatatQqVSiZcuWYv78+cJgMNhtc/r0aQFAPP/881XGFR0dXelrc9KkSVWWrw+VveeUfWFW2Y+tisb2xRdfFF27dhWBgYHC29tbREVFienTp5dLRMrU99gKIURaWpqYPHmyaNGihfDy8hLBwcFi+PDh1i8464PRaBQrVqwQXbt2FX5+fsLPz0/079+/XPKYl5cnRo4cKcLCwoRSqRSxsbFi3rx5FR7nUo0nUUMjE8LNnw5ARNTArF+/HhMnTkRKSkqtpmro168fYmJisH79+nrr0+nTp3HPPfcgMjISBw8etLu8yVP17NkT0dHRld5LV5Vdu3Zh6NCh6N27N7Zv3w6lUlnPPWy8Vq5ciblz5+LSpUsIDQ11dXcaFY4tkWfjA1WIiDxAp06dsHXrVly8eBGjRo2CwWBwdZdcSqfT4c8//6zWRNOVGTBgADZs2IA9e/Zg4sSJbv8kVXeyZ88ezJo1i8mHE3BsiTwbH6hCRA1adR7NHxwczLMquPmo97K5yTxdQEBArR5UdKtHH30Ujz76aD30yLPU9mwpVY1jS+TZmNwRUYO2adMmTJw40eE2e/bsQb9+/aTpEBEREZGL8J47ImrQMjIycPbsWYfb9OjRwzrPHREREVFjxeSOiIiIiIioEeADVYiIiIiIiBqBat1zZ7FYkJ6eDn9/f8hkMmf3iYiIiIiIyCMJIVBQUICIiAjI5TU7F1et5C49PR2RkZG16hwRERERERHVzNWrV9GyZcsalalWcufv729tICAgoMYd0xYb8VtqLnrGNEWgxrvG5R3JKzJgd2IW7m0XimDfmj/qvK7lHXFm3ERERERE1PjodDpERkZac7CaqFZyV3YpZkBAQK2SuysFWsz+9iJ+eCoUkbUoX1Xdr/6Sip7xLRFTy77VpXxVdTsrbiIiIiIiarxqczucJPPctQ3zx8mX/x/8VJ41rZ6nxk1ERERERNKTJOvwUsgRpKnfSx4bAk+Nm4iIiIiIpCfJVAhX84rxzBcncDWvWIrm3Ianxk1ERERERNKTJLkzmi3I0OphNFvqvW6NUoFescHQKBUuKe+IM+MmIiIiIiKyJRNCiKo20ul0CAwMhFarrdUDVYiIiIiIiKhqdcm9JDlz50wWi0CpyQyLpcoc1SnliYiIiIiI3IEkyd3ZdC3avfQTzqZr673ucxk6xM//CecydC4p74gz4yYiIiIiIrIlSXIXGqDG3PviERqglqI5t+GpcRMRERERkfQkmQqhmZ8KE++OlaIpt+KpcRMRERERkfQkOXNXoDdi34XrKNAbpWjObXhq3EREREREJD1JkrvLucUY//FvuJzrWfO9eWrcREREREQkPUmmQjCYLMgtKkVTXxWUXvWbT9a1bnfuGxEREREReZa65F6S3HOn9JIjPNDHLet2574RERERERFVlySnk67ll+CFr0/jWn5Jvdd9JbcYMzYew5VaXvpY1/KOODNuIiIiIiIiW5IkdyUGM86ma1FiMNd73Tq9EdtOZ0JXy4eW1LW8I86Mm4iIiIiIyJYkl2W2CfHDd0/2lqIpt+KpcRMRERERkfT4lA8iIiIiIqJGQJLkLjFDh+6v7UBihk6K5tyGp8ZNRERERETSkyS5a+qnxKTesWjqp6z3ukMCVJgzOB4hASqXlHfEmXETERERERHZkmSeOyIiIiIiIqpaXXIvSc7cFZWa8HtqHopKTfVet7bEiB3nsqAtqd3TLuta3hFnxk1ERERERGRLkuQuJacIj3xwBCk5RfVe99W8Yjzxnz9wNa9289TVtbwjzoybiIiIiIjIlmRTIeya3RctgnykaM5teGrcREREREQkPUmSO7W3Aq2b+0nRlFvx1LiJiIiIiEh6klyWmaEtwWs/nEOGtkSK5tyGp8ZNRERERETSkyS5K9SbsP/CdRTq6//BIiovOeJC/KDyql0odS3viDPjJiIiIiIissWpEIiIiIiIiNyE20+FQERERERERM4lSXKXlFmAu5fsRlJmQb3XfTZdi44LfsbZdK1LyjvizLiJiIiIiIhsSZLcBWm88UC3FgjSeNd73UIAhaUmVH1xqXPKO+LMuImIiIiIiGxJMhVCaIAazw2Ol6Ipt+KpcRMRERERkfQkOXNXYjDjzDUtSgxmKZpzG54aNxERERERSU+S5O7S9UIMX3EQl64XStGc2/DUuImIiIiISHqSTIVQYjDj0vVCtG7uBx+lolYddVbd7tw3IiIiIiLyLHXJvTjPHRERERERkZtw+3nusnR6LPs5CVk6fb3XfS2/BC99ewbX8ktcUt4RZ8ZNRERERERkS5LkLr/YiG9OXEN+sbHe675RZMAnv17GjSKDS8o74sy4iYiIiIiIbEkyFUJ8mD8OPX+vFE25FU+Nm4iIiIiIpCfJmTsiIiIiIiJyLkmSu4tZBfh/7+zDxawCKZpzG54aNxERERERSU+S5M5P7YU+tzWHn7r+rwJt6qfEpN6xaOqndEl5R5wZNxERERERkS1OhUBEREREROQm3H4qBL3x5mTeeqO53usuKjXh2OUbKCo1uaS8I86Mm4iIiIiIyJYkyV1ydiEGvL0PydmF9V53Sk4RHlp1GCk5RS4p74gz4yYiIiIiIrIlSXIX28wXm6clILaZrxTNuQ1PjZuIiIiIiKQnyZM+fFVeuCMmWIqm3Iqnxk1ERERERNKT5MxddoEe7+9JRnaBXorm3Ianxk1ERERERNKTJLnLLTRg7cEU5BYa6r1uhVyGYF8lFHKZS8o74sy4iYiIiIiIbHEqBCIiIiIiIjfh9lMhEBERERERkXNJNhXC/f8+6JQpAS5kFaDv0j24kFXgkvKOODNuIiIiIiIiW5Ikdz5KBTpEBMJHqaj3ug0mCy7nFsNgsrikvCPOjJuIiIiIiMiWJFMhtAjywRsPdpKiKbfiqXETEREREZH0JDlzZzBZkKEtccrZMXfmqXETEREREZH0JEnuLmQVIOGN3U65r82deWrcREREREQkPUmmQijQG3H8Sj66RwXBX+1dq446q2537hsREREREXmWuuRenOeOiIiIiIjITbj9PHc5haVYdygFOYWl9V53tk6Pd3dcQLZO75LyjjgzbiIiIiIiIluSJHdZOj3e+ikJWU5IoLILSvHerovILqhdAlXX8o44M24iIiIiIiJbkkyF0CEiEImv3SdFU27FU+MmIiIiIiLpSXLmjoiIiIiIiJxLkuTur+uFGLP6CP66XihFc27DU+MmIiIiIiLpSZLceSvkCA9Uw1tR/80F+nhjVNcIBPrUbqqBupZ3xJlxExERERER2eJUCERERERERG7C7adCMJktyC82wGS21HvdeqMZqTlF0BvNLinviDPjJiIiIiIisiVJcnc+swBdX92B85kF9V53cnYh+i3bi+Ts2t3XVtfyjjgzbiIiIiIiIluSJHeRTTT44LHuiGyikaI5t+GpcRMRERERkfQkmecuUOON+zqGS9GUW/HUuImIiIiISHqSnLnLKzLgi9+uIK/IIEVzbsNT4yYiIiIiIulJktyl55fg+a9PIz2/RIrm3Ianxk1ERERERNLjVAhERERERERuwu2nQiAiIiIiIiLnkiS5S80pwsR1vyE1p6je6750vRAPrDyES9drN5VBXcs74sy4iYiIiIiIbEmS3MllMii95JDLZPVed4nBjBNX8lFiqN0k5HUt74gz4yYiIiIiIrIlyVQIUU01WP3326Voyq14atxERERERCQ9Sc7cWSwCpSYzLJYqn93SqHhq3EREREREJD1JkrtzGTrEz/8J5zJ0UjTnNjw1biIiIiIikp4kyV3LJj54d0wXtGzi43Z1u3PfiIiIiIiIqovz3BEREREREbkJt5/nLr/YgK0nryG/2FDvdecWluI/R1KRW1jqkvKOODNuIiIiIiIiW5Ikd2k3SvD0FyeRdqOk3uvO0Orx8tazyNDqXVLeEWfGTUREREREZEuSqRDahQfg3KuDofJSSNGc2/DUuImIiIiISHqSJHcKuQwapSRNuRVPjZuIiIiIiKQnyWWZV3KLMWPjMVzJLZaiObfhqXETEREREZH0JEnuzEKgQG+CueoHc9aYr8oL98Q1g6+qdmfI6lreEWfGTUREREREZItTIRAREREREbkJt58KwZnMFoECvRFmS+3OjtW1PBERERERkTuQJLk7c02L1v/chjPXtPVed2KGDp0W/oLEDJ1LyjvizLiJiIiIiIhsSZLchQeq8erIDggPVEvRnNvw1LiJiIiIiEh6kjynv6mfCuN6RUvRlFvx1LiJiIiIiEh6kpy505YYseNcFrQlRimacxueGjcREREREUlPkuTual4xnvjPH7ia51nzvXlq3EREREREJD1JpkIwmi3QlRgR4OMNb0X95pN1rdud+0ZERERERJ6lLrmXJPfceSvkaOqncsu63blvRERERERE1SXZZZmzv/zTKZcnXs4twuQNv+NybpFLyjvizLiJiIiIiIhsSZLcGcwWXM4tgsFsqfe6C/Qm7EzMRoHe5JLyjjgzbiIiIiIiIluSXJbZurkftky/S4qm3Iqnxk1ERERERNLjUz6IiIiIiIgaAUnO3J1N12LM6l+xaeqd6BARKEWTLhfz/I+u7gJRoyUDIGz+rS21HDALwFhJJUFqBQxmgRKjxdqeHIBcVnEZxX87Zxb/+93y3z4q5YCPtxwlRgss4ub/24T6IVtXihslRqi8FPDxkqOg1AgZZIhq6osRXcKwNykH5zMLYDCZAAEYzAJechnCgtRQeymQV2SAQi5DcakRxUYLVAoZQgN90MRXhcgmPjh+NQ9peXoIATTx8UKb0AB0j26CVs18IZMB1/L1CPFX4vfUPBxKzoUQQEwzDfxV3lDIZQjSeCO3yICcglI091chxF+NYD8l4kL80DM2GCt2JeO31Fz4eCvQPiIAwRoligxmBPh4IzpYY20jpqkGfW5rjv0XriM1txgh/kqcTtMhJbcIsU190TpEg6+PX8PVvGKovb3Qv21zPD+kHYI0SgCA3mjGL2czkZpbjBZBahhMFhy4mAMAGNAuBAPahVrrjmmqwaAOYVB7K+zKlS0HYLesrF8Xswtxo8iA6wWlAIBmfio09VOiTYiftb5b+1JWfldiFnYlZgMA7m0bguFdIqzb11VZexezC6ErMcJX5YWiUhMCfLwR99++3RpTZcsq6lN1xqgm9dUlxlv3iaO29EYzfvgzHbvP3xz3Ae1CMKxzRLl+Vqcud3PrPg/08S73OnR139x9PBtKP8k1GvPrQ5LkLsRfjWcGxiHEX13vdYcGqDF/WDuEBtSu7rqWJyLpiVv+rS19FbfD5uvN5do143/J263Mt3TKtrTBAhhK/9dggcGCE1d11t+LDRbcsNk+MUOHi1k6GC2A5Zb2jBaBlJySCvtgMAsUXC+Gr1aP41duwPaW35xiE3JT8pBVoIe/2hsQArHN/bDl2A2k55fAIm62lV1QCh9vOZRecuiNFshkgBDAhawCeCnkiAv1w4WsQmw5loaTV/NhMFlgsghcyCpEeKAaRQYzIoN9sO+CsLZxNl2HY5dvIFNXCrW3HFv+yEN+iQkBai+cuaaFxWJBscECCwCt3oytJ9Oh8lLglZEdAdz8sP7j6UyoveXYeS4T+SVGGE0CkAmk3SjGqTStte6z6TfH9f6uLezKlS0HYLesrF85hXpczCqETCaDTAhYAMSF+CEpq9Ba3619KSt/4soNXC8sBYQMafklUHrJrdvXVVl7OYV6XM0rga9KgaLSm2N84b99uzWmypZV1KfqjFFN6qtLjLfuE0dt/XI2E//59TKu60qtr4OyaYdqWpe7uXWfRzbxKfc6dHXf3H08G0o/yTUa8+tDkssym/urMPmeVmjuX//TAtS1bmf2jYiotgQAo/lmUiVzsJ28kpVyuRyVPcvJaBYwmMwwmC2IaeqLYoMZFgF4yWWQy262LQAo5DJY/jsVqrdCdnO5EPBWyKH2liMlpwhCCPiqFJDLAIsQMFosUCpk8FbI7dpQe8txMbsQam+5tU0hBFo00UAIgVKTBZD99+yoDDBbBC5m/y9xSc0ttpY1mC0oLjUhwMcLAWpvGMwWu7rV3nJczi0uV65s+a3Lysp6K+QQQsBLDigUMgghoPSS29VXUZ0XswthMFsQoPZGgI8XDCaz3fZ1Vdaet0IOpUIGo1lYx7iymCpb5qj+qspWt766xFjRa6WytlJzi2Ewme1eB472rzP67Sy37vOKXoeu7pu7j2dD6Se5RmN+fUiS3BXojTh4MQcFemO9160tNuLHUxnQFteu7rqWJyJyBhkAbwVunjVzsN2tZ/Wsyy0WKCp5h/dWyKD0UkCpkCM1twga5c3kzGQRsPw3mZThZoIll93MHo1mcXO5TAaj2QK90YLYZr6QyWQoKr2ZHMplMnjL5TCYBYxmi10beqMFcSF+0Bst1jZlMhmu3SiGTCaDyksOiJuxWsTNxDIuxM/a55imGmtZpUIOjcoLuhITdHojlAq5Xd16owXRTTXlypUtv3VZWVmj2QKZTAaTBTCbBWQyGQwmi119FdUZF+IHpUIOnd4IXYkJSi+F3fZ1Vdae0WyBwSzgrZBZx7iymCpb5qj+qspWt766xFjRa6WytmKaaqD0Uti9DhztX2f021lu3ecVvQ5d3Td3H8+G0k9yjcb8+pDksszLucV4bO1R/PBUb3RsUb/33F29UYyZnx3HD0/1RqCm5nXXtTwRSa+299zdur1afvPSSWMlZ7iCfBQwmCq+584kyrdd53vuvOUo/O+0LJXdc2f87z13oVXccxfsq0LLatxzl56vR0Kr4ArvufOSyxCo8Ubef+9Dax6gQoif2nofWtk9d7+n5kGtlKN9eACa+qpQWGpCoI83ov57z116vh7RNvc+Xc4tRkKr4EruuSuB2luB/m2b49n/d5t1bMvu+bqcW4w+cc1gMFlw8GIOBOzvubucW4xom3vEbMvZLrddVtav5OxCtAsLwPXCUsgE0NRPhWb+KrRu7mtX7tY6be+5kwHo3zbEbvu6KqsrObsQ2oj/3XNnex/WrTFVtayi+qtbtqr66hLjrfvEUVuDOoTBYLJgz/ls6+vA0f51Rr+d5dZ9HqRRlnsduoqj14s7aSj9JNdozK8PmRCiys9GOp0OgYGB0Gq1CAgIqHEjpSYzsnWlCAlQQeVVvzcrnrmmxfAVB2udONa1vCPOjJuIiIiIiBqfuuRekpy5U3kpEBnceE53Vpenxk1ERERERNKT5J67a/kleOnbM7iWX/HT3RorT42biIiIiIikJ0lyV2Iw4fiVGygxmOq9brW3HB0iAqD2rl0odS3viDPjJiIiIiIisiXJPXdERERERERUtbrkXpKcuSMiIiIiIiLnkiS5S8zQ4Y7XdyIxQ1fvdZ+5psVtL27HmWtal5R3xJlxExERERER2ZIkuWvqq8Tjd0ajqa/SKfUbzJVMUiVR+co4O24iIiIiIqIykkyFEBKgxlMD4qRoyq14atxERERERCQ9Sc7cFZWacOzyDRSVetZTIz01biIiIiIikp4kyV1KThEeWnUYKTlFUjTnNjw1biIiIiIikp4kUyHojWZcyStGVLAGam9FrTrqrLrduW9ERERERORZ6pJ7cZ47IiIiIiIiN+H289xlaEuweFsiMrQl9V532o1izNtyCmk3il1S3hFnxk1ERERERGRLkuSuQG/CznNZKNDX/4NF8ouN2PTHVeQXG11S3hFnxk1ERERERGRLkqkQbgv1x+7n+knRlFvx1LiJiIiIiEh6kpy5IyIiIiIiIueSJLm7kFWAvkv34EJWgRTNuQ1PjZuIiIiIiKQnSXIXoPbG0E7hCFB713vdzfxUmN6vNZr5qVxS3hFnxk1ERERERGSLUyEQERERERG5CbefCkFvNCMxQwe90VzvdReWmnDkUi4KS2v3RMq6lnfEmXETERERERHZkiS5S84uxJD3DiA5u7De607NKcLYD39Fak6RS8o74sy4iYiIiIiIbEmS3LVq7outM+9Gq+a+UjTnNjw1biIiIiIikp4k89xplF7oEhkkRVNuxVPjJiIiIiIi6Uly5i5bp8e7Oy4gW6eXojm34alxExERERGR9CRJ7vKKDdj0+1XkFRvqvW4vhQxhAWp4KWQuKe+IM+MmIiIiIiKyxakQiIiIiIiI3ITbT4VAREREREREziVJcncxqwD3Ld+Pi1kF9V73+Uwd7ly8C+czdS4p74gz4yYiIiIiIrIlSXLnq/LCna2awldV/w/nNJkFMnV6mMxVXl3qlPKOODNuIiIiIiIiW5JkHRFBPlh4fwcpmnIrnho3ERERERFJT5Izd3qjGak5RdAbzVI05zY8NW4iIiIiIpKeJMldcnYh+i3bi+TsQimacxueGjcREREREUlPkqkQCktNOJ2mRaeWgfCr5/vP6lq3O/eNiIiIiIg8S11yL85zR0RERERE5Cbcfp676wWlWL3vEq4XlNZ73ZlaPd786TwytXqXlHfEmXETERERERHZkiy5W7nXOUlOTmEpVu29hJzC2tVd1/KOODNuIiIiIiIiW5LcCNY+IgB/LhgkRVNuxVPjJiIiIiIi6Uly5o6IiIiIiIicS5Lk7tL1Qjyw8hAuXfesKQE8NW4iIiIiIpKeJMmdykuO20L8ofKq/+aCNN4Yc3skgjTeLinviDPjJiIiIiIissWpEIiIiIiIiNyE20+FYDRbkK3Tw2i21HvdeqMZF7IKoDeaXVLeEWfGTUREREREZEuS5C4pswA9F+9CUmZBvdednF2IQe/uR3J27e5rq2t5R5wZNxERERERkS1Jkruophp8POF2RDXVSNGc2/DUuImIiIiISHqSzHMXoPbGvW1DpWjKrXhq3EREREREJD1JztzlFpbiP0dSkVtYKkVzbsNT4yYiIiIiIulJktxlaPVY9EMiMrR6p9SvVNQtjLqWr4yz4yYiIiIiIirDqRCIiIiIiIjchNtPhUBERERERETOJUlyl5JThHEf/YqUnKJ6rzs5uwDD/nUAydm1m26gruUdcWbcREREREREtiRJ7rzkMgT7quAll9V73XqjBWfTddAbazdReF3LO+LMuImIiIiIiGxJMhVCZLAGK8Z2k6Ipt+KpcRMRERERkfQkOXNntggU6I0wW6p8dkuj4qlxExERERGR9CRJ7hIzdOi08BckZuikaM5teGrcREREREQkPUmSu8gmGrz/t+6IbKJxu7rduW9ERERERETVxXnuiIiIiIiI3ITbz3N3o8iAzX9cxY0iQ73Xfb2gFB8d+AvXC0pdUt4RZ8ZNRERERERkS5Lk7lp+CeZsOYVr+SX1XneWTo9FPyYiS6d3SXlHnBk3ERERERGRLUmmQugQEYDk14dA4WHzvXlq3EREREREJD1JkjuZTAYvheclOJ4aNxERERERSU+SyzIv5xZh8obfcTm3SIrm3Ianxk1ERERERNKTJLlzJn+1Fwa2C4G/unYnIetanoiIiIiIyB1wKgQiIiIiIiI34fZTIQghYDJbUI08ssaMZgtyC0thNFtcUt4RZ8ZNRERERERkS5Lk7my6Dm1e3I6z6bp6rzspswA9Fu1EUmaBS8o74sy4iYiIiIiIbEmS3LUI8sHShzujRZCPFM25DU+Nm4iIiIiIpCfJU0Sa+CrxyO2RUjTlVjw1biIiIiIikp4kZ+60xUb8eCoD2mKjFM25DU+Nm4iIiIiIpCdJcnf1RjFmfnYcV28US9Gc2/DUuImIiIiISHqSTIVgtggUG0zQKL2gkMtq1VFn1e3OfSMiIiIiIs9Sl9xLknvuFHIZ/NXeblm3O/eNiIiIiIiouqS5LDOvGE99fgJX8+r/8sSUnCL8fe1RpOQUuaS8I86Mm4iIiIiIyJYkyZ3JIpBXVAqTpf4n8y4qNeHAxRwUlZpcUt4RZ8ZNRERERERkS5LLMmOb+WLj5DulaMqteGrcREREREQkPUnO3BEREREREZFzSZLcnbmmxW0vbseZa1opmnMbnho3ERERERFJT5LkLjxQjfnD2yE8UO2Uul8d2aHWdde1fFV1OytuIiIiIiIiW5LMc0dERERERERVq0vuJcmZO53eiN3ns6DTG+u97vxiA745kYb8YoNLyjvizLiJiIiIiIhsSZLcXcktxj/W/4ErufU/31vajRI8u+lPpN0ocUl5R5wZNxERERERkS1JpkKID/PHb/8cgCa+SimacxueGjcREREREUlPkuTOWyFHSIDnPVTEU+MmIiIiIiLpSXJZZtqNYszbcgppNzzr8kRPjZuIiIiIiKQnSXJXarLgQnYBSk2Weq/bR6lAt6gg+CgVLinviDPjJiIiIiIissWpEIiIiIiIiNyE20+FQERERERERM4lSXJ3Ll2HLq/8gnPpunqv+8w1LWKe/xFnrmldUt4RZ8ZNRERERERkS5Lkrrm/CjP6tUZzf5UUzbkNT42biIiIiIikJ8lUCM39VZjat7UUTbkVT42biIiIiIikJ8mZu8JSE45cykVhqUmK5tyGp8ZNRERERETSkyS5S80pwtgPf0VqTpEUzbkNT42biIiIiIikJ8lUCHqjGZlaPcIC1VB71+98cnWt2537RkREREREnqUuuZck99ypvRWIaebrlnW7c9+IiIiIiIiqS5LLMtPzS7Dwu7NIzy+p97qv5hXjmS9O4GpesUvKO+LMuImIiIiIiGxJktwVlZrw61+5KHLCg0W0JUZ8ezId2hKjS8o74sy4iYiIiIiIbElyWWZcqD9+eqaPFE25FU+Nm4iIiIiIpCfJmTsiIiIiIiJyrmqduSt7oKZOp6tVIxeydJj2yXF88PfuuC205k/bdKSwQAdLaTEKC3TQ6WSSl3fEmXETEREREVHjU5ZzVWNSg3KqNRVCWloaIiMja94zIiIiIiIiqrGrV6+iZcuWNSpTreTOYrEgPT0d/v7+kMnq9+xWbeh0OkRGRuLq1au1mneP3Av3Z+PDfdq4cH82LtyfjQv3Z+PDfdq41GZ/CiFQUFCAiIgIyOU1u4uuWpdlyuXyGmeNUggICOCLvhHh/mx8uE8bF+7PxoX7s3Hh/mx8uE8bl5ruz8DAwFq1wweqEBERERERNQJM7oiIiIiIiBqBBpncqVQqLFiwACqVytVdoXrA/dn4cJ82LtyfjQv3Z+PC/dn4cJ82LlLvz2o9UIWIiIiIiIjcW4M8c0dERERERET2mNwRERERERE1AkzuiIiIiIiIGoEGl9y9//77iImJgVqtRq9evfDbb7+5uktUgTfeeAN33HEH/P39ERISglGjRiEpKclum379+kEmk9n9TJs2zW6bK1euYNiwYdBoNAgJCcGcOXNgMpmkDIUALFy4sNy+atu2rXW9Xq/HzJkz0bRpU/j5+eGhhx5CVlaWXR3cl+4lJiam3D6VyWSYOXMmAB6f7m7//v0YMWIEIiIiIJPJ8O2339qtF0Lg5ZdfRnh4OHx8fDBw4EBcvHjRbpu8vDyMGzcOAQEBCAoKwqRJk1BYWGi3zalTp3DPPfdArVYjMjISb731lrND80iO9qfRaMS8efPQqVMn+Pr6IiIiAo8//jjS09Pt6qjomF6yZIndNtyf0qnqGJ0wYUK5/XXffffZbcNj1H1UtT8r+nsqk8mwdOlS6zZSHaMNKrnbtGkT/u///g8LFizA8ePH0aVLFwwePBjZ2dmu7hrdYt++fZg5cyZ+/fVX7NixA0ajEYMGDUJRUZHddk888QQyMjKsP7YvYrPZjGHDhsFgMODw4cPYsGED1q9fj5dfflnqcAhAhw4d7PbVwYMHreueffZZfP/999i8eTP27duH9PR0PPjgg9b13Jfu5/fff7fbnzt27AAAPPLII9ZteHy6r6KiInTp0gXvv/9+hevfeust/Otf/8IHH3yAo0ePwtfXF4MHD4Zer7duM27cOJw9exY7duzADz/8gP3792PKlCnW9TqdDoMGDUJ0dDSOHTuGpUuXYuHChVizZo3T4/M0jvZncXExjh8/jpdeegnHjx/H119/jaSkJNx///3ltn311VftjtmnnnrKuo77U1pVHaMAcN9999ntr88//9xuPY9R91HV/rTdjxkZGfj4448hk8nw0EMP2W0nyTEqGpCePXuKmTNnWn83m80iIiJCvPHGGy7sFVVHdna2ACD27dtnXda3b1/x9NNPV1pm27ZtQi6Xi8zMTOuyVatWiYCAAFFaWurM7tItFixYILp06VLhuvz8fOHt7S02b95sXZaYmCgAiCNHjgghuC8bgqefflq0bt1aWCwWIQSPz4YEgPjmm2+sv1ssFhEWFiaWLl1qXZafny9UKpX4/PPPhRBCnDt3TgAQv//+u3Wb7du3C5lMJq5duyaEEGLlypWiSZMmdvtz3rx5Ij4+3skRebZb92dFfvvtNwFAXL582bosOjpavPvuu5WW4f50nYr26fjx48XIkSMrLcNj1H1V5xgdOXKkuPfee+2WSXWMNpgzdwaDAceOHcPAgQOty+RyOQYOHIgjR464sGdUHVqtFgAQHBxst3zjxo1o1qwZOnbsiBdeeAHFxcXWdUeOHEGnTp0QGhpqXTZ48GDodDqcPXtWmo6T1cWLFxEREYFWrVph3LhxuHLlCgDg2LFjMBqNdsdm27ZtERUVZT02uS/dm8FgwKeffop//OMfkMlk1uU8PhumlJQUZGZm2h2TgYGB6NWrl90xGRQUhNtvv926zcCBAyGXy3H06FHrNn369IFSqbRuM3jwYCQlJeHGjRsSRUMV0Wq1kMlkCAoKslu+ZMkSNG3aFN26dcPSpUvtLpPm/nQ/e/fuRUhICOLj4zF9+nTk5uZa1/EYbbiysrLw448/YtKkSeXWSXGMetWt+9LJycmB2Wy2+yABAKGhoTh//ryLekXVYbFY8Mwzz+Duu+9Gx44drcv/9re/ITo6GhERETh16hTmzZuHpKQkfP311wCAzMzMCvd32TqSTq9evbB+/XrEx8cjIyMDr7zyCu655x6cOXMGmZmZUCqV5T5khIaGWvcT96V7+/bbb5Gfn48JEyZYl/H4bLjKxr+i/WN7TIaEhNit9/LyQnBwsN02sbGx5eooW9ekSROn9J8c0+v1mDdvHsaOHYuAgADr8lmzZqF79+4IDg7G4cOH8cILLyAjIwPvvPMOAO5Pd3PffffhwQcfRGxsLC5duoR//vOfGDJkCI4cOQKFQsFjtAHbsGED/P397W5PAaQ7RhtMckcN18yZM3HmzBm7e7QA2F033qlTJ4SHh2PAgAG4dOkSWrduLXU3yYEhQ4ZY/9+5c2f06tUL0dHR+PLLL+Hj4+PCnlF9WLt2LYYMGYKIiAjrMh6fRO7HaDRi9OjREEJg1apVduv+7//+z/r/zp07Q6lUYurUqXjjjTegUqmk7ipV4dFHH7X+v1OnTujcuTNat26NvXv3YsCAAS7sGdXVxx9/jHHjxkGtVtstl+oYbTCXZTZr1gwKhaLcE/iysrIQFhbmol5RVZ588kn88MMP2LNnD1q2bOlw2169egEAkpOTAQBhYWEV7u+ydeQ6QUFBuO2225CcnIywsDAYDAbk5+fbbWN7bHJfuq/Lly9j586dmDx5ssPteHw2HGXj7+jvZVhYWLmHkZlMJuTl5fG4dVNlid3ly5exY8cOu7N2FenVqxdMJhNSU1MBcH+6u1atWqFZs2Z277E8RhueAwcOICkpqcq/qYDzjtEGk9wplUr06NEDu3btsi6zWCzYtWsXEhISXNgzqogQAk8++SS++eYb7N69u9xp5oqcPHkSABAeHg4ASEhIwOnTp+3e3Mr+oLVv394p/abqKSwsxKVLlxAeHo4ePXrA29vb7thMSkrClStXrMcm96X7WrduHUJCQjBs2DCH2/H4bDhiY2MRFhZmd0zqdDocPXrU7pjMz8/HsWPHrNvs3r0bFovFmsgnJCRg//79MBqN1m127NiB+Ph4Xu4lsbLE7uLFi9i5cyeaNm1aZZmTJ09CLpdbL+3j/nRvaWlpyM3NtXuP5THa8KxduxY9evRAly5dqtzWacdojR6/4mJffPGFUKlUYv369eLcuXNiypQpIigoyO5pbeQepk+fLgIDA8XevXtFRkaG9ae4uFgIIURycrJ49dVXxR9//CFSUlLE1q1bRatWrUSfPn2sdZhMJtGxY0cxaNAgcfLkSfHTTz+J5s2bixdeeMFVYXms2bNni71794qUlBRx6NAhMXDgQNGsWTORnZ0thBBi2rRpIioqSuzevVv88ccfIiEhQSQkJFjLc1+6J7PZLKKiosS8efPslvP4dH8FBQXixIkT4sSJEwKAeOedd8SJEyesT09csmSJCAoKElu3bhWnTp0SI0eOFLGxsaKkpMRax3333Se6desmjh49Kg4ePCji4uLE2LFjrevz8/NFaGio+Pvf/y7OnDkjvvjiC6HRaMTq1aslj7exc7Q/DQaDuP/++0XLli3FyZMn7f6mlj1V7/Dhw+Ldd98VJ0+eFJcuXRKffvqpaN68uXj88cetbXB/SsvRPi0oKBDPPfecOHLkiEhJSRE7d+4U3bt3F3FxcUKv11vr4DHqPqp6zxVCCK1WKzQajVi1alW58lIeow0quRNCiBUrVoioqCihVCpFz549xa+//urqLlEFAFT4s27dOiGEEFeuXBF9+vQRwcHBQqVSiTZt2og5c+YIrVZrV09qaqoYMmSI8PHxEc2aNROzZ88WRqPRBRF5tjFjxojw8HChVCpFixYtxJgxY0RycrJ1fUlJiZgxY4Zo0qSJ0Gg04oEHHhAZGRl2dXBfup+ff/5ZABBJSUl2y3l8ur89e/ZU+B47fvx4IcTN6RBeeuklERoaKlQqlRgwYEC5/ZybmyvGjh0r/Pz8REBAgJg4caIoKCiw2+bPP/8UvXv3FiqVSrRo0UIsWbJEqhA9iqP9mZKSUunf1D179gghhDh27Jjo1auXCAwMFGq1WrRr104sXrzYLlEQgvtTSo72aXFxsRg0aJBo3ry58Pb2FtHR0eKJJ54od7KCx6j7qOo9VwghVq9eLXx8fER+fn658lIeozIhhKj+eT4iIiIiIiJyRw3mnjsiIiIiIiKqHJM7IiIiIiKiRoDJHRERERERUSPA5I6IiIiIiKgRYHJHRERERETUCDC5IyIiIiIiagSY3BERERERETUCTO6IiIiIiIgaASZ3REREREREjQCTOyIiIiIiokaAyR0REREREVEjwOSOiIicrl+/fpg1axbmzp2L4OBghIWFYeHChQCA1NRUyGQynDx50rp9fn4+ZDIZ9u7dCwDYu3cvZDIZfv75Z3Tr1g0+Pj649957kZ2dje3bt6Ndu3YICAjA3/72NxQXF1erTzExMVi+fLndsq5du1r7BQAymQwfffQRHnjgAWg0GsTFxeG7776zK7Nt2zbcdttt8PHxQf/+/bF+/XrIZDLk5+fXcJSIiIjqhskdERFJYsOGDfD19cXRo0fx1ltv4dVXX8WOHTtqVMfChQvx73//G4cPH8bVq1cxevRoLF++HJ999hl+/PFH/PLLL1ixYkW99vuVV17B6NGjcerUKQwdOhTjxo1DXl4eAODq1at48MEHMWLECJw8eRKTJ0/G888/X6/tExERVReTOyIikkTnzp2xYMECxMXF4fHHH8ftt9+OXbt21aiORYsW4e6770a3bt0wadIk7Nu3D6tWrUK3bt1wzz334OGHH8aePXvqtd8TJkzA2LFj0aZNGyxevBiFhYX47bffAACrVq1C69at8fbbbyM+Ph7jxo3DhAkT6rV9IiKi6mJyR0REkujcubPd7+Hh4cjOzq51HaGhodBoNGjVqpXdsprWWZM2fX19ERAQYG0jMTERvXr1sts+ISGhXtsnIiKqLiZ3REQkCW9vb7vfZTIZLBYL5PKbf4qEENZ1RqOxyjpkMlmldVaHXC63a7OyduvSBhERkZSY3BERkUs1b94cAJCRkWFdZvtwFWe2a9umTqdDSkpKjepo166d9RLNMr/++mu99I+IiKimmNwREZFL+fj44M4778SSJUuQmJiIffv2Yf78+U5v995778Unn3yCAwcO4PTp0xg/fjwUCkWN6pg2bRouXryIOXPmICkpCZ999hnWr1/vnA4TERFVgckdERG53McffwyTyYQePXrgmWeewaJFi5ze5gsvvIC+ffti+PDhGDZsGEaNGoXWrVvXqI6oqCh89dVX+Pbbb9GlSxd88MEHWLx4sZN6TERE5JhM3HrDAREREdXa3r170b9/f9y4cQNBQUGu7g4REXkQnrkjIiIiIiJqBJjcERFRo3PlyhX4+flV+nPlyhVXd5GIiKje8bJMIiJqdEwmE1JTUytdHxMTAy8vL+k6REREJAEmd0RERERERI0AL8skIiIiIiJqBJjcERERERERNQJM7oiIiIiIiBoBJndERERERESNAJM7IiIiIiKiRoDJHRERERERUSPA5I6IiIiIiKgRYHJHRERERETUCPx/GBVjlLUIwWoAAAAASUVORK5CYII=",
      "text/plain": [
       "<Figure size 900x300 with 1 Axes>"
      ]
     },
     "metadata": {},
     "output_type": "display_data"
    },
    {
     "name": "stderr",
     "output_type": "stream",
     "text": [
      "                                                                                "
     ]
    },
    {
     "name": "stdout",
     "output_type": "stream",
     "text": [
      "total_secs: outliers = 1073894, fences -> lower=-11842.704999999998, upper=24429.894999999997\n"
     ]
    },
    {
     "data": {
      "image/png": "iVBORw0KGgoAAAANSUhEUgAAA3kAAAEiCAYAAABEJhvIAAAAOnRFWHRTb2Z0d2FyZQBNYXRwbG90bGliIHZlcnNpb24zLjEwLjAsIGh0dHBzOi8vbWF0cGxvdGxpYi5vcmcvlHJYcgAAAAlwSFlzAAAPYQAAD2EBqD+naQAAT2tJREFUeJzt3Xl8TFf/B/DPZN9DJJGEkIjEEom1iC321Fr7UkXUWhSlliqNvRStPnba2vet1FKUKEVpSR77GhFbiJB9z5zfH3lmfq6ZJJMgI3c+79crr8O95975zpyZufc799xzFEIIASIiIiIiIpIFI30HQERERERERG8PkzwiIiIiIiIZYZJHREREREQkI0zyiIiIiIiIZIRJHhERERERkYwwySMiIiIiIpIRJnlEREREREQywiSPiIiIiIhIRpjkERERERERyQiTPNLJ2rVroVAoEBkZqV7WtGlTNG3aVG8xvS4pKQmDBg2Ci4sLFAoFxowZo++Q3rng4GB4eHjoO4wi1bRpUwQHB+s7DCIiIqL3FpO8Yurq1av45JNPUKZMGZibm8PNzQ19+vTB1atX32i/c+bMwa+//vp2gixic+bMwdq1a/HZZ59hw4YN6Nu37zt/vDd5ra5du4Zp06ZJEmcqGrGxsRg/fjwqVaoECwsLODg4ICgoCAcOHNBaf/ny5ejevTvKlSsHhULx1pPMmzdv4osvvkCDBg1gYWGh8YOKyokTJ6BQKHL9mz17trqu6ocZbX/R0dGS/SYlJWHMmDEoW7YszM3NUaVKFSxfvlyn2CMjI3N9nK1bt6rrKZVKrF27Fh07doS7uzusra1RrVo1zJo1C2lpaYV74V5x+vRpdO7cGaVLl4a5uTk8PDwwbNgwPHjwQKPuyZMn1XFYWFjAxcUFH374IU6fPv3Gcahs27YNn3zyCby9vaFQKPL8QSw9PR0TJ06Em5sbLC0tUa9ePRw9elSjnlKpxIoVK1CjRg3Y2NigdOnSaNOmDc6cOSOp988//2DkyJHw9fWFtbU1ypUrhx49euDWrVsa+8zr/dSqVSudnmtiYiImTJgAT09PmJubo0yZMujWrRtSUlLUdZo2bZrr45iamur0OK9Tvcf//fffQm1fGElJSQgJCcGHH34IBwcHKBQKrF27Vmvd8+fPY/jw4ahduzZMTU2hUChy3W98fDwmTJgAb29vWFpaonz58hg4cCCioqLyjKdVq1ZQKBQYOXKkZPmDBw8wffp01K1bFyVLloSjoyOaNm2KP/74Q6fnOW3atDzfG69/Vq5fv44PP/wQNjY2cHBwQN++fRETE6PTY2nTtGlTVKtWTeu658+fQ6FQYNq0aYXev8qxY8fw6aefwsfHB1ZWVqhQoQIGDRqEJ0+e5LldXFwcnJ2doVAosHPnzjzrzp49GwqFQuP5pKSkYOnSpWjdujVcXV1ha2uLmjVrYvny5cjOztbYz507d9CtWzeULFkSVlZWaNSoEUJDQ3V+rhcuXED79u3h4uICGxsb+Pv74z//+Y/GY73J8YDeLyb6DoAKbvfu3ejduzccHBwwcOBAeHp6IjIyEj///DN27tyJrVu3onPnzoXa95w5c9CtWzd06tQp37pHjhwp1GO8K8ePH0f9+vUREhJSJI9XkNdKm2vXrmH69Olo2rSpwV2N06ebN2+iRYsWiImJwYABA1CnTh3ExcVh06ZNaN++PSZOnIi5c+dKtpk3bx4SExNRt27dfA/+hXH27Fn85z//QdWqVVGlShWEh4drrVelShVs2LBBY/mGDRtw5MgRtG7dWmPdjBkz4OnpKVlWokQJ9b+zs7MRFBSEf//9FyNGjIC3tzcOHz6M4cOH4+XLl5g8ebJOz6F3795o27atZFlAQID63ykpKRgwYADq16+PYcOGwdnZGWfPnkVISAiOHTuG48eP53kSnJfFixdj9OjRqFChAj7//HO4urri+vXr+Omnn7Bt2zYcOnQI9evXV9e/desWjIyMMGzYMLi4uODly5fYuHEjmjRpggMHDuDDDz8sVByvWr58OS5cuIAPPvgAsbGxedYNDg7Gzp07MWbMGHh7e2Pt2rVo27YtQkND0ahRI3W98ePH4/vvv8cnn3yC4cOHIy4uDitXrkRgYCBOnz6NunXrAsh5v54+fRrdu3eHv78/oqOjsWTJEtSqVQt///235GRT2/vp33//xY8//qj1/fS6+Ph4BAYG4uHDhxgyZAgqVqyImJgYnDp1Cunp6bCysgIAfP311xg0aJBk2+TkZAwbNkynx3lfPH/+HDNmzEC5cuVQvXp1nDhxIte6Bw8exE8//QR/f39UqFBBa5IN5CTvrVq1wrVr1zB8+HD4+Pjgzp07WLZsGQ4fPozr16/D1tZWY7vdu3fj7NmzWve5d+9ezJs3D506dUL//v2RlZWF9evXo1WrVvjll18wYMCAPJ9nly5dULFiRY3lkydPRlJSEj744AP1socPH6JJkyawt7fHnDlzkJSUhAULFuDy5cs4f/48zMzM8nwsfZo4cSJevHiB7t27w9vbGxEREViyZAn279+P8PBwuLi4aN3um2++kfyIkZuHDx9izpw5sLa21lgXERGBzz//HC1atMDYsWNhZ2en/u79+++/sW7dOnXdBw8eICAgAMbGxhg/fjysra2xZs0atG7dGseOHUOTJk3yjOPChQto0KABvL29MXHiRFhZWeHQoUMYPXo07t69ix9//BHA2zse0HtCULFy584dYWVlJSpXriyePXsmWRcTEyMqV64srK2txd27dwu1f2tra9G/f3+N5WvWrBEAxL179wq13/xkZ2eL1NTUN9qHp6enaNeu3VuKSIjMzEyRnp6e6/rcXitd7dixQwAQoaGhhd5H//79Rfny5Qu9fXEUGBhY6Nc9IyNDVKtWTVhZWYm///5bsi4rK0v07NlTABDbt2+XrIuMjBRKpVII8ebtrk1sbKxISEgQQggxf/78An/WKlasKLy9vSXLVJ/Zf/75J89tt2/fLgCIn3/+WbK8a9euwsLCQjx9+jTP7e/duycAiPnz5+dZLz09XZw+fVpj+fTp0wUAcfTo0Ty3z81ff/0ljIyMROPGjUVycrJk3Z07d0Tp0qWFm5ubePnyZZ77SU5OFqVLlxZBQUGFiuN1UVFRIjs7WwghhK+vrwgMDNRa79y5cxqvX2pqqvDy8hIBAQHqZZmZmcLS0lJ069ZNsn1ERIQAIEaNGqVedvr0aY3vrlu3bglzc3PRp0+ffGMfOHCgUCgU4sGDB/nW/eyzz0SJEiVEREREvnVft2HDBgFAbNq0qcDbCqH7e/xtSktLE0+ePBFCCPHPP/8IAGLNmjVa60ZHR4uUlBQhhBAjRowQuZ1ynT59WgAQS5YskSz/5ZdfBACxe/dujW1SU1OFh4eHmDFjhgAgRowYIVl/5coVERMToxF75cqVRdmyZXV6rq+LiooSCoVCDB48WLL8s88+E5aWluL+/fvqZUePHhUAxMqVKwv1WIGBgcLX11frupiYGAFAhISEFGrfr/rzzz/Vn9NXlwEQX3/9tdZtLl++LExMTNSv/Y4dO3Ldf8+ePUXz5s21Pp+YmBhx5coVjW0GDBggAIjbt2+rlw0fPlyYmJiIGzduqJclJycLd3d3UatWrXyf5+DBg4WZmZmIjY2VLG/SpImws7NT//9Njwf0fmF3zWJm/vz5SElJwapVq+Dk5CRZ5+joiJUrVyI5ORnfffedenlu922pumOoKBQKJCcnY926deouGXl1S9N2T156ejpCQkJQsWJFmJubw93dHRMmTEB6erqknqp7yaZNm+Dr6wtzc3P8/vvvAICtW7eidu3asLW1hZ2dHfz8/NS/Mmmj6sJ27949HDhwQB27qrvbs2fPMHDgQJQuXRoWFhaoXr265Bcy4P+7nC1YsACLFi2Cl5cXzM3Nce3aNa2Pmd9rFRYWhjZt2sDOzg42NjZo0aIF/v77b/X6tWvXonv37gCAZs2aqfeh+lV47969aNeuHdzc3GBubg4vLy/MnDlTaxeOgrp9+za6du0KFxcXWFhYoGzZsujVqxfi4+Ml9TZu3IjatWvD0tISDg4O6NWrl9aub+fOnUPbtm1RsmRJWFtbw9/fX9Je0dHRGDBggLrrh6urKz766CO9dFPdtWsXrly5gkmTJqFevXqSdcbGxli5ciVKlCihcTW4fPnyhb7KpAsHBwetv9Tr4vz587hz5w769OmTa53ExMRc3zunTp0CAPTq1UuyvFevXkhLS8PevXt1jiU5ORkZGRla15mZmaFBgwYay1W9Dq5fv67z47xq5syZUCgUWLdunfqqkYqXlxe+++47PH78GKtWrcpzP1ZWVnByckJcXFyh4nidu7s7jIzyP8Tu3LkTxsbGGDJkiHqZhYUFBg4ciLNnz6o/c5mZmUhNTUXp0qUl2zs7O8PIyAiWlpbqZQ0aNNC4euLt7Q1fX998X+f09HTs2rULgYGBKFu2bJ514+LisGbNGgwZMgSenp7IyMjQ+K7Py+bNm2FtbY2PPvpI5230zdzcPNerO68rXbq0pF1yk5CQoK7/KldXVwDQuo/vvvsOSqUSX375pdZ9+vr6wtHRUSP2tm3b4uHDh0hMTNTpObxqy5YtEEJofNfs2rUL7du3R7ly5dTLWrZsCR8fH2zfvr3Aj1OUmjRpovE5bdKkCRwcHHL9rIwePRqdO3dG48aN89z3yZMnsXPnTixatEjrekdHR/j6+mos1/adeOrUKdSsWROVKlVSL7OyskLHjh1x8eJF3L59O89YEhISYGFhIenFAeS8x159f73N4wHpH7trFjO//fYbPDw8cv1yadKkCTw8PHK9tygvGzZswKBBg1C3bl31CYeXl5fO2yuVSnTs2BF//fUXhgwZgipVquDy5cv44YcfcOvWLY37144fP47t27dj5MiRcHR0hIeHB44ePYrevXujRYsWmDdvHoCcL7rTp09j9OjRWh9X1YXtiy++QNmyZTFu3DgAgJOTE1JTU9G0aVPcuXMHI0eOhKenJ3bs2IHg4GDExcVp7HPNmjVIS0vDkCFDYG5uDgcHhwK/VlevXkXjxo1hZ2eHCRMmwNTUFCtXrkTTpk3x559/ol69emjSpAlGjRqF//znP5g8eTKqVKmifi5AThJoY2ODsWPHwsbGBsePH8c333yDhIQEzJ8/X+c2eV1GRgaCgoKQnp6Ozz//HC4uLnj06BH279+PuLg42NvbA8i5h2Dq1Kno0aMHBg0ahJiYGCxevBhNmjRBWFiY+kBx9OhRtG/fHq6urhg9ejRcXFxw/fp17N+/X/3adu3aFVevXsXnn38ODw8PPHv2DEePHkVUVFSRd1P97bffAAD9+vXTut7e3h4fffQR1q1bh7t37xbo/Q/knCDrevL0+glYYW3atAkAck3ymjVrhqSkJJiZmSEoKAgLFy6Et7e3en16ejqMjY01kgJVwnThwgUMHjw43zimT5+O8ePHQ6FQoHbt2pg9e7ZO3fBU9wcW5vVISUnBsWPH0LhxY40uqSo9e/bEkCFD8Ntvv2HChAmSdQkJCcjIyMDz58+xfv16XLlyRaM7Unx8PDIzM/ONxcLCAjY2NgV+DmFhYfDx8YGdnZ1kuarrZXh4ONzd3dX36q1duxYBAQFo3Lgx4uLiMHPmTJQsWVKSJGojhMDTp0+1nlS+6uDBg4iLi8vzRwOVv/76C2lpaahYsSK6deuGX3/9FUqlEgEBAVi6dClq1KiR67YxMTE4evQoevbsqbUr29v0/PlznerZ2trC3Nz8ncaiTZ06dWBtbY2pU6fCwcEBlSpVwp07dzBhwgR88MEHaNmypaR+VFQU5s6di19++UWnJPJV0dHRsLKy0vhBRBebNm2Cu7u7pGvgo0eP8OzZM9SpU0ejft26dXHw4MECP05hZGZmavxQmRsHB4c8f4BJSkpCUlKS1u+kHTt24MyZM7h+/XqeP1RmZ2fj888/x6BBg+Dn56dTXCravhPT09NRsmRJjbqvfk+/+r3+uqZNm2Lbtm0YOnQoxo4dq+6uuXv3bsk5xds6HtB7Qt+XEkl3cXFxAoD46KOP8qzXsWNHAUDd/Su3Ln0hISEa3UcK0l0zMDBQ0gVpw4YNwsjISJw6dUqy7YoVKwQASVctAMLIyEhcvXpVUnf06NHCzs5OZGVl5fkctSlfvrxGd81FixYJAGLjxo3qZRkZGSIgIEDY2NioXyNVlzM7OzuNbrC5ye216tSpkzAzM5N0mX38+LGwtbUVTZo0US/Lq7umqovPq4YOHSqsrKxEWlqaellBu2uGhYXl270kMjJSGBsbi9mzZ0uWq7qoqJZnZWUJT09PUb58eY2ucKqujS9fvtSpK19BvEl3zRo1agh7e/s863z//fcCgNi3b5/W9Xl111R9TnT5y01BumtmZWWJ0qVLi7p162qs27ZtmwgODhbr1q0Te/bsEVOmTBFWVlbC0dFRREVFqestXLhQAND43E6aNEkAEO3bt88zhvv374vWrVuL5cuXi3379olFixaJcuXKCSMjI7F///58n0PLli2FnZ1dvt0ptQkPDxcAxOjRo/Os5+/vLxwcHDSWBwUFqdvDzMxMDB06VKPbeGBgoE7tmdd7Mq/umr6+vqJ58+Yay69evSoAiBUrVqiX3b59W9SqVUvyuBUqVJB04cqNqmvk692wXte1a1dhbm6uU3uoPiulSpUSdevWFZs2bRLLli0TpUuXFiVLlhSPHz/OddvFixcLAOLgwYP5Pk5udO2uqetnMrdul7nJr7vmq/LqrimEEPv37xeurq6SeIKCgkRiYqJG3W7duokGDRpInt/r3TW1uX37trCwsBB9+/bNt+7rrly5IgCICRMmSJarXoP169drbDN+/HgBQHLM0lVBu2uGhobq3M75fbfOnDlTABDHjh2TLE9JSRHlypUTX331leQxtR1PlyxZIuzt7dXnE3k9n1elp6eLqlWrCk9PT5GZmale3qFDB1GiRAn1OYtKQECAACAWLFiQ536zsrLEyJEjhampqfp1MDY2FsuXL5fUe9PjAb1feCWvGFFdIcivW5dqfUJCQqG7gBXGjh07UKVKFVSuXFnyy2nz5s0BAKGhoZLuWoGBgahatapkHyVKlEBycjKOHj36VgY/OHjwIFxcXNC7d2/1MlNTU4waNQq9e/fGn3/+ifbt26vXde3aVaMbbEFkZ2fjyJEj6NSpEypUqKBe7urqio8//hirV69GQkKCxq/2r3v119nExESkp6ejcePGWLlyJW7cuIHq1asXKj7VlbrDhw+jbdu2Wn/N3b17N5RKJXr06CFpRxcXF3h7eyM0NBSTJ09GWFgY7t27hx9++EGjC4iqa6OlpSXMzMxw4sQJDBw4UOsvkUUpMTFR589PYbozBQUFaR0V8V05duwYnj59qvVm+B49eqBHjx7q/3fq1AlBQUFo0qQJZs+ejRUrVgAAPv74Y8yYMQOffvopli5dCm9vbxw5cgTLli0DAKSmpuYZQ7ly5XD48GHJsr59+6Jq1aoYN24c2rVrl+u2c+bMwR9//IFly5ZpvId0UZDvRG3tOXfuXIwbNw4PHjzAunXrkJGRgaysLEmdhQsX4uXLl/nG4ubmVoDI/19qaqrWq0cWFhbq9Sq2trbw9fVFQEAAWrRogejoaMydOxedOnXCqVOncr0aeuPGDYwYMQIBAQHo379/rrEkJCTgwIEDaNu2rU7tkZSUBCDn837s2DH1lcyaNWuqr+bNmjVL67abN2+Gk5OTziN4vgldP5P5XeV8l5ycnFCzZk31qKjh4eH47rvvMGDAAOzYsUNdLzQ0FLt27cK5c+cKtP+UlBR0794dlpaWGgNL6SK3HgOq92d+7+F3fYW0evXqOrdzXt1tT548ienTp6NHjx7qcxeVuXPnIjMzM9/BR2JjY/HNN99g6tSpBT6fGDlyJK5du4YDBw7AxOT/T9E/++wz/Pbbb+jZsydmz54Na2trLFu2TD2ybH7f08bGxvDy8kJQUBC6d+8OCwsLbNmyRd2jRzWA3JseD+j9wiSvGNH15FPXE5+37fbt27h+/XquX2rPnj2T/F9b96rhw4dj+/btaNOmDcqUKYPWrVujR48ehU747t+/D29vb42uGapukffv3883poKIiYlBSkqKpN/8q4+pVCrx4MGDfE8mrl69iilTpuD48ePq+zVUdO2Soo2npyfGjh2L77//Hps2bULjxo3RsWNHfPLJJ+oE8Pbt2xBC5Nr1QzXc+d27dwEg12GugZwD/7x58zBu3DiULl0a9evXR/v27dGvXz+d72t5m2xtbfPtuqX6/Dg7Oxd4/66urur7aIrCpk2bYGxsjJ49e+pUv1GjRqhXr55kGHUXFxfs27cPffv2VXevtLOzw+LFi9G/f/9CdUF0cHDAgAEDMHfuXDx8+FDrvV3btm3DlClTMHDgQHz22WcFfgygYN+J2trz1e6En3zyCWrVqqUe6VKldu3ahYpNV5aWllrvY1NNK6H6wScrKwstW7ZE06ZNsXjxYnW9li1bwtfXF/Pnz1d3cX9VdHQ02rVrB3t7e/X9f7nZtWsX0tLSdOqq+WpsHTp0kLxP6tevD09PT42pHVQiIiJw9uxZjBw5UnIi+6683t0xP9nZ2RrD/zs4OLyzUSIjIiLQrFkzrF+/Hl27dgUAfPTRR/Dw8EBwcDAOHTqENm3aICsrC6NGjULfvn0lo1vmJzs7G7169cK1a9dw6NChAv8gIYTA5s2bUa1aNfj7+0vWqd4DuryH37ZX75MuWbJkgdv5dTdu3EDnzp1RrVo1/PTTT5J1kZGRmD9/PpYuXZrvd+KUKVPg4OCAzz//vECPP3/+fKxevRozZ87UGKm4TZs2WLx4MSZNmoRatWoBACpWrIjZs2djwoQJ+cY0d+5c/Pjjj7h9+7a6bo8ePdCsWTOMGDEC7du3h4mJyTs5HpD+MMkrRuzt7eHq6opLly7lWe/SpUsoU6aM+mpRbgNGvI1BPF6lVCrh5+eH77//Xut6d3d3yf+1ffE7OzsjPDwchw8fxqFDh3Do0CGsWbMG/fr10xgs5V14VwejgoiLi0NgYCDs7OwwY8YMeHl5wcLCAhcvXsTEiROhVCrfaP8LFy5EcHAw9u7diyNHjmDUqFH49ttv8ffff6Ns2bJQKpVQKBQ4dOiQ1hPCgn7JjxkzBh06dMCvv/6Kw4cPY+rUqfj2229x/Phx1KxZ842eS0FVrVoV4eHhiIqKkgwS8CrV5+vVK7G6Sk1N1TkJf9MkNzU1FXv27EHLli01BmzIi7u7O27evClZ1qRJE0RERODy5ctITk5G9erV8fjxYwCAj49PoeJTfd5fvHihkeQdPXoU/fr1Q7t27dRXFAvD29sbJiYmeX4npqen4+bNm+p73HJjZmaGjh07Yu7cuUhNTVV/F7x48SLXwWReZWlpqf6hpCBcXV3x6NEjjeWqqTpUJ+QnT57ElStXNL5fvb29UaVKFa1z/MXHx6NNmzaIi4vDqVOn8j2537RpE+zt7SW9G/Ki2p+295+zs3OuV0A3b94MIPf7SN+21+eFzI29vT0sLS3x4MEDjR/8QkND85zr8E2sXbsWaWlpGq97x44dAeTMAdmmTRusX78eN2/exMqVKzXuB0tMTERkZCScnZ01emgMHjwY+/fvx6ZNmzSuTuni9OnTuH//Pr799luNdaoftbRNLfPkyRM4ODgU6iqehYVFrleNVFMXqK4UAjn3m7948UKnfTs5OWkc2x48eIDWrVvD3t4eBw8e1PiR/JtvvkGZMmXQtGlT9Wuvel/FxMQgMjIS5cqVw927d7Fq1SosWrRI/R0K5CS8mZmZiIyMhJ2dncb9/mvXrsXEiRMxbNgwTJkyRWvcI0eOxIABA3Dp0iWYmZmhRo0a+PnnnwHk/z29bNkyNG/eXOP43bFjR4wdOxaRkZHqKTPexfGA9INJXjHTvn17rF69Gn/99Zdk/iSVU6dOITIyEkOHDlUvK1mypNYR416/igXknhDqwsvLC//973/RokWLN9qPmZkZOnTogA4dOkCpVGL48OFYuXIlpk6dqnXenryUL18ely5dglKplFzNu3Hjhnp9YWl7jk5OTrCystI4iVY9ppGRkfrkN7fX6MSJE4iNjcXu3bslN7jfu3ev0LG+zs/PD35+fpgyZQrOnDmDhg0bYsWKFZg1axa8vLwghICnp2eeX+iqQUmuXLmS7y+oXl5eGDduHMaNG4fbt2+jRo0aWLhwITZu3PjWnpMuOnTogM2bN2P9+vVaD6QJCQnYu3cvatWqVagkb9u2bfnOP6UihCjw/l+1b98+JCYmFvhEOSIiQuvVdmNjY8mVLdXVvsL+Oh4REQEAGo917tw5dO7cGXXq1MH27dvf6EqOlZUVWrRogT/++AP379/X+nnevn070tPT1aPZ5iU1NRVCCCQmJqqTvC5duuDPP//Md9v+/fvnOil2XmrUqIHQ0FCNbtyq7niqNnn69CkA7T/OZWZmanQzTUtLQ4cOHXDr1i388ccfGl3jX/fkyROEhoYiODhY55Ny1VVObUnq48ePUblyZa3bbd68GV5eXpK5C98lXa+ur1mzBsHBwXBxcdHo+lfYLvK6ePr0KYQQGm2rGvBH1bZRUVHIzMxEw4YNNfaxfv16rF+/Hnv27JHM3Tp+/HisWbMGixYtkty2UBCbNm2CQqHAxx9/rLGuTJkycHJy0joh/fnz5/McfCcv5cuXx/HjxyU/uKiojq+vft7PnDmDZs2a6bTve/fuSQb9io2NRevWrZGeno5jx45pfb9ERUXhzp07Wo8Lw4cPBwC8fPkSjx49glKpxKhRozBq1CiNup6enhg9erRkxM29e/di0KBB6NKlC5YuXZpn7NbW1pL5R//44w9YWlpqfU+86unTp7l+dwDQ+P5428cD0g8mecXM+PHjsXHjRgwdOhQnT55EqVKl1OtevHiBYcOGwcrKCuPHj1cv9/LyQnx8PC5duqTuavHkyRPs2bNHY//W1taFHkK8R48eOHjwIFavXq0x0ltqaiqUSmW+o6jFxsZKnpORkZE65oIMza3Stm1bHDlyBNu2bVMf4LKysrB48WLY2NggMDCwwPtU0fZaGRsbo3Xr1ti7dy8iIyPVB5KnT59i8+bNaNSokfpETvVaaNsHIE0CMjIy1H3i30RCQgKsrKwkJ9Z+fn4wMjJSv75dunTBV199henTp2Pjxo2SZFQIgRcvXqBUqVKoVasWPD09sWjRIgQHB0vu4RFCQKFQICUlBUZGRpJfXL28vGBra1uo9nxTXbt2ha+vL+bOnYsPP/xQMiKcUqnEZ599hpcvX2p01dFVUd6Tt3nzZlhZWamH235dTEyMRoJ18OBBXLhwQevJx+vbzps3D/7+/pKDenx8PJ48eQJXV1f1VSttj/Po0SP88ssv8Pf3l5wwXb9+He3atYOHhwf279//Vq6cT5kyBUePHkVwcDAOHjwo2ee9e/cwYcIEuLu7o2/fvurlz5490+i+GRcXh127dsHd3V2y7l3fk9etWzcsWLAAq1atUg+Hn56ejjVr1qBevXrqH4VUP7hs3bpV0n394sWLuHnzpuQ7Nzs7Gz179sTZs2exd+9eyUlhbrZu3QqlUpnrjwaZmZm4e/euukcJAFSqVAnVq1fH3r178fz5c/U9gUeOHMGDBw+0dlcLCwvD9evXMXXqVF1enreioPfkWVhYFOnJrI+PD4QQ2L59u2Qqni1btgCAusdDr169tCZNnTt3Rtu2bTF48GDJ1DDz58/HggULMHny5FxHpwa0f65VMjMzsWPHDjRq1CjX3g9du3bFunXr8ODBA/X79dixY7h16xa++OILnV6D17Vt2xarVq3CypUrMWbMGPVypVKJ5cuXw8zMDC1atFAvL+w9ecnJyWjbti0ePXqE0NDQXG9TmDVrlkZX/ytXrmDq1KmYMGECAgICYG1tjWrVqmk9t5oyZQoSExPx448/SkZtPnnyJHr16oUmTZpg06ZNOk27onLmzBns3r0bn332maTdnjx5gvj4eHh5ealvr/Dx8cHRo0cl51jZ2dnYvn07bG1t8xxJOrfjAb3/mOQVM97e3li3bh369OkDPz8/DBw4EJ6enoiMjMTPP/+M58+fY8uWLZIPbK9evTBx4kR07twZo0aNQkpKCpYvXw4fHx9cvHhRsv/atWvjjz/+wPfffw83Nzd4enpqzCeWm759+2L79u0YNmwYQkND0bBhQ2RnZ+PGjRvYvn07Dh8+rHWY5VcNGjQIL168QPPmzVG2bFncv38fixcvRo0aNdT30RXEkCFDsHLlSgQHB+PChQvw8PDAzp07cfr0aSxatOiN7lvM7bWaNWsWjh49ikaNGmH48OEwMTHBypUrkZ6eLpm/sEaNGjA2Nsa8efMQHx8Pc3NzNG/eHA0aNEDJkiXRv39/jBo1CgqFAhs2bHjjKz9AzrQVI0eORPfu3eHj44OsrCxs2LABxsbG6ntBvLy8MGvWLHz11VeIjIxEp06dYGtri3v37mHPnj0YMmQIvvzySxgZGWH58uXo0KEDatSogQEDBsDV1RU3btzA1atXcfjwYdy6dQstWrRAjx49ULVqVZiYmGDPnj14+vSpxjw8RcHU1BS7du1C8+bN0ahRIwwYMAB16tRBXFwcNm/ejIsXL2Ly5Mno0qWLZLvffvsN//3vfwHknPRcunRJPaBEx44d1T9EFPaevPj4ePV9Vqpud0uWLEGJEiVQokQJjBw5UlL/xYsXOHToELp27Zpr99kGDRqgZs2aqFOnDuzt7XHx4kX88ssvcHd31xg4IDAwEAEBAahYsSKio6OxatUqJCUlYf/+/ZKTjj179mDAgAHqKx4AMGHCBNy9exctWrSAm5sbIiMj1fN1vjpfYmJiIoKCgvDy5UuMHz9eY5oXLy8vSTKimnIkv/d9o0aN8MMPP2DMmDHw9/dHcHCw+n24evVqGBkZ4ddff5X8CNGmTRuULVsW9erVg7OzM6KiorBmzRo8fvwY27Ztk+y/sPfknTx5EidPngSQc5KUnJysfs80adJEfZW+Xr166N69O7766is8e/YMFStWxLp169Tf6a/G0apVK6xbtw4JCQlo3bo1njx5gsWLF8PS0lJyIjxu3Djs27cPHTp0wIsXLzSumH/yySca8W7atAlubm65dkl89OgRqlSponHF8ocffkCrVq3QqFEjDB06FPHx8fj+++/h4+Oj9V7L/Kb8AHLmdl23bp3GFZfc/PLLL+p5Vl81evRo2NravvUT0yVLliAuLk7dhe23337Dw4cPAQCff/65+oT7/v372LBhAwCor3Sp3gPly5dX//AQHByMBQsWYOjQoQgLC4Ovry8uXryIn376Cb6+vuofcipXrpzr1VFPT0/JFbw9e/ZgwoQJ6u68r78HWrVqpe5mq+1zrXL48GHExsbm2V6TJ0/Gjh070KxZM4wePRpJSUmYP38+/Pz8NHo2qNozv3lSO3TogNatW+OLL77A+fPn0aBBA6SkpGDfvn04ffo0Zs2aJflxqbD35PXp0wfnz5/Hp59+iuvXr0vmprOxsVG/ptp6Tqm+Uz744AN1PUdHR0k7qKiu3L267v79++jYsSMUCgW6desmGWAHAPz9/dXHlvv376NHjx7o2LEjXFxccPXqVaxYsQL+/v6YM2eOZLuvvvpK4/MzadIkfPLJJ6hXrx6GDBkCS0tLbNmyBRcuXMCsWbPUySCg+/GAigH9DOpJb+rSpUuid+/ewtXVVZiamgoXFxfRu3dvcfnyZa31jxw5IqpVqybMzMxEpUqVxMaNG7VOoXDjxg3RpEkTYWlpKRkWXJcpFITImZ5g3rx5wtfXV5ibm4uSJUuK2rVri+nTp4v4+Hh1PeQy5PPOnTtF69athbOzszAzMxPlypUTQ4cOFU+ePMn3NdE2hYIQQjx9+lQMGDBAODo6CjMzM+Hn56cx5LVqCoWCDPWf22slhBAXL14UQUFBwsbGRlhZWYlmzZqJM2fOaOxj9erVokKFCsLY2FgyncLp06dF/fr1haWlpXBzcxMTJkwQhw8f1phyoaBTKERERIhPP/1UeHl5CQsLC+Hg4CCaNWsm/vjjD426u3btEo0aNRLW1tbC2tpaVK5cWYwYMULcvHlTUu+vv/4SrVq1Era2tsLa2lr4+/uLxYsXCyGEeP78uRgxYoSoXLmysLa2Fvb29qJevXpi+/btOsf8ujeZQkElJiZGjBs3TlSsWFGYmZmph5TObXj5/v37v7Vh17VRvf+0/WlrX9W0JLlN8yCEEF9//bV6yghTU1NRrlw58dlnn4no6GiNul988YWoUKGCMDc3F05OTuLjjz+WTAGiovoeePU5b968WTRp0kQ4OTkJExMT4ejoKDp37iwuXLig83N8/fMjhBC1a9cWLi4ueb9wrzh16pT46KOPhKOjo1AoFAKAcHZ21vrdsWTJEtGoUSPh6OgoTExMhJOTk+jQoYM4efKkzo+XH9X3q7a/V4d+F0KI1NRU8eWXXwoXFxdhbm4uPvjgA/H7779r7DMlJUXMmDFDVK1aVVhaWgp7e3vRvn17ERYWJqmX37QPr7tx44YAIMaOHZvr81G1n7bP3tGjR0X9+vXV3yl9+/bV+rpnZ2eLMmXKiFq1auX6OELkTONgaWmZ7zQO+U1Z8uDBgzy3L6zy5cvrNDx/XsP6v37sfPjwofj000+Fp6enMDMzE66urmLw4MEiJiYm33i0HU/zev+9fhzR9rlW6dWrlzA1NRWxsbF5xnDlyhXRunVrYWVlJUqUKCH69Omj9bvG0dFR1K9fP9/nJIQQaWlpYtq0aaJy5crC3NxcWFtbi/r160umRHpTebVlfsfWvKZQeJ22KRTym/bh1e+JFy9eiI8++ki4uLgIMzMz4enpKSZOnKgxpYIQ/3+8en2qiN9//10EBgZKzoVenaJFRdfjAb3/FEK8hcsDRERFpGnTpvDw8CjU/U+5uXz5Mho3bgx3d3f89ddfhRpAg96exMREODg4YNGiRRgxYkSh9jFz5kx88803+Prrr3Mdxp/eT6VLl0a/fv0kkzRT8Xft2jX4+vpi//79eU6tQkRvB6+7EpHB8/Pzw969e3H79m106tRJp9EU6d05efIkypQpg8GDBxd6H1OnTsWwYcMwe/ZsrFq16i1GR+/S1atXkZqaiokTJ+o7FHrLQkNDERAQwASPqIjwSh6RTOQ31LuxsfEbTfT+vngXV/KIiIiI5IQDrxDJRH5DvZcvXz7fm92JiIiIqPjjlTwimbhw4UKeQ73rMpcOERERERV/TPKIiIiIiIhkhAOvEBERERERyYhO9+QplUo8fvwYtra2UCgU7zomIiIiIiIieo0QAomJiXBzc8tzgnqdkrzHjx/D3d39rQVHREREREREhfPgwQOULVs21/U6JXm2trbqndnZ2b2dyN6is3efY+6hG5jUpjICvBz1HQ4REREREdFbl5CQAHd3d3V+lhudkjxVF007O7v3Msk7FXkf9xIETkUmI6hmBX2HQ0RERERE9M7kdwudLAZe8S9bQlISEREREREZKlkkeWYmRpKSiIiIiIjIUMkiK7rzLFFSEhERERERGSpZJHkWJsaSkoiIiIiIyFAphBAiv0oJCQmwt7dHfHz8eznwChERERERkdzpmpfJ4kpeVpYSiWmZyMpS6jsUIiIiIiIivZJFkjdj/1X4TTuCGfuv6jsUIiIiIiIivZJFkudawlJSEhERERERGSp5JHn2lpKSiIiIiIjIUMkiyYtLyZCUREREREREhkoWSd6dZ0mSkoiIiIiIyFCZ6DuAt2FUc29Ud7dHoLezvkMhIiIiIiLSK1kkec72Fuhep5y+wyAiIiIiItI7WXTXXH8mEl6TD2D9mUh9h0JERERERKRXskjyHr5MQbYypyQiIiIiIjJkskjyqrrZS0oiIiIiIiJDJYskj4iIiIiIiHLIIskLf/BSUhIRERERERkqWSR5dTxKooSVKep4lNR3KERERERERHoliykU2vuXQXv/MvoOg4iIiIiISO9kcSUv/MFL9P35HLtrEhERERGRwZPFlbyd/z7EqdvPUd7BCjXc2WWTiIiIiIgMlyyu5FV1s5OUREREREREhkoWSZ6VmYmkJCIiIiIiMlSySPLuxyZLSiIiIiIiIkMliyQvM1spKYmIiIiIiAyVQggh8quUkJAAe3t7xMfHw86O970REREREREVNV3zMllcySMiIiIiIqIcskjyZu6/Co9JBzBz/1V9h0JERERERKRXskjySliZSUoiIiIiIiJDJYskz72klaQkIiIiIiIyVLJI8pLSsiQlERERERGRoZJFkncjOkFSEhERERERGSoTfQfwNgxo6CkpiYiIiIiIDJUskjwvZxvM6uyn7zCIiIiIiIj0ThbdNXf8+wCVpx7Cjn8f6DsUIiIiIiIivZJFknf9cQLSMpW4/pj35BERERERkWGTRZLn715CUhIRERERERkqWSR5RERERERElEMWSd6VR/GSkoiIiIiIyFDJIsmr5GIDCxMjVHKx0XcoREREREREeiWLKRS61ymH7nXK6TsMIiIiIiIivZPFlbw7zxIQsvcq7jzj6JpERERERGTYZJHkrT19H+vORmLt6fv6DoWIiIiIiEivZJHk+ZS2kZRERERERESGShZJnp2lmaQkIiIiIiIyVLJI8h69TJGUREREREREhkoWSd7L5AxJSUREREREZKgUQgiRX6WEhATY29sjPj4ednZ2RREXERERERERvULXvEwWV/KIiIiIiIgohyySvAWHb8Jj0gEsOHxT36EQERERERHplSySPBMjhaQkIiIiIiIyVLJI8jwcrSUlERERERGRoZJFkpeWmSUpiYiIiIiIDJUskrwrjxIkJRERERERkaEy0XcAb0P32mVxLzYZ3WuX1XcoREREREREeiWLJK96uZLYNKi+vsMgIiIiIiLSO1l01zx0+TFqzjiCQ5cf6zsUIiIiIiIivZJFknf2bixepmTi7N1YfYdCRERERESkV7JI8mqVd5CUREREREREhkoWSR4RERERERHlkEWSd/1JgqQkIiIiIiIyVLJI8lzszGFspICLnbm+QyEiIiIiItIrhRBC5FcpISEB9vb2iI+Ph52dXVHERURERERERK/QNS+TxZW8pwkp2HXhAZ4mpOg7FCIiIiIiIr2SRZK3+NhdjNtxCYuP3dV3KERERERERHoliyTP09FaUhIRERERERkqWSR5pWzMJSUREREREZGhkkWS9zQhTVISEREREREZKlkkeQ9epEhKIiIiIiIiQ8UpFIiIiIiIiIoBg5pCgYiIiIiIiHLIIslbGnobHpMOYGnobX2HQkREREREpFeySPJSMrIlJRERERERkaGSRZLn7WwrKYmIiIiIiAyVLJK8LKVSUhIRERERERkqWSR54VFxkpKIiIiIiMhQySLJa+vnAm9nG7T1c9F3KERERERERHrFefKIiIiIiIiKAYOaJ+/Pm08R+N1x/Hnzqb5DISIiIiIi0itZJHlHrz3D/RepOHrtmb5DISIiIiIi0itZJHk13EtISiIiIiIiIkMliyTPxNhIUhIRERERERkqWWRFt58lSkoiIiIiIiJDJYskz9rMBIr/lURERERERIaMUygQEREREREVAwY1hUJGlhJP4lKRkaXUdyhERERERER6JYskb8ZvVxEw9zhm/HZV36EQERERERHplSySPPeSVpKSiIiIiIjIUMkiySttbyEpiYiIiIiIDJUskrzYpHRJSUREREREZKhkkeTde54sKYmIiIiIiAyVLCaWG9PKG80qOaF6uRL6DoWIiIiIiEivZJHkOdpYoEVVF32HQUREREREpHey6K75y18RqPDVAfzyV4S+QyEiIiIiItIrWSR50fFpUIqckoiIiIiIyJDJIsmr6mYvKYmIiIiIiAyVQggh8quUkJAAe3t7xMfHw87Oriji0pnHpAMFqm9hDGQLQAhA+b9nbmIE2FuZwtRYgacJGcgWgAKAhYkCZsYKmJsZQwgFFAqggqMNqrjY4NazZDyJT0NWdjZsLExgpDCCkQJwtrNAaVtzlLIxR0VnG7T2dYGFqbFGHGmZ2ThyNRqRsSnwKGWVa72C1i0K71s8RERERPR+Kk7njZHPkzBs4wU8jkuDWwkLrPikNjwcbfQdloSueZksBl4piLRszWUZSiAmKVOyTABIzRJIzRJAuhJATuL3PPEFrj6OR2qmEkohIEROXWMFoFAAd2KSYWKkgLezDW4+TQIAdKxRRuMxj1yNxoHL0bAwNcLVxwm51ito3aLwvsVDRERERO+n4nTeOGzjBdyMToJCAdyMzkn4fh8TqO+wCkUW3TWLikKRk9ClZykBCBgp/n+dAGCkUECInMuEZiZGsDA1wv3YFK37ioxNgYWpETxKWedZr6B1i8L7Fg8RERERvZ+K03nj47g0KBSAtZkxFIqc/xdXTPIKQPyvG6e5iREAhbq7J5CzXCkEFIqcS3oZWUqkZSpRvpSV1n15lLJCWqYSkbHJedYraN2i8L7FQ0RERETvp+J03uhWwgJCAMkZ2RAi5//FlcF117QwAbJzLsSp770z/t89eWbGCkS/ek+eqQJmRv9/T56xAvBwtEFVFxvcfJaM6Pg0ZL52T15pOws425rD0dYCXk7WaO2rff4+1fL7sSko/7/+ybkpSN2i8L7FQ0RERETvp+J03rjik9oa9+QVV8V+4BUAmLLnMjaei8In9cphVmc/fYdDRERERET01umal8miu2Y1NztJSUREREREZKhkkeRZmJlISiIiIiIiIkMliyQv8nmypCQiIiIiIjJUskjysv93W2F2/rcXEhERERERyZosBl4hIiIiIiKSO4MaeIWIiIiIiIhyyCLJm/bbFXhMOoBpv13RdyhERERERER6JYskz9HaXFISEREREREZKlkkeWVLWklKIiIiIiIiQyWLJC8hNUNSEhERERERGSpZJHm3niZJSiIiIiIiIkNlou8A3oZBjT1hZ2mCHnXc9R0KERERERGRXskiyfNwtMGED6voOwwiIiIiIiK9k0V3za3n7sNnyiFsPXdf36EQERERERHplSySvFvPkpCRpcStZ7wnj4iIiIiIDJsskjz/siUkJRERERERkaGSRZJHREREREREOWSR5F16GCcpiYiIiIiIDJUskrxqbnawMjNGNTc7fYdCRERERESkV7KYQqFLbXd0qc058oiIiIiIiGRxJe9WdALGbQ/HregEfYdCRERERESkV7JI8tafvY9dFx9h/VnOk0dERERERIZNFkleJRdbSUlERERERGSoZJHk2VqYSkoiIiIiIiJDJYsk7+HLFElJRERERERkqGSR5CWkZkpKIiIiIiIiQ6UQQoj8KiUkJMDe3h7x8fGws+NcdEREREREREVN17xMFlfyiIiIiIiIKIcskrx5h67DY9IBzDt0Xd+hEBERERER6ZUskjxzU2NJSUREREREZKhkkeR5lLKWlERERERERIZKFkleSkaWpCQiIiIiIjJUskjyrj1OkJRERERERESGykTfAbwNveq642lCGnrVddd3KERERERERHoliySvWpkSWN3/A32HQUREREREpHey6K6577+P4D/tMPb995G+QyEiIiIiItIrWSR5FyJfIiEtCxciX+o7FCIiIiIiIr2SRZJXs1xJSUlERERERGSoZJHkERERERERUQ5ZJHnXHsdLSiIiIiIiIkMliySvnIMVTIwUKOdgpe9QiIiIiIiI9EohhBD5VUpISIC9vT3i4+NhZ2dXFHERERERERHRK3TNy2RxJe9JXAp+OhmBJ3Ep+g6FiIiIiIhIr2SR5C0NvYtZB69jaehdfYdCRERERESkV7JI8rycbCQlERERERGRoZJFklfS2kxSEhERERERGSpZJHlP49MkJRERERERkaGSRZL3KD5FUhIRERERERkqTqFARERERERUDBjUFApERERERESUQxZJ3n+O3YLHpAP4z7Fb+g6FiIiIiIhIr2SR5GVkKSUlERERERGRoZJFklfR2VZSEhERERERGSpZJHlZ2UpJSUREREREZKhkkeSFP4iTlERERERERIZKFkleB383VHOzQwd/N32HQkREREREpFecJ4+IiIiIiKgYMKh58o5di0aDb4/h2LVofYdCRERERESkV7JI8kJvxuBxfBpCb8boOxQiIiIiIiK9kkWSV6tcCUlJRERERERkqGSR5BkZGUlKIiIiIiIiQyWLrOjW00RJSUREREREZKhkkeSVtDKF4n8lERERERGRIeMUCkRERERERMWAQU2hkJSWgWuP4pGUlqHvUIiIiIiIiPRKFkne3EM30XbxX5h76Ka+QyEiIiIiItIrWSR55UtZSUoiIiIiIiJDJYskz8nWQlISEREREREZKlkkebFJ6ZKSiIiIiIjIUMkiybv3PFlSEhERERERGSoTfQfwNkxqUwXda5eFl7OtvkMhIiIiIiLSK1kkeTYWJqherqS+wyAiIiIiItI7WXTXXHXyLjy/OoBVJ+/qOxQiIiIiIiK9kkWS9zI5E0LklERERERERIZMFkleJRdbSUlERERERGSoZJHkERERERERUQ5ZJHkX7r+QlERERERERIZKFkleUx8nuNibo6mPk75DISIiIiIi0itZTKHQoqoLWlR10XcYREREREREeieLK3nn78Wiw39O4fy9WH2HQkREREREpFeySPL2hT/G5ccJ2Bf+WN+hEBERERER6ZUskjz/siUkJRERERERkaGSRZJnZmIkKYmIiIiIiAyVLLKiiJgkSUlERERERGSoZJHkmRgrJCUREREREZGhUgghRH6VEhISYG9vj/j4eNjZ2RVFXERERERERPQKXfMyWVzJIyIiIiIiohyySPJC9l6Bx6QDCNl7Rd+hEBERERER6ZUskjwXOwtJSUREREREZKhkkeS5lrCUlERERERERIZKFklefEqGpCQiIiIiIjJUskjybj9LkpRERERERESGykTfAbwNQwM9UdbBEu38XPQdChERERERkV7JIslzd7DBsMCK+g6DiIiIiIhI72TRXXPj2Uh4f30QG89G6jsUIiIiIiIivZJFkhcZm4LMbIHI2BR9h0JERERERKRXskjyqpWxl5RERERERESGShZJHhEREREREeXQaeAVIQQAICEh4Z0GU1jnbj6EMj0F524+RHMvW32HQ0RERERE9Nap8jFVfpYbhcivBoCHDx/C3d397URGREREREREhfbgwQOULVs21/U6JXlKpRKPHz+Gra0tFArFWw3wbUhISIC7uzsePHgAOzs7fYdDBcC2K77YdsUb26/4YtsVX2y74o3tV3zJqe2EEEhMTISbmxuMjHK/806n7ppGRkZ5ZorvCzs7u2LfcIaKbVd8se2KN7Zf8cW2K77YdsUb26/4kkvb2dvnP9gkB14hIiIiIiKSESZ5REREREREMiKLJM/c3BwhISEwNzfXdyhUQGy74ottV7yx/Yovtl3xxbYr3th+xZchtp1OA68QERERERFR8SCLK3lERERERESUg0keERERERGRjDDJIyIiIiIikpFikeQtXboUHh4esLCwQL169XD+/Pk86+/YsQOVK1eGhYUF/Pz8cPDgwSKKlLQpSPutXr0ajRs3RsmSJVGyZEm0bNky3/amd6egnz2VrVu3QqFQoFOnTu82QMpVQdsuLi4OI0aMgKurK8zNzeHj48PvTj0qaPstWrQIlSpVgqWlJdzd3fHFF18gLS2tiKIllZMnT6JDhw5wc3ODQqHAr7/+mu82J06cQK1atWBubo6KFSti7dq17zxO0lTQttu9ezdatWoFJycn2NnZISAgAIcPHy6aYElDYT57KqdPn4aJiQlq1KjxzuLTh/c+ydu2bRvGjh2LkJAQXLx4EdWrV0dQUBCePXumtf6ZM2fQu3dvDBw4EGFhYejUqRM6deqEK1euFHHkBBS8/U6cOIHevXsjNDQUZ8+ehbu7O1q3bo1Hjx4VceRU0LZTiYyMxJdffonGjRsXUaT0uoK2XUZGBlq1aoXIyEjs3LkTN2/exOrVq1GmTJkijpyAgrff5s2bMWnSJISEhOD69ev4+eefsW3bNkyePLmII6fk5GRUr14dS5cu1an+vXv30K5dOzRr1gzh4eEYM2YMBg0axGRBDwradidPnkSrVq1w8OBBXLhwAc2aNUOHDh0QFhb2jiMlbQrafipxcXHo168fWrRo8Y4i0yPxnqtbt64YMWKE+v/Z2dnCzc1NfPvtt1rr9+jRQ7Rr106yrF69emLo0KHvNE7SrqDt97qsrCxha2sr1q1b965CpFwUpu2ysrJEgwYNxE8//ST69+8vPvrooyKIlF5X0LZbvny5qFChgsjIyCiqECkPBW2/ESNGiObNm0uWjR07VjRs2PCdxkl5AyD27NmTZ50JEyYIX19fybKePXuKoKCgdxgZ5UeXttOmatWqYvr06W8/ICqQgrRfz549xZQpU0RISIioXr36O42rqL3XV/IyMjJw4cIFtGzZUr3MyMgILVu2xNmzZ7Vuc/bsWUl9AAgKCsq1Pr07hWm/16WkpCAzMxMODg7vKkzSorBtN2PGDDg7O2PgwIFFESZpUZi227dvHwICAjBixAiULl0a1apVw5w5c5CdnV1UYdP/FKb9GjRogAsXLqi7dEZERODgwYNo27ZtkcRMhcdzFvlQKpVITEzk+UoxsmbNGkRERCAkJETfobwTJvoOIC/Pnz9HdnY2SpcuLVleunRp3LhxQ+s20dHRWutHR0e/szhJu8K03+smTpwINzc3jYMgvVuFabu//voLP//8M8LDw4sgQspNYdouIiICx48fR58+fXDw4EHcuXMHw4cPR2ZmpmwPfu+rwrTfxx9/jOfPn6NRo0YQQiArKwvDhg1jd81iILdzloSEBKSmpsLS0lJPkVFBLViwAElJSejRo4e+QyEd3L59G5MmTcKpU6dgYvJep0OF9l5fySPDNnfuXGzduhV79uyBhYWFvsOhPCQmJqJv375YvXo1HB0d9R0OFZBSqYSzszNWrVqF2rVro2fPnvj666+xYsUKfYdGOjhx4gTmzJmDZcuW4eLFi9i9ezcOHDiAmTNn6js0IoOwefNmTJ8+Hdu3b4ezs7O+w6F8ZGdn4+OPP8b06dPh4+Oj73Demfc6dXV0dISxsTGePn0qWf706VO4uLho3cbFxaVA9endKUz7qSxYsABz587FH3/8AX9//3cZJmlR0La7e/cuIiMj0aFDB/UypVIJADAxMcHNmzfh5eX1boMmAIX73Lm6usLU1BTGxsbqZVWqVEF0dDQyMjJgZmb2TmOm/1eY9ps6dSr69u2LQYMGAQD8/PyQnJyMIUOG4Ouvv4aREX/PfV/lds5iZ2fHq3jFxNatWzFo0CDs2LGDvY6KicTERPz7778ICwvDyJEjAeScswghYGJigiNHjqB58+Z6jvLNvdff/GZmZqhduzaOHTumXqZUKnHs2DEEBARo3SYgIEBSHwCOHj2aa316dwrTfgDw3XffYebMmfj9999Rp06dogiVXlPQtqtcuTIuX76M8PBw9V/Hjh3VI8a5u7sXZfgGrTCfu4YNG+LOnTvqxBwAbt26BVdXVyZ4Raww7ZeSkqKRyKkSdiHEuwuW3hjPWYq3LVu2YMCAAdiyZQvatWun73BIR3Z2dhrnLMOGDUOlSpUQHh6OevXq6TvEt0PPA7/ka+vWrcLc3FysXbtWXLt2TQwZMkSUKFFCREdHCyGE6Nu3r5g0aZK6/unTp4WJiYlYsGCBuH79uggJCRGmpqbi8uXL+noKBq2g7Td37lxhZmYmdu7cKZ48eaL+S0xM1NdTMFgFbbvXcXRN/Slo20VFRQlbW1sxcuRIcfPmTbF//37h7OwsZs2apa+nYNAK2n4hISHC1tZWbNmyRURERIgjR44ILy8v0aNHD309BYOVmJgowsLCRFhYmAAgvv/+exEWFibu378vhBBi0qRJom/fvur6ERERwsrKSowfP15cv35dLF26VBgbG4vff/9dX0/BYBW07TZt2iRMTEzE0qVLJecrcXFx+noKBq2g7fc6OY6u+d4neUIIsXjxYlGuXDlhZmYm6tatK/7++2/1usDAQNG/f39J/e3btwsfHx9hZmYmfH19xYEDB4o4YnpVQdqvfPnyAoDGX0hISNEHTgX+7L2KSZ5+FbTtzpw5I+rVqyfMzc1FhQoVxOzZs0VWVlYRR00qBWm/zMxMMW3aNOHl5SUsLCyEu7u7GD58uHj58mXRB27gQkNDtR7DVO3Vv39/ERgYqLFNjRo1hJmZmahQoYJYs2ZNkcdNBW+7wMDAPOtT0SrMZ+9VckzyFEKwLwcREREREZFcvNf35BEREREREVHBMMkjIiIiIiKSESZ5REREREREMsIkj4iIiIiISEaY5BEREREREckIkzwiIiIiIiIZYZJHREREREQkI0zyiIiIiIiI3oKTJ0+iQ4cOcHNzg0KhwK+//lrgfWzfvh01atSAlZUVypcvj/nz5xd4H0zyiIhIdoKDg9GpUyd9h0FERAYmOTkZ1atXx9KlSwu1/aFDh9CnTx8MGzYMV65cwbJly/DDDz9gyZIlBdoPkzwiIioSTZs2xZgxY975NkRERPrSpk0bzJo1C507d9a6Pj09HV9++SXKlCkDa2tr1KtXDydOnFCv37BhAzp16oRhw4ahQoUKaNeuHb766ivMmzcPQgid42CSR0REREREVARGjhyJs2fPYuvWrbh06RK6d++ODz/8ELdv3waQkwRaWFhItrG0tMTDhw9x//59nR+HSR4REb1zwcHB+PPPP/Hjjz9CoVBAoVAgMjISf/75J+rWrQtzc3O4urpi0qRJyMrKynOb7OxsDBw4EJ6enrC0tESlSpXw448/Fjq2nTt3ws/PD5aWlihVqhRatmyJ5ORk9fqffvoJVapUgYWFBSpXroxly5ZJtn/48CF69+4NBwcHWFtbo06dOjh37hwA4L///S+aNWsGW1tb2NnZoXbt2vj3338LHSsRERVfUVFRWLNmDXbs2IHGjRvDy8sLX375JRo1aoQ1a9YAAIKCgrB7924cO3YMSqUSt27dwsKFCwEAT5480fmxTN7JMyAiInrFjz/+iFu3bqFatWqYMWMGACA7Oxtt27ZFcHAw1q9fjxs3bmDw4MGwsLDAtGnTtG7j5OQEpVKJsmXLYseOHShVqhTOnDmDIUOGwNXVFT169ChQXE+ePEHv3r3x3XffoXPnzkhMTMSpU6fUXWI2bdqEb775BkuWLEHNmjURFhaGwYMHw9raGv3790dSUhICAwNRpkwZ7Nu3Dy4uLrh48SKUSiUAoE+fPqhZsyaWL18OY2NjhIeHw9TU9C2+skREVFxcvnwZ2dnZ8PHxkSxPT09HqVKlAACDBw/G3bt30b59e2RmZsLOzg6jR4/GtGnTYGSk+/U5JnlERPTO2dvbw8zMDFZWVnBxcQEAfP3113B3d8eSJUugUChQuXJlPH78GBMnTsQ333yjdRsAMDY2xvTp09X/9/T0xNmzZ7F9+/ZCJXlZWVno0qULypcvDwDw8/NTrw8JCcHChQvRpUsX9WNdu3YNK1euRP/+/bF582bExMTgn3/+gYODAwCgYsWK6u2joqIwfvx4VK5cGQDg7e1doPiIiEg+kpKSYGxsjAsXLsDY2FiyzsbGBgCgUCgwb948zJkzB9HR0XBycsKxY8cAABUqVND5sZjkERGRXly/fh0BAQFQKBTqZQ0bNkRSUhIePnyIcuXK5brt0qVL8csvvyAqKgqpqanIyMhAjRo1ChxD9erV0aJFC/j5+SEoKAitW7dGt27dULJkSSQnJ+Pu3bsYOHAgBg8erN4mKysL9vb2AIDw8HDUrFlTneC9buzYsRg0aBA2bNiAli1bonv37vDy8ipwnEREVPzVrFkT2dnZePbsGRo3bpxnXWNjY5QpUwYAsGXLFgQEBMDJyUnnx+I9eUREVKxs3boVX375JQYOHIgjR44gPDwcAwYMQEZGRoH3ZWxsjKNHj+LQoUOoWrUqFi9ejEqVKuHevXtISkoCAKxevRrh4eHqvytXruDvv/8GkHMzfF6mTZuGq1evol27djh+/DiqVq2KPXv2FPxJExFRsZCUlKQ+XgDAvXv3EB4ejqioKPj4+KBPnz7o168fdu/ejXv37uH8+fP49ttvceDAAQDA8+fPsWLFCty4cQPh4eEYPXo0duzYgUWLFhUoDiZ5RERUJMzMzJCdna3+f5UqVXD27FnJkNCnT5+Gra0typYtq3UbVZ0GDRpg+PDhqFmzJipWrIi7d+8WOi6FQoGGDRti+vTpCAsLg5mZGfbs2YPSpUvDzc0NERERqFixouTP09MTAODv74/w8HC8ePEi1/37+Pjgiy++wJEjR9ClSxf1zfVERCQ///77L2rWrImaNWsCyOnRUbNmTXzzzTcAgDVr1qBfv34YN24cKlWqhE6dOuGff/6R9F5Zt24d6tSpg4YNG+Lq1as4ceIE6tatW6A42F2TiIiKhIeHB86dO4fIyEjY2Nhg+PDhWLRoET7//HOMHDkSN2/eREhICMaOHau+ufz1bRwcHODt7Y3169fj8OHD8PT0xIYNG/DPP/+oE6+COHfuHI4dO4bWrVvD2dkZ586dQ0xMDKpUqQIAmD59OkaNGgV7e3t8+OGHSE9Px7///ouXL19i7Nix6N27N+bMmYNOnTrh22+/haurK8LCwuDm5oYaNWpg/Pjx6NatGzw9PfHw4UP8888/6Nq161t9XYmI6P3RtGnTPOezMzU1xfTp0yX3lr/K0dERZ8+efeM4eCWPiIiKxJdffgljY2NUrVoVTk5OyMzMxMGDB3H+/HlUr14dw4YNw8CBAzFlypRct4mKisLQoUPRpUsX9OzZE/Xq1UNsbCyGDx9eqJjs7Oxw8uRJtG3bFj4+PpgyZQoWLlyINm3aAAAGDRqEn376CWvWrIGfnx8CAwOxdu1adUJpZmaGI0eOwNnZGW3btoWfnx/mzp0LY2NjGBsbIzY2Fv369YOPjw969OiBNm3a5HpgJyIielsUoiBTpxMREREREdF7jVfyiIiIiIiIZIRJHhERyVZUVBRsbGxy/YuKitJ3iERERG8du2sSEZFsZWVlITIyMtf1Hh4eMDHhGGRERCQvTPKIiIiIiIhkhN01iYiIiIiIZIRJHhERERERkYwwySMiIiIiIpIRJnlEREREREQywiSPiIiIiIhIRpjkERERERERyQiTPCIiIiIiIhlhkkdERERERCQj/we0+C0ktTbdqgAAAABJRU5ErkJggg==",
      "text/plain": [
       "<Figure size 900x300 with 1 Axes>"
      ]
     },
     "metadata": {},
     "output_type": "display_data"
    }
   ],
   "source": [
    "# --- PySpark: compute outliers (no sampling) and plot them separately ---\n",
    "from pyspark.sql.functions import col\n",
    "import matplotlib.pyplot as plt\n",
    "\n",
    "# Columns to check\n",
    "cols = [\"num_25\",\"num_50\",\"num_75\",\"num_985\",\"num_100\",\"num_unq\",\"total_secs\"]\n",
    "\n",
    "# (Optional) ensure date typed correctly\n",
    "# from pyspark.sql.functions import to_date\n",
    "# df = df.withColumn(\"date\", to_date(col(\"date\").cast(\"string\"), \"yyyyMMdd\"))\n",
    "\n",
    "def fences_for(colname):\n",
    "    # approxQuantile is exact enough and scalable; probError=0.001 keeps it tight\n",
    "    q1, q3 = df.approxQuantile(colname, [0.25, 0.75], 0.001)\n",
    "    iqr = q3 - q1\n",
    "    lower = q1 - 1.5 * iqr\n",
    "    upper = q3 + 1.5 * iqr\n",
    "    return q1, q3, iqr, lower, upper\n",
    "\n",
    "for c in cols:\n",
    "    q1, q3, iqr, lower, upper = fences_for(c)\n",
    "\n",
    "    # Filter TRUE outliers only (no sampling)\n",
    "    out_df = df.select(\"msno\", \"date\", c).where((col(c) < lower) | (col(c) > upper))\n",
    "\n",
    "    # If there are no outliers, just print and continue\n",
    "    out_count = out_df.count()\n",
    "    print(f\"{c}: outliers = {out_count}, fences -> lower={lower}, upper={upper}\")\n",
    "\n",
    "    if out_count == 0:\n",
    "        continue\n",
    "\n",
    "    # Bring only outliers to driver for plotting\n",
    "    pdf = out_df.toPandas()  # only outlier rows\n",
    "\n",
    "    # ---- Plot separately per column ----\n",
    "    plt.figure(figsize=(9, 3))\n",
    "    # Plot outlier values as a 1D scatter (strip) along x-axis\n",
    "    plt.scatter(pdf[c], [1]*len(pdf), s=6, alpha=0.5)\n",
    "\n",
    "    # Draw IQR box region and fences as reference\n",
    "    plt.axvline(q1, linestyle=\"--\", linewidth=1)\n",
    "    plt.axvline(q3, linestyle=\"--\", linewidth=1)\n",
    "    plt.axvline(lower, linestyle=\":\", linewidth=1)\n",
    "    plt.axvline(upper, linestyle=\":\", linewidth=1)\n",
    "\n",
    "    plt.yticks([])  # cosmetic\n",
    "    plt.xlabel(c)\n",
    "    plt.title(f\"Outliers for {c}  |  Q1={q1:.2f}, Q3={q3:.2f}, L={lower:.2f}, U={upper:.2f}\")\n",
    "    # Uncomment to help with huge ranges like total_secs:\n",
    "    # plt.xscale(\"log\")\n",
    "    plt.tight_layout()\n",
    "    plt.show()\n",
    "\n"
   ]
  },
  {
   "cell_type": "markdown",
   "id": "4ce172c4-df69-4004-926e-a06dbaf24330",
   "metadata": {},
   "source": [
    "## Remove Outliers"
   ]
  },
  {
   "cell_type": "code",
   "execution_count": 40,
   "id": "e122974b-2f5d-4a43-a783-bc3b5995690c",
   "metadata": {},
   "outputs": [
    {
     "name": "stdout",
     "output_type": "stream",
     "text": [
      "num_25: keeping values between -10.50 and 17.50\n"
     ]
    },
    {
     "name": "stderr",
     "output_type": "stream",
     "text": [
      "                                                                                "
     ]
    },
    {
     "name": "stdout",
     "output_type": "stream",
     "text": [
      "num_50: keeping values between -3.00 and 5.00\n"
     ]
    },
    {
     "name": "stderr",
     "output_type": "stream",
     "text": [
      "                                                                                "
     ]
    },
    {
     "name": "stdout",
     "output_type": "stream",
     "text": [
      "num_75: keeping values between -1.50 and 2.50\n"
     ]
    },
    {
     "name": "stderr",
     "output_type": "stream",
     "text": [
      "                                                                                "
     ]
    },
    {
     "name": "stdout",
     "output_type": "stream",
     "text": [
      "num_985: keeping values between -1.50 and 2.50\n"
     ]
    },
    {
     "name": "stderr",
     "output_type": "stream",
     "text": [
      "                                                                                "
     ]
    },
    {
     "name": "stdout",
     "output_type": "stream",
     "text": [
      "num_100: keeping values between -45.00 and 91.00\n"
     ]
    },
    {
     "name": "stderr",
     "output_type": "stream",
     "text": [
      "                                                                                "
     ]
    },
    {
     "name": "stdout",
     "output_type": "stream",
     "text": [
      "num_unq: keeping values between -42.50 and 89.50\n"
     ]
    },
    {
     "name": "stderr",
     "output_type": "stream",
     "text": [
      "                                                                                "
     ]
    },
    {
     "name": "stdout",
     "output_type": "stream",
     "text": [
      "total_secs: keeping values between -11842.70 and 24429.89\n",
      "Before cleaning: 12897703\n",
      "After cleaning: 9147620\n"
     ]
    }
   ],
   "source": [
    "from pyspark.sql.functions import col\n",
    "\n",
    "# Columns to clean\n",
    "cols = [\"num_25\",\"num_50\",\"num_75\",\"num_985\",\"num_100\",\"num_unq\", \"total_secs\"]\n",
    "\n",
    "def fences_for(colname):\n",
    "    q1, q3 = df.approxQuantile(colname, [0.25, 0.75], 0.001)\n",
    "    iqr = q3 - q1\n",
    "    lower = q1 - 1.5 * iqr\n",
    "    upper = q3 + 1.5 * iqr\n",
    "    return lower, upper\n",
    "\n",
    "# Build filter condition to keep only rows within valid ranges for all columns\n",
    "condition = None\n",
    "for c in cols:\n",
    "    lower, upper = fences_for(c)\n",
    "    cond = (col(c) >= lower) & (col(c) <= upper)\n",
    "    condition = cond if condition is None else (condition & cond)\n",
    "    print(f\"{c}: keeping values between {lower:.2f} and {upper:.2f}\")\n",
    "\n",
    "# Apply filter\n",
    "df_clean = df.filter(condition)\n",
    "\n",
    "print(\"Before cleaning:\", df.count())\n",
    "print(\"After cleaning:\", df_clean.count())\n"
   ]
  },
  {
   "cell_type": "code",
   "execution_count": 41,
   "id": "c9d59c1d-1296-422f-93d7-5aa61b87d5b9",
   "metadata": {},
   "outputs": [
    {
     "name": "stderr",
     "output_type": "stream",
     "text": [
      "[Stage 505:==================================================>    (12 + 1) / 13]"
     ]
    },
    {
     "name": "stdout",
     "output_type": "stream",
     "text": [
      "+-------+--------------------+--------------------+------------------+------------------+------------------+-------------------+------------------+------------------+------------------+\n",
      "|summary|                msno|                date|            num_25|            num_50|            num_75|            num_985|           num_100|           num_unq|        total_secs|\n",
      "+-------+--------------------+--------------------+------------------+------------------+------------------+-------------------+------------------+------------------+------------------+\n",
      "|  count|             9147620|             9147620|           9147620|           9147620|           9147620|            9147620|           9147620|           9147620|           9147620|\n",
      "|   mean|                NULL|2.0150116072051965E7| 2.499145023514313|0.6657413622341112|0.4051955590634504|0.42444067418629106|18.251988386050144| 17.12490429204536| 4796.136464328834|\n",
      "| stddev|                NULL|    8.90529474588174|3.3854240951778447|1.0231620670799921|0.6344020498762044| 0.6494501728384704| 19.35644367063043|16.635514577099475|4895.6118757712775|\n",
      "|    min|+++IZseRRiQS9aaSk...|            20150101|                 0|                 0|                 0|                  0|                 0|                 1|             0.001|\n",
      "|    max|zzztPAN9xjMytpZ0R...|            20150131|                17|                 5|                 2|                  2|                91|                89|         24429.853|\n",
      "+-------+--------------------+--------------------+------------------+------------------+------------------+-------------------+------------------+------------------+------------------+\n",
      "\n"
     ]
    },
    {
     "name": "stderr",
     "output_type": "stream",
     "text": [
      "                                                                                "
     ]
    }
   ],
   "source": [
    "df_clean.describe().show()"
   ]
  },
  {
   "cell_type": "markdown",
   "id": "2c7a8317-8f39-411b-aeab-98b0e29bdf04",
   "metadata": {},
   "source": [
    "Looks clean"
   ]
  },
  {
   "cell_type": "code",
   "execution_count": 47,
   "id": "0c4aff9b-f45e-4661-9213-3928641b5890",
   "metadata": {},
   "outputs": [
    {
     "name": "stdout",
     "output_type": "stream",
     "text": [
      "Found 0 rows with negative numeric values.\n",
      "Found 0 rows where total_secs exceeds 24 hours.\n"
     ]
    }
   ],
   "source": [
    "from pyspark.sql.functions import col\n",
    "\n",
    "# Check for negative values in any of the numeric columns\n",
    "negative_counts = df_clean.where(\n",
    "    (col(\"num_25\") < 0) |\n",
    "    (col(\"num_50\") < 0) |\n",
    "    (col(\"num_75\") < 0) |\n",
    "    (col(\"num_985\") < 0) |\n",
    "    (col(\"num_100\") < 0) |\n",
    "    (col(\"num_unq\") < 0) |\n",
    "    (col(\"total_secs\") < 0)\n",
    ").count()\n",
    "\n",
    "print(f\"Found {negative_counts} rows with negative numeric values.\")\n",
    "\n",
    "# Check for listening times that are impossibly long (more than 24 hours)\n",
    "impossible_time_count = df_clean.where(col(\"total_secs\") > 86400).count()\n",
    "print(f\"Found {impossible_time_count} rows where total_secs exceeds 24 hours.\")"
   ]
  },
  {
   "cell_type": "code",
   "execution_count": 50,
   "id": "0f443caa-7536-4b29-a1db-6b934849b11c",
   "metadata": {},
   "outputs": [
    {
     "name": "stderr",
     "output_type": "stream",
     "text": [
      "[Stage 558:==================================================>    (12 + 1) / 13]"
     ]
    },
    {
     "name": "stdout",
     "output_type": "stream",
     "text": [
      "Duplicate (msno, date) pairs: 0\n"
     ]
    },
    {
     "name": "stderr",
     "output_type": "stream",
     "text": [
      "                                                                                "
     ]
    }
   ],
   "source": [
    "from pyspark.sql import functions as F\n",
    "\n",
    "dups = (\n",
    "    df_clean.groupBy(\"msno\", \"date\")\n",
    "      .agg(F.count(F.lit(1)).alias(\"row_count\"))\n",
    "      .filter(F.col(\"row_count\") > 1)\n",
    ")\n",
    "\n",
    "\n",
    "print(\"Duplicate (msno, date) pairs:\", dups.count())\n"
   ]
  },
  {
   "cell_type": "markdown",
   "id": "15d29ea9-52d7-4fc4-bc38-e06b883a9309",
   "metadata": {},
   "source": [
    "### Change date column to date type"
   ]
  },
  {
   "cell_type": "code",
   "execution_count": 51,
   "id": "62d9f8c8-5041-40ac-b50a-70cfb2d4b514",
   "metadata": {},
   "outputs": [
    {
     "name": "stdout",
     "output_type": "stream",
     "text": [
      "root\n",
      " |-- msno: string (nullable = true)\n",
      " |-- date: integer (nullable = true)\n",
      " |-- num_25: integer (nullable = true)\n",
      " |-- num_50: integer (nullable = true)\n",
      " |-- num_75: integer (nullable = true)\n",
      " |-- num_985: integer (nullable = true)\n",
      " |-- num_100: integer (nullable = true)\n",
      " |-- num_unq: integer (nullable = true)\n",
      " |-- total_secs: double (nullable = true)\n",
      "\n"
     ]
    }
   ],
   "source": [
    "df_clean.printSchema()"
   ]
  },
  {
   "cell_type": "code",
   "execution_count": 53,
   "id": "856438ad-97ac-4b09-bd20-e203ec2c974c",
   "metadata": {},
   "outputs": [],
   "source": [
    "from pyspark.sql.functions import to_date, col\n",
    "df_clean = df_clean.withColumn(\"date\", to_date(col(\"date\").cast(\"string\"), \"yyyyMMdd\"))"
   ]
  },
  {
   "cell_type": "code",
   "execution_count": 55,
   "id": "ae50d671-6d23-4902-bc5f-0a9fa8020f8a",
   "metadata": {},
   "outputs": [
    {
     "name": "stdout",
     "output_type": "stream",
     "text": [
      "root\n",
      " |-- msno: string (nullable = true)\n",
      " |-- date: date (nullable = true)\n",
      " |-- num_25: integer (nullable = true)\n",
      " |-- num_50: integer (nullable = true)\n",
      " |-- num_75: integer (nullable = true)\n",
      " |-- num_985: integer (nullable = true)\n",
      " |-- num_100: integer (nullable = true)\n",
      " |-- num_unq: integer (nullable = true)\n",
      " |-- total_secs: double (nullable = true)\n",
      "\n"
     ]
    }
   ],
   "source": [
    "df_clean.printSchema()"
   ]
  },
  {
   "cell_type": "code",
   "execution_count": 56,
   "id": "c1b524fd-b3b5-42aa-bc7a-b420a8a41dd5",
   "metadata": {},
   "outputs": [
    {
     "name": "stdout",
     "output_type": "stream",
     "text": [
      "+--------------------+--------+\n",
      "|                msno|    date|\n",
      "+--------------------+--------+\n",
      "|C4StQg63rttGAOqto...|20150120|\n",
      "|8lZ3LnlnX1kWyKkGt...|20150109|\n",
      "|GCqC99i1NrtvDGMkx...|20150129|\n",
      "|Dnpj5VLwwN5mUR8HA...|20150128|\n",
      "|l1PoAgkJoUkdBz9aH...|20150112|\n",
      "|xrIHhq+6/NnEwklQp...|20150120|\n",
      "|9iUqNqp4tOo/Gu+dk...|20150115|\n",
      "|fkYsxuAJ0fyDu8wqj...|20150107|\n",
      "|vEB1w4iqIf3SvU37X...|20150106|\n",
      "|ccqIvziyLZs/Ivbob...|20150110|\n",
      "+--------------------+--------+\n",
      "only showing top 10 rows\n",
      "\n"
     ]
    }
   ],
   "source": [
    "df.select(\"msno\", \"date\").show(10)"
   ]
  },
  {
   "cell_type": "code",
   "execution_count": 57,
   "id": "2e91b9d6-dcbb-4287-a255-6588216debc1",
   "metadata": {},
   "outputs": [
    {
     "name": "stdout",
     "output_type": "stream",
     "text": [
      "+--------------------+--------+------+------+------+-------+-------+-------+----------+\n",
      "|                msno|    date|num_25|num_50|num_75|num_985|num_100|num_unq|total_secs|\n",
      "+--------------------+--------+------+------+------+-------+-------+-------+----------+\n",
      "|C4StQg63rttGAOqto...|20150120|     2|     2|     1|      0|      6|      9|  1699.446|\n",
      "|8lZ3LnlnX1kWyKkGt...|20150109|     5|     2|     1|      0|     82|     55| 17811.605|\n",
      "|GCqC99i1NrtvDGMkx...|20150129|     2|     1|     0|      1|    129|      4| 34703.904|\n",
      "|Dnpj5VLwwN5mUR8HA...|20150128|     0|     0|     0|      1|      7|      7|  2162.177|\n",
      "|l1PoAgkJoUkdBz9aH...|20150112|     2|     0|     0|      0|     34|     27|  9284.661|\n",
      "|xrIHhq+6/NnEwklQp...|20150120|     4|     1|     1|      1|    161|    115| 40552.138|\n",
      "|9iUqNqp4tOo/Gu+dk...|20150115|    20|     6|     1|      5|     30|     21|  9404.582|\n",
      "|fkYsxuAJ0fyDu8wqj...|20150107|     2|     0|     0|      0|     36|     32|  8196.252|\n",
      "|vEB1w4iqIf3SvU37X...|20150106|     1|     0|     0|      0|      9|     10|  2326.174|\n",
      "|ccqIvziyLZs/Ivbob...|20150110|     1|     0|     0|      0|      6|      7|  1605.832|\n",
      "|xKKR50oC2MlZ0zd+o...|20150105|     3|     0|     0|      0|      0|      3|    70.019|\n",
      "|TUWjZbEJkEvyq8rv4...|20150131|     1|     0|     0|      0|      0|      1|    20.651|\n",
      "|k6F2zRxgWsYSNWHK2...|20150117|     3|     1|     0|      1|     10|     15|  3155.356|\n",
      "|dmvdNxpnayMipYpp0...|20150123|     2|     2|     0|      1|      8|     13|  2821.996|\n",
      "|7rP5PTRRZkv88mQaW...|20150129|     0|     0|     0|      0|      2|      2|   562.586|\n",
      "|bYBeBROvV+s0RZU2D...|20150115|     0|     0|     0|      0|      3|      3|   796.591|\n",
      "|416PJx00y8Xu2Dekh...|20150108|    10|     4|     4|      1|     27|     30|  8709.144|\n",
      "|mB+snLpBSX+YtaPt9...|20150113|   140|     9|     3|     10|     93|    186| 27705.927|\n",
      "|3b7gK9oqxxqc8Q05L...|20150108|    16|     1|     0|      1|    132|    135| 33631.914|\n",
      "|RZlcKWTntwjrN+eFm...|20150123|    48|    13|     5|      3|     75|    138| 21303.531|\n",
      "+--------------------+--------+------+------+------+-------+-------+-------+----------+\n",
      "only showing top 20 rows\n",
      "\n"
     ]
    }
   ],
   "source": [
    "df.show()"
   ]
  },
  {
   "cell_type": "markdown",
   "id": "5f5e568b-0dc7-443f-99d4-0505cad6cc33",
   "metadata": {
    "jp-MarkdownHeadingCollapsed": true
   },
   "source": [
    "# Transactions"
   ]
  },
  {
   "cell_type": "code",
   "execution_count": 3,
   "id": "8292be9d-c987-4f47-b20a-17919fd6a048",
   "metadata": {},
   "outputs": [
    {
     "name": "stderr",
     "output_type": "stream",
     "text": [
      "                                                                                "
     ]
    }
   ],
   "source": [
    "df_transactions = (spark.read\n",
    "      .option(\"header\", True)\n",
    "      .option(\"inferSchema\", True)\n",
    "      .csv(\"data/transactions.csv\"))"
   ]
  },
  {
   "cell_type": "code",
   "execution_count": 4,
   "id": "5a9675d5-8244-49df-9527-2ca2acd5c92d",
   "metadata": {},
   "outputs": [
    {
     "name": "stdout",
     "output_type": "stream",
     "text": [
      "+--------------------+-----------------+-----------------+---------------+------------------+-------------+----------------+----------------------+---------+\n",
      "|                msno|payment_method_id|payment_plan_days|plan_list_price|actual_amount_paid|is_auto_renew|transaction_date|membership_expire_date|is_cancel|\n",
      "+--------------------+-----------------+-----------------+---------------+------------------+-------------+----------------+----------------------+---------+\n",
      "|YyO+tlZtAXYXoZhNr...|               41|               30|            129|               129|            1|        20150930|              20151101|        0|\n",
      "|AZtu6Wl0gPojrEQYB...|               41|               30|            149|               149|            1|        20150930|              20151031|        0|\n",
      "|UkDFI97Qb6+s2LWci...|               41|               30|            129|               129|            1|        20150930|              20160427|        0|\n",
      "|M1C56ijxozNaGD0t2...|               39|               30|            149|               149|            1|        20150930|              20151128|        0|\n",
      "|yvj6zyBUaqdbUQSrK...|               39|               30|            149|               149|            1|        20150930|              20151121|        0|\n",
      "|KN7I82kjY0Tn76Ny9...|               21|               30|            149|               149|            1|        20150930|              20151107|        0|\n",
      "|m5ptKif9BjdUghHXX...|               39|               30|            149|               149|            1|        20150930|              20151128|        0|\n",
      "|uQxbyACsPOEkTIrv9...|               39|               30|            149|               149|            1|        20150930|              20151125|        0|\n",
      "|LUPRfoE2r3WwVWhYO...|               39|               30|            149|               149|            1|        20150930|              20151222|        0|\n",
      "|pMVjPLgVknaJYm9L0...|               39|               30|            149|               149|            1|        20150930|              20151118|        0|\n",
      "|bQkbrEPdMfVfdsoz0...|               39|               30|            149|               149|            1|        20150930|              20151121|        0|\n",
      "|TZVCT9pCufI/AWjrG...|               39|               30|            149|               149|            1|        20150930|              20151124|        0|\n",
      "|b2AiGMFhT6fbDyN12...|               39|               30|            149|               149|            1|        20150930|              20151117|        0|\n",
      "|ksInNb4D5jdSSIYUr...|               39|               30|            149|               149|            1|        20150930|              20151129|        0|\n",
      "|aQKXNflQtXF92cpv4...|               39|               30|            149|               149|            1|        20150930|              20151111|        0|\n",
      "|iFxPpElVK6kXnZbuh...|               39|               30|            149|               149|            1|        20150930|              20151122|        0|\n",
      "|8qrtRZQTuCih4YJhj...|               39|               30|            149|               149|            1|        20150930|              20151106|        0|\n",
      "|pE2FeJOBZv5snDGdF...|               39|               30|            149|               149|            1|        20150930|              20151114|        0|\n",
      "|vma4rQzDa/l4Wb/My...|               39|               30|            149|               149|            1|        20150930|              20151123|        0|\n",
      "|Qw6UVFUknPVOLxSSs...|               39|               30|            149|               149|            1|        20150930|              20151108|        0|\n",
      "+--------------------+-----------------+-----------------+---------------+------------------+-------------+----------------+----------------------+---------+\n",
      "only showing top 20 rows\n",
      "\n"
     ]
    }
   ],
   "source": [
    "df_transactions.show()"
   ]
  },
  {
   "cell_type": "code",
   "execution_count": 5,
   "id": "5450df58-9fc7-4c17-af85-5c7520048bcb",
   "metadata": {},
   "outputs": [
    {
     "name": "stderr",
     "output_type": "stream",
     "text": [
      "                                                                                "
     ]
    },
    {
     "data": {
      "text/plain": [
       "21547746"
      ]
     },
     "execution_count": 5,
     "metadata": {},
     "output_type": "execute_result"
    }
   ],
   "source": [
    "df_transactions.count()"
   ]
  },
  {
   "cell_type": "code",
   "execution_count": 6,
   "id": "82c47b67-1f78-4919-99df-a828fa78c305",
   "metadata": {},
   "outputs": [
    {
     "name": "stderr",
     "output_type": "stream",
     "text": [
      "[Stage 6:====================================================>    (12 + 1) / 13]"
     ]
    },
    {
     "name": "stdout",
     "output_type": "stream",
     "text": [
      "+----------+--------+\n",
      "|start_date|end_date|\n",
      "+----------+--------+\n",
      "|  20150101|20170228|\n",
      "+----------+--------+\n",
      "\n"
     ]
    },
    {
     "name": "stderr",
     "output_type": "stream",
     "text": [
      "                                                                                "
     ]
    }
   ],
   "source": [
    "from pyspark.sql import functions as F\n",
    "\n",
    "df_transactions.select(\n",
    "    F.min(\"transaction_date\").alias(\"start_date\"),\n",
    "    F.max(\"transaction_date\").alias(\"end_date\")\n",
    ").show()\n"
   ]
  },
  {
   "cell_type": "code",
   "execution_count": 7,
   "id": "5ab0881e-9c30-4009-bf30-49fdce9b50a6",
   "metadata": {},
   "outputs": [
    {
     "name": "stderr",
     "output_type": "stream",
     "text": [
      "                                                                                "
     ]
    }
   ],
   "source": [
    "df_transactions_v2 = (spark.read\n",
    "      .option(\"header\", True)\n",
    "      .option(\"inferSchema\", True)\n",
    "      .csv(\"data/transactions_v2.csv\"))"
   ]
  },
  {
   "cell_type": "code",
   "execution_count": 8,
   "id": "e6f9a82b-7587-4c7c-8a3d-5f75374776ca",
   "metadata": {},
   "outputs": [
    {
     "data": {
      "text/plain": [
       "1431009"
      ]
     },
     "execution_count": 8,
     "metadata": {},
     "output_type": "execute_result"
    }
   ],
   "source": [
    "df_transactions_v2.count()"
   ]
  },
  {
   "cell_type": "code",
   "execution_count": 56,
   "id": "b6515036-c725-47f3-828d-d7dd7b86e34e",
   "metadata": {},
   "outputs": [
    {
     "name": "stdout",
     "output_type": "stream",
     "text": [
      "+----------+--------+\n",
      "|start_date|end_date|\n",
      "+----------+--------+\n",
      "|  20150101|20170331|\n",
      "+----------+--------+\n",
      "\n"
     ]
    }
   ],
   "source": [
    "from pyspark.sql import functions as F\n",
    "\n",
    "df_transactions_v2.select(\n",
    "    F.min(\"transaction_date\").alias(\"start_date\"),\n",
    "    F.max(\"transaction_date\").alias(\"end_date\")\n",
    ").show()"
   ]
  },
  {
   "cell_type": "markdown",
   "id": "132dc6f1-7500-4bb9-9d52-9b9dd467fd94",
   "metadata": {},
   "source": [
    "# Members"
   ]
  },
  {
   "cell_type": "code",
   "execution_count": 3,
   "id": "9bb466f4-f30d-4ee8-8795-9c295e4add54",
   "metadata": {},
   "outputs": [],
   "source": [
    "df_members = (spark.read\n",
    "      .option(\"header\", True)\n",
    "      .option(\"inferSchema\", True)\n",
    "      .parquet(\"datamart/bronze/members\"))"
   ]
  },
  {
   "cell_type": "code",
   "execution_count": 5,
   "id": "e37218cc-ffa9-4ecd-940b-b7ea9820e5ea",
   "metadata": {},
   "outputs": [
    {
     "name": "stderr",
     "output_type": "stream",
     "text": [
      "                                                                                "
     ]
    },
    {
     "name": "stdout",
     "output_type": "stream",
     "text": [
      "+--------------------+----+---+------+--------------+----------------------+----+-----+\n",
      "|                msno|city| bd|gender|registered_via|registration_init_time|year|month|\n",
      "+--------------------+----+---+------+--------------+----------------------+----+-----+\n",
      "|QJ9CySwCo+iomREZt...|  14| 23|female|             9|              20070318|2007|   03|\n",
      "|y7sBbp5P3iywwZ/uV...|  13| 28|  male|             9|              20070318|2007|   03|\n",
      "|tkHWaNHpDxbqhLj6f...|   6| 29|female|             9|              20070319|2007|   03|\n",
      "|PZs2zouRsd1AlSdGb...|  13| 47|female|             9|              20070320|2007|   03|\n",
      "|XS+J5kXqiIjEfBpQ3...|  15| 23|female|             9|              20070320|2007|   03|\n",
      "|l2+LvmYRptafj7Jnu...|   4| 30|female|             9|              20070322|2007|   03|\n",
      "|Dwtb8GfTATdc8AxVQ...|   1|  0|  NULL|             9|              20140711|2014|   07|\n",
      "|Yw3kUW6IO6tFrMErl...|   1|  0|  male|             3|              20140711|2014|   07|\n",
      "|cG2zXGAlh/Pnoxdlg...|   4| 27|  NULL|             9|              20140711|2014|   07|\n",
      "|msnHQkE8zNfWcjr+z...|   1|  0|  NULL|             3|              20140711|2014|   07|\n",
      "|uYzLx/ICMldufa+v2...|  11| 22|female|             3|              20140711|2014|   07|\n",
      "|Yc6M+4QSwHnrX0AhH...|   1|  0|  NULL|             3|              20140711|2014|   07|\n",
      "|NPqs1UOCwIvSfAJON...|   1|  0|  NULL|             9|              20140711|2014|   07|\n",
      "|Ns9YcgZGUUnYQx4um...|   1|  0|  NULL|             3|              20140712|2014|   07|\n",
      "|Bh1/QjpAigcHPQR4F...|   1|  0|  NULL|             9|              20140712|2014|   07|\n",
      "|PQjY9OqXwA8y19h5/...|   1|  0|  NULL|             3|              20140712|2014|   07|\n",
      "|LwHiv5zBCxn90xPQD...|   1|  0|  NULL|             3|              20140712|2014|   07|\n",
      "|sZZ0TO9hu5foUsmuZ...|   1|  0|  NULL|             4|              20170204|2017|   02|\n",
      "|+BtB89VMxmpB6BVAW...|   1|  0|  NULL|             3|              20140712|2014|   07|\n",
      "|FvpvPY9viB5msobxe...|   1|  0|  NULL|             3|              20140712|2014|   07|\n",
      "+--------------------+----+---+------+--------------+----------------------+----+-----+\n",
      "only showing top 20 rows\n",
      "\n"
     ]
    }
   ],
   "source": [
    "df_members.show(20)"
   ]
  },
  {
   "cell_type": "code",
   "execution_count": 38,
   "id": "be4e5692-49b2-4176-b03e-f21ba47abfea",
   "metadata": {},
   "outputs": [
    {
     "data": {
      "text/plain": [
       "6769473"
      ]
     },
     "execution_count": 38,
     "metadata": {},
     "output_type": "execute_result"
    }
   ],
   "source": [
    "df_members.count()"
   ]
  },
  {
   "cell_type": "code",
   "execution_count": 39,
   "id": "18b6d8aa-21a4-4287-ba1d-0e1ed9917f37",
   "metadata": {
    "scrolled": true
   },
   "outputs": [
    {
     "name": "stdout",
     "output_type": "stream",
     "text": [
      "+-----+-------+\n",
      "|   bd|  count|\n",
      "+-----+-------+\n",
      "|-7168|      1|\n",
      "|-6998|      1|\n",
      "|-6807|      1|\n",
      "|-6445|      1|\n",
      "|-5978|      1|\n",
      "|-3152|      1|\n",
      "|-2828|      1|\n",
      "|-1970|      1|\n",
      "| -974|      1|\n",
      "| -958|      1|\n",
      "| -956|      1|\n",
      "| -951|      1|\n",
      "| -540|      1|\n",
      "| -529|      1|\n",
      "| -527|      1|\n",
      "| -526|      2|\n",
      "| -525|      1|\n",
      "| -524|      1|\n",
      "| -523|      5|\n",
      "| -522|      2|\n",
      "| -521|      2|\n",
      "| -520|      1|\n",
      "| -519|      6|\n",
      "| -518|      5|\n",
      "| -517|      5|\n",
      "| -516|      6|\n",
      "| -515|      3|\n",
      "| -514|      4|\n",
      "| -513|      2|\n",
      "| -512|      1|\n",
      "| -511|      4|\n",
      "| -510|      4|\n",
      "| -509|      3|\n",
      "| -508|      2|\n",
      "| -507|      1|\n",
      "| -506|      3|\n",
      "| -505|      2|\n",
      "| -504|      4|\n",
      "| -503|      5|\n",
      "| -502|      1|\n",
      "| -501|      1|\n",
      "| -500|      2|\n",
      "| -498|      1|\n",
      "| -497|      1|\n",
      "| -496|      1|\n",
      "| -493|      1|\n",
      "| -489|      1|\n",
      "| -488|      1|\n",
      "| -484|      1|\n",
      "| -482|      1|\n",
      "| -178|      1|\n",
      "| -176|      1|\n",
      "|  -52|      4|\n",
      "|  -51|     18|\n",
      "|  -50|     13|\n",
      "|  -49|     16|\n",
      "|  -48|     19|\n",
      "|  -47|      6|\n",
      "|  -46|      8|\n",
      "|  -45|     10|\n",
      "|  -44|      9|\n",
      "|  -43|     12|\n",
      "|  -42|      9|\n",
      "|  -41|      6|\n",
      "|  -40|      5|\n",
      "|  -39|      3|\n",
      "|  -38|      5|\n",
      "|  -37|      3|\n",
      "|  -36|      5|\n",
      "|  -35|      1|\n",
      "|  -34|      2|\n",
      "|  -33|      2|\n",
      "|  -32|      1|\n",
      "|  -31|      1|\n",
      "|  -30|      1|\n",
      "|  -23|      2|\n",
      "|  -22|      2|\n",
      "|  -19|      1|\n",
      "|  -14|      1|\n",
      "|  -12|      1|\n",
      "|  -10|      1|\n",
      "|   -9|      1|\n",
      "|   -8|      1|\n",
      "|   -7|      1|\n",
      "|   -5|      1|\n",
      "|    0|4540215|\n",
      "|    1|     67|\n",
      "|    2|     37|\n",
      "|    3|     53|\n",
      "|    4|    108|\n",
      "|    5|    122|\n",
      "|    6|    170|\n",
      "|    7|    148|\n",
      "|    8|    113|\n",
      "|    9|     81|\n",
      "|   10|     97|\n",
      "|   11|    106|\n",
      "|   12|    199|\n",
      "|   13|    790|\n",
      "|   14|   5632|\n",
      "|   15|  16645|\n",
      "|   16|  42778|\n",
      "|   17|  82111|\n",
      "|   18|  90659|\n",
      "|   19|  91374|\n",
      "|   20| 110452|\n",
      "|   21| 110574|\n",
      "|   22| 112200|\n",
      "|   23| 101500|\n",
      "|   24|  97252|\n",
      "|   25|  91514|\n",
      "|   26|  92433|\n",
      "|   27| 102769|\n",
      "|   28|  82722|\n",
      "|   29|  82026|\n",
      "|   30|  70443|\n",
      "|   31|  62612|\n",
      "|   32|  64607|\n",
      "|   33|  58559|\n",
      "|   34|  55667|\n",
      "|   35|  53195|\n",
      "|   36|  51415|\n",
      "|   37|  54381|\n",
      "|   38|  42795|\n",
      "|   39|  38839|\n",
      "|   40|  35420|\n",
      "|   41|  33968|\n",
      "|   42|  28354|\n",
      "|   43|  25285|\n",
      "|   44|  22998|\n",
      "|   45|  21401|\n",
      "|   46|  20670|\n",
      "|   47|  22209|\n",
      "|   48|  17091|\n",
      "|   49|  15697|\n",
      "|   50|  13785|\n",
      "|   51|  13134|\n",
      "|   52|  11457|\n",
      "|   53|   9494|\n",
      "|   54|   8392|\n",
      "|   55|   7259|\n",
      "|   56|   6344|\n",
      "|   57|   5901|\n",
      "|   58|   4581|\n",
      "|   59|   4121|\n",
      "|   60|   3441|\n",
      "|   61|   3236|\n",
      "|   62|   3066|\n",
      "|   63|   2291|\n",
      "|   64|   1861|\n",
      "|   65|   1811|\n",
      "|   66|   1628|\n",
      "|   67|   1713|\n",
      "|   68|   1022|\n",
      "|   69|    813|\n",
      "|   70|    678|\n",
      "|   71|    534|\n",
      "|   72|    643|\n",
      "|   73|    509|\n",
      "|   74|    379|\n",
      "|   75|    294|\n",
      "|   76|    289|\n",
      "|   77|    279|\n",
      "|   78|    188|\n",
      "|   79|    187|\n",
      "|   80|    146|\n",
      "|   81|    166|\n",
      "|   82|    127|\n",
      "|   83|    159|\n",
      "|   84|    164|\n",
      "|   85|    123|\n",
      "|   86|    131|\n",
      "|   87|    186|\n",
      "|   88|    110|\n",
      "|   89|    152|\n",
      "|   90|    132|\n",
      "|   91|    180|\n",
      "|   92|    190|\n",
      "|   93|    251|\n",
      "|   94|    330|\n",
      "|   95|    373|\n",
      "|   96|    237|\n",
      "|   97|    323|\n",
      "|   98|    202|\n",
      "|   99|    114|\n",
      "|  100|    143|\n",
      "|  101|    291|\n",
      "|  102|    424|\n",
      "|  103|    449|\n",
      "|  104|    307|\n",
      "|  105|    205|\n",
      "|  106|    743|\n",
      "|  107|    290|\n",
      "|  108|     55|\n",
      "|  109|     80|\n",
      "|  110|     70|\n",
      "|  111|    257|\n",
      "|  112|   1309|\n",
      "|  113|      7|\n",
      "|  114|      5|\n",
      "|  115|     13|\n",
      "|  116|     54|\n",
      "|  117|    439|\n",
      "|  118|      2|\n",
      "|  119|      5|\n",
      "|  120|      3|\n",
      "|  121|      3|\n",
      "|  122|      5|\n",
      "|  123|      3|\n",
      "|  124|      1|\n",
      "|  125|      2|\n",
      "|  126|      5|\n",
      "|  128|      4|\n",
      "|  129|      4|\n",
      "|  130|      2|\n",
      "|  131|      2|\n",
      "|  132|      3|\n",
      "|  133|      2|\n",
      "|  136|      1|\n",
      "|  137|      2|\n",
      "|  138|      2|\n",
      "|  139|      2|\n",
      "|  140|      1|\n",
      "|  141|      2|\n",
      "|  143|      2|\n",
      "|  144|      2|\n",
      "|  148|      1|\n",
      "|  151|      2|\n",
      "|  153|      2|\n",
      "|  155|      1|\n",
      "|  160|      2|\n",
      "|  163|      1|\n",
      "|  164|      1|\n",
      "|  167|      1|\n",
      "|  183|      1|\n",
      "|  197|      1|\n",
      "|  217|      1|\n",
      "|  220|      4|\n",
      "|  222|      1|\n",
      "|  228|      1|\n",
      "|  230|      1|\n",
      "|  231|      1|\n",
      "|  232|      2|\n",
      "|  237|      1|\n",
      "|  240|      1|\n",
      "|  243|      1|\n",
      "|  244|      1|\n",
      "|  265|      1|\n",
      "|  319|      1|\n",
      "|  320|      2|\n",
      "|  321|      2|\n",
      "|  322|      1|\n",
      "|  323|      1|\n",
      "|  327|      1|\n",
      "|  328|      1|\n",
      "|  332|      2|\n",
      "|  334|      1|\n",
      "|  340|      1|\n",
      "|  353|      1|\n",
      "|  357|      1|\n",
      "|  386|      1|\n",
      "|  462|      1|\n",
      "|  519|      1|\n",
      "|  573|      1|\n",
      "|  584|      1|\n",
      "|  649|      1|\n",
      "|  685|      1|\n",
      "|  689|      1|\n",
      "|  743|      1|\n",
      "|  761|      1|\n",
      "|  778|      1|\n",
      "|  783|      1|\n",
      "|  786|      1|\n",
      "|  793|      1|\n",
      "|  806|      1|\n",
      "|  810|      1|\n",
      "|  819|      1|\n",
      "|  820|      2|\n",
      "|  821|      2|\n",
      "|  822|      1|\n",
      "|  823|      2|\n",
      "|  824|      2|\n",
      "|  825|      1|\n",
      "|  826|      1|\n",
      "|  827|      1|\n",
      "|  837|      1|\n",
      "|  906|      2|\n",
      "|  907|      1|\n",
      "|  919|      1|\n",
      "|  920|      1|\n",
      "|  922|      3|\n",
      "|  923|      1|\n",
      "|  924|      2|\n",
      "|  925|      1|\n",
      "|  926|      1|\n",
      "|  928|      2|\n",
      "|  929|      1|\n",
      "|  930|      2|\n",
      "|  931|      5|\n",
      "|  932|      2|\n",
      "|  933|      4|\n",
      "|  934|      1|\n",
      "|  935|      1|\n",
      "|  936|      6|\n",
      "|  937|      1|\n",
      "|  938|      4|\n",
      "|  939|      1|\n",
      "|  940|      1|\n",
      "|  941|      4|\n",
      "|  942|      6|\n",
      "|  943|      3|\n",
      "|  944|      4|\n",
      "|  945|      6|\n",
      "|  946|      4|\n",
      "|  947|      1|\n",
      "|  948|      4|\n",
      "|  949|      1|\n",
      "|  950|      4|\n",
      "|  951|      2|\n",
      "|  954|      1|\n",
      "|  955|      1|\n",
      "|  959|      1|\n",
      "|  961|      2|\n",
      "|  964|      1|\n",
      "|  994|      1|\n",
      "| 1008|      2|\n",
      "| 1009|      2|\n",
      "| 1011|      1|\n",
      "| 1013|      1|\n",
      "| 1017|      3|\n",
      "| 1018|      4|\n",
      "| 1019|      1|\n",
      "| 1021|      1|\n",
      "| 1022|      1|\n",
      "| 1025|      3|\n",
      "| 1026|      3|\n",
      "| 1028|      5|\n",
      "| 1029|      5|\n",
      "| 1030|      8|\n",
      "| 1031|      7|\n",
      "| 1032|     12|\n",
      "| 1033|     12|\n",
      "| 1034|      3|\n",
      "| 1035|      4|\n",
      "| 1036|      4|\n",
      "| 1037|      6|\n",
      "| 1038|      4|\n",
      "| 1039|      3|\n",
      "| 1040|      3|\n",
      "| 1041|      3|\n",
      "| 1042|      2|\n",
      "| 1043|      6|\n",
      "| 1044|      1|\n",
      "| 1045|      2|\n",
      "| 1046|      3|\n",
      "| 1048|      2|\n",
      "| 1049|      2|\n",
      "| 1050|      1|\n",
      "| 1051|      3|\n",
      "| 1052|      4|\n",
      "| 1053|      1|\n",
      "| 1056|      1|\n",
      "| 1058|      1|\n",
      "| 1061|      1|\n",
      "| 1062|      1|\n",
      "| 1064|      1|\n",
      "| 1089|      1|\n",
      "| 1111|      1|\n",
      "| 1213|      1|\n",
      "| 1309|      1|\n",
      "| 1421|      1|\n",
      "| 1501|      1|\n",
      "| 1819|      1|\n",
      "| 1820|      2|\n",
      "| 1821|      1|\n",
      "| 1937|      1|\n",
      "| 1946|      1|\n",
      "| 1949|      1|\n",
      "| 1954|      1|\n",
      "| 1958|      1|\n",
      "| 1968|      1|\n",
      "| 1970|      1|\n",
      "| 2009|      1|\n",
      "| 2011|      2|\n",
      "| 2014|      1|\n",
      "| 2016|      1|\n",
      "+-----+-------+\n",
      "\n"
     ]
    }
   ],
   "source": [
    "df_members.groupBy(\"bd\").count().orderBy(\"bd\").show(1000)"
   ]
  },
  {
   "cell_type": "code",
   "execution_count": 4,
   "id": "7444bf97-56ef-40fa-aae7-6852c3111556",
   "metadata": {},
   "outputs": [
    {
     "name": "stderr",
     "output_type": "stream",
     "text": [
      "                                                                                "
     ]
    },
    {
     "name": "stdout",
     "output_type": "stream",
     "text": [
      "+-------+----------+--------------+-----------+----------------+----------------+-------+--------+--------------+\n",
      "| n_rows|n_age_null|n_regdate_null|n_city_null|n_gender_unknown|n_gender_unknown| n_male|n_female|n_unknown_flag|\n",
      "+-------+----------+--------------+-----------+----------------+----------------+-------+--------+--------------+\n",
      "|6769473|   4556689|             0|          0|         4429505|         4429505|1195355| 1144613|       4429505|\n",
      "+-------+----------+--------------+-----------+----------------+----------------+-------+--------+--------------+\n",
      "\n",
      "🏙️ Top 5 city by frequency\n"
     ]
    },
    {
     "name": "stderr",
     "output_type": "stream",
     "text": [
      "                                                                                "
     ]
    },
    {
     "name": "stdout",
     "output_type": "stream",
     "text": [
      "+----------+--------------------+\n",
      "|city_clean|city_freq           |\n",
      "+----------+--------------------+\n",
      "|1         |0.7097045811751799  |\n",
      "|5         |0.05688315766983344 |\n",
      "|13        |0.047415507824558806|\n",
      "|4         |0.036464876955557016|\n",
      "|22        |0.031081740040747853|\n",
      "+----------+--------------------+\n",
      "\n",
      "📱 Top 5 registered_via by frequency\n"
     ]
    },
    {
     "name": "stderr",
     "output_type": "stream",
     "text": [
      "                                                                                "
     ]
    },
    {
     "name": "stdout",
     "output_type": "stream",
     "text": [
      "+--------------+--------------------+\n",
      "|registered_via|registered_via_freq |\n",
      "+--------------+--------------------+\n",
      "|4             |0.41261897343928855 |\n",
      "|3             |0.24273795021439126 |\n",
      "|9             |0.21905146826199465 |\n",
      "|7             |0.11904841041541657 |\n",
      "|11            |0.003699992599127816|\n",
      "+--------------+--------------------+\n",
      "\n"
     ]
    }
   ],
   "source": [
    "# ========= 0) Setup =========\n",
    "from pyspark.sql import functions as F\n",
    "\n",
    "SNAPSHOT_DATE_STR = \"2017-02-28\"   # cutoff cho train\n",
    "SNAPSHOT_YEAR     = 2017           # (không dùng nếu bạn giữ rule 14–68)\n",
    "\n",
    "# ========= 1) Field Format =========\n",
    "dfm = (\n",
    "    df_members\n",
    "      .withColumn(\"msno\", F.lower(F.trim(F.col(\"msno\"))))\n",
    "      .withColumn(\"city\", F.col(\"city\").cast(\"int\"))\n",
    "      .withColumn(\"bd\", F.col(\"bd\").cast(\"int\"))\n",
    "      .withColumn(\"gender\", F.lower(F.trim(F.col(\"gender\"))))\n",
    "      .withColumn(\"registered_via\", F.col(\"registered_via\").cast(\"int\"))\n",
    "      .withColumn(\"registration_init_time\", F.col(\"registration_init_time\").cast(\"string\"))\n",
    ")\n",
    "\n",
    "# ========= 2) Date =========\n",
    "dfm = dfm.withColumn(\n",
    "    \"registration_date\",\n",
    "    F.to_date(F.col(\"registration_init_time\"), \"yyyyMMdd\")\n",
    ")\n",
    "\n",
    "# ========= 3) City clean =========\n",
    "dfm = dfm.withColumn(\n",
    "    \"city_clean\",\n",
    "    F.when(F.col(\"city\") <= 0, None).otherwise(F.col(\"city\"))\n",
    ")\n",
    "\n",
    "# ========= 4.1) Gender clean =========\n",
    "dfm = dfm.withColumn(\n",
    "    \"gender_norm\",\n",
    "    F.when(F.col(\"gender\").isin(\"male\", \"female\"), F.col(\"gender\")).otherwise(F.lit(\"unknown\"))\n",
    ")\n",
    "\n",
    "# ========= 4.2) Gender one-hot =========\n",
    "dfm = (dfm\n",
    "    .drop(\"gender_male\",\"gender_female\",\"gender_unknown\")\n",
    "    .withColumn(\"gender_male\",    (F.col(\"gender_norm\")==\"male\").cast(\"int\"))\n",
    "    .withColumn(\"gender_female\",  (F.col(\"gender_norm\")==\"female\").cast(\"int\"))\n",
    "    .withColumn(\"gender_unknown\", (F.col(\"gender_norm\")==\"unknown\").cast(\"int\"))\n",
    ")\n",
    "\n",
    "# ========= 5) BD clean rule: 14–68 & count >= 1000 =========\n",
    "bd_hist = dfm.groupBy(\"bd\").agg(F.count(\"*\").alias(\"bd_count\"))\n",
    "dfm = (\n",
    "    dfm.join(bd_hist, on=\"bd\", how=\"left\")\n",
    "       .withColumn(\"bd_count\", F.coalesce(F.col(\"bd_count\"), F.lit(0)))\n",
    "       .withColumn(\n",
    "           \"bd_clean\",\n",
    "           F.when((F.col(\"bd\").between(14, 68)) & (F.col(\"bd_count\") >= 1000), F.col(\"bd\"))\n",
    "            .otherwise(F.lit(None).cast(\"int\"))\n",
    "       )\n",
    "       .drop(\"bd_count\")\n",
    ")\n",
    "\n",
    "# # ========= 5) BD clean rule: 14–68 & count >= 1000 =========\n",
    "# bd_hist = dfm.groupBy(\"bd\").agg(F.count(\"*\").alias(\"bd_count\"))\n",
    "\n",
    "# valid_cond = (F.col(\"bd\").between(14, 68)) & (F.col(\"bd_count\") >= 1000)\n",
    "\n",
    "# bd_median = (\n",
    "#     dfm.join(bd_hist, \"bd\", \"left\")\n",
    "#        .where(valid_cond)\n",
    "#        .select(\"bd\")\n",
    "#        .stat.approxQuantile(\"bd\", [0.5], 0.001)[0]\n",
    "# )\n",
    "\n",
    "# dfm = (\n",
    "#     dfm.join(bd_hist, on=\"bd\", how=\"left\")\n",
    "#        .withColumn(\"bd_count\", F.coalesce(F.col(\"bd_count\"), F.lit(0)))\n",
    "#        .withColumn(\n",
    "#            \"bd_clean\",\n",
    "#            F.when(valid_cond, F.col(\"bd\"))\n",
    "#             .otherwise(F.lit(int(bd_median)))   #median\n",
    "#        )\n",
    "#        .drop(\"bd_count\")\n",
    "# )\n",
    "\n",
    "\n",
    "# ========= 6) Tenure to cutoff =========\n",
    "dfm = dfm.withColumn(\n",
    "    \"tenure_days_at_snapshot\",\n",
    "    F.datediff(F.to_date(F.lit(SNAPSHOT_DATE_STR)), F.col(\"registration_date\"))\n",
    ")\n",
    "\n",
    "# ========= 7) Frequency enrich (Silver+) =========\n",
    "# 7a) registered_via frequency\n",
    "total_cnt = dfm.count()  # nếu bảng rất lớn, có thể approx bằng sample ratio\n",
    "via_freq = (\n",
    "    dfm.groupBy(\"registered_via\")\n",
    "       .agg((F.count(\"*\") / F.lit(total_cnt)).alias(\"registered_via_freq\"))\n",
    ")\n",
    "\n",
    "# 7b) city frequency\n",
    "city_freq = (\n",
    "    dfm.groupBy(\"city_clean\")\n",
    "       .agg((F.count(\"*\") / F.lit(total_cnt)).alias(\"city_freq\"))\n",
    ")\n",
    "\n",
    "# 7c) Join freq\n",
    "dfm = (\n",
    "    dfm.drop(\"registered_via_freq\", \"city_freq\")\n",
    "       .join(via_freq, on=\"registered_via\", how=\"left\")\n",
    "       .join(city_freq, on=\"city_clean\",  how=\"left\")\n",
    "       .fillna({\"registered_via_freq\": 0.0, \"city_freq\": 0.0})\n",
    ")\n",
    "\n",
    "# ========= 8) SILVER (clean + enrich) =========\n",
    "silver_cols = [\n",
    "    \"msno\",\n",
    "    \"city_clean\",\n",
    "    \"bd_clean\",\n",
    "    \"gender_norm\", \"gender_male\",\"gender_female\",\"gender_unknown\",\n",
    "    \"registered_via\",\n",
    "    \"registration_date\",\n",
    "    \"tenure_days_at_snapshot\",\n",
    "    \"registered_via_freq\",\n",
    "    \"city_freq\"\n",
    "]\n",
    "silver_members = dfm.select(*silver_cols)\n",
    "\n",
    "# ========= 9) QC =========\n",
    "silver_members.selectExpr(\n",
    "    \"count(*) as n_rows\",\n",
    "    \"sum(case when bd_clean is null then 1 else 0 end) as n_age_null\",\n",
    "    \"sum(case when registration_date is null then 1 else 0 end) as n_regdate_null\",\n",
    "    \"sum(case when city_clean is null then 1 else 0 end) as n_city_null\",\n",
    "    \"sum(case when gender_norm = 'unknown' then 1 else 0 end) as n_gender_unknown\",\n",
    "    \"sum(case when gender_norm = 'unknown' then 1 else 0 end) as n_gender_unknown\",\n",
    "    \"sum(gender_male) as n_male\",\n",
    "    \"sum(gender_female) as n_female\",\n",
    "    \"sum(gender_unknown) as n_unknown_flag\"\n",
    ").show()\n",
    "\n",
    "# ========= 10) In top-5 frequency =========\n",
    "print(\"🏙️ Top 5 city by frequency\")\n",
    "(silver_members.groupBy(\"city_clean\")\n",
    "               .agg(F.avg(\"city_freq\").alias(\"city_freq\"))\n",
    "               .orderBy(F.desc(\"city_freq\"))\n",
    "               .limit(5)\n",
    "               .show(truncate=False))\n",
    "\n",
    "print(\"📱 Top 5 registered_via by frequency\")\n",
    "(silver_members.groupBy(\"registered_via\")\n",
    "               .agg(F.avg(\"registered_via_freq\").alias(\"registered_via_freq\"))\n",
    "               .orderBy(F.desc(\"registered_via_freq\"))\n",
    "               .limit(5)\n",
    "               .show(truncate=False))"
   ]
  },
  {
   "cell_type": "code",
   "execution_count": 5,
   "id": "7c32217f-9b5e-4712-8ac2-8fb7a5429e3e",
   "metadata": {},
   "outputs": [
    {
     "name": "stderr",
     "output_type": "stream",
     "text": [
      "                                                                                "
     ]
    },
    {
     "name": "stdout",
     "output_type": "stream",
     "text": [
      "+--------------------------------------------+----------+--------+-----------+-----------+-------------+--------------+--------------+-----------------+-----------------------+-------------------+--------------------+\n",
      "|msno                                        |city_clean|bd_clean|gender_norm|gender_male|gender_female|gender_unknown|registered_via|registration_date|tenure_days_at_snapshot|registered_via_freq|city_freq           |\n",
      "+--------------------------------------------+----------+--------+-----------+-----------+-------------+--------------+--------------+-----------------+-----------------------+-------------------+--------------------+\n",
      "|s27dkpratejxnah4q5e9ntkbzmu36gxgllojvtjc8i8=|1         |NULL    |unknown    |0          |0            |1             |7             |2016-02-13       |381                    |0.11904841041540457|0.7097045811394772  |\n",
      "|fwvvjc5a8958ulmp0ecw7mkgsdwkethgkdkr11zlegq=|22        |42      |female     |0          |1            |0             |3             |2012-08-22       |1651                   |0.2427379502067591 |0.031081740040916035|\n",
      "|hc2uirbvlguqj8xnkev4dyhyv080t9ggikt1xx3xahq=|15        |32      |female     |0          |1            |0             |9             |2008-10-12       |3061                   |0.21905146826052782|0.028098642242904284|\n",
      "|ptg07x0ghpurec8wlrg3ketl1vwifnf1ohnwhigvsdg=|1         |NULL    |unknown    |0          |0            |1             |4             |2016-10-08       |143                    |0.41261897344150716|0.7097045811394772  |\n",
      "|rmd3qx6tgyx2l9hamhekjonh1s9db8iprpvlo0afils=|1         |NULL    |unknown    |0          |0            |1             |4             |2016-01-11       |414                    |0.41261897344150716|0.7097045811394772  |\n",
      "|sil1sljzldmvqbkyvryfat3m9tt76wn/ixbc09ugcbk=|4         |NULL    |unknown    |0          |0            |1             |9             |2015-01-30       |760                    |0.21905146826052782|0.036464876955709845|\n",
      "|f75lwbrzcobru5nfde0mfqlgq8ql7ocsuv8nqezwjjc=|13        |48      |male       |1          |0            |0             |9             |2006-03-01       |4017                   |0.21905146826052782|0.04741550782461205 |\n",
      "|b64nvmwqykgmpht2byvdnoytaim2bmffwmbxxju97ps=|9         |24      |female     |0          |1            |0             |9             |2014-07-09       |965                    |0.21905146826052782|0.007037327721079617|\n",
      "|wl73ffcjvc5t3nukll6zm9h1gonnlkslize+owfuh3a=|15        |23      |male       |1          |0            |0             |9             |2014-11-07       |844                    |0.21905146826052782|0.028098642242904284|\n",
      "|lawgnw38supouvohvh2bm0ptvct0bgwrwkjzthwpoew=|1         |NULL    |unknown    |0          |0            |1             |4             |2017-03-01       |-1                     |0.41261897344150716|0.7097045811394772  |\n",
      "+--------------------------------------------+----------+--------+-----------+-----------+-------------+--------------+--------------+-----------------+-----------------------+-------------------+--------------------+\n",
      "only showing top 10 rows\n",
      "\n"
     ]
    }
   ],
   "source": [
    "silver_members.orderBy(F.rand()).show(10, False)"
   ]
  },
  {
   "cell_type": "markdown",
   "id": "1264c7e1-d5a1-4f0e-a996-978588cd63d0",
   "metadata": {
    "jp-MarkdownHeadingCollapsed": true
   },
   "source": [
    "# Train"
   ]
  },
  {
   "cell_type": "code",
   "execution_count": 61,
   "id": "3e714473-bf0b-4702-bf05-ddd60ceee877",
   "metadata": {},
   "outputs": [],
   "source": [
    "df_train = (spark.read\n",
    "      .option(\"header\", True)\n",
    "      .option(\"inferSchema\", True)\n",
    "      .csv(\"data/train.csv\"))"
   ]
  },
  {
   "cell_type": "code",
   "execution_count": 62,
   "id": "11cf6904-d634-4c63-931f-cc3400b7a0ff",
   "metadata": {},
   "outputs": [
    {
     "name": "stdout",
     "output_type": "stream",
     "text": [
      "+--------------------+--------+\n",
      "|                msno|is_churn|\n",
      "+--------------------+--------+\n",
      "|waLDQMmcOu2jLDaV1...|       1|\n",
      "|QA7uiXy8vIbUSPOkC...|       1|\n",
      "|fGwBva6hikQmTJzrb...|       1|\n",
      "|mT5V8rEpa+8wuqi6x...|       1|\n",
      "|XaPhtGLk/5UvvOYHc...|       1|\n",
      "|GBy8qSz16X5iYWD+3...|       1|\n",
      "|lYLh7TdkWpIoQs3i3...|       1|\n",
      "|T0FF6lumjKcqEO0O+...|       1|\n",
      "|Nb1ZGEmagQeba5E+n...|       1|\n",
      "|MkuWz0Nq6/Oq5fKqR...|       1|\n",
      "|I8dFN2EjFN1mt4Xel...|       1|\n",
      "|0Ip2rzeoa44alqEw3...|       1|\n",
      "|piVhWxrWDmiNQFY6x...|       1|\n",
      "|wEUOkYvyz3xTOx2p9...|       1|\n",
      "|xt4EjWRyXBMgEgKBJ...|       1|\n",
      "|QS3ob4zLlWcWzBIlb...|       1|\n",
      "|9iW/UpqRoviya9CQh...|       1|\n",
      "|d7QVMhAzjj4yc1Ojj...|       1|\n",
      "|uV7rJjHPrpNssDMmY...|       1|\n",
      "|TZxhkfZ9NwxqnUrNs...|       1|\n",
      "+--------------------+--------+\n",
      "only showing top 20 rows\n",
      "\n"
     ]
    }
   ],
   "source": [
    "df_train.show()"
   ]
  },
  {
   "cell_type": "code",
   "execution_count": 63,
   "id": "3ca70938-0fef-49a0-9b1e-734a721b6f3d",
   "metadata": {},
   "outputs": [
    {
     "data": {
      "text/plain": [
       "992931"
      ]
     },
     "execution_count": 63,
     "metadata": {},
     "output_type": "execute_result"
    }
   ],
   "source": [
    "df_train.count()"
   ]
  },
  {
   "cell_type": "code",
   "execution_count": 64,
   "id": "7c67f434-5ebc-435c-b182-55e6c68022ba",
   "metadata": {},
   "outputs": [
    {
     "name": "stderr",
     "output_type": "stream",
     "text": [
      "                                                                                "
     ]
    }
   ],
   "source": [
    "df_train_v2 = (spark.read\n",
    "      .option(\"header\", True)\n",
    "      .option(\"inferSchema\", True)\n",
    "      .csv(\"data/train_v2.csv\"))"
   ]
  },
  {
   "cell_type": "code",
   "execution_count": 66,
   "id": "b6f55ece-5fe1-47b5-ada6-7eab484014b7",
   "metadata": {},
   "outputs": [
    {
     "data": {
      "text/plain": [
       "970960"
      ]
     },
     "execution_count": 66,
     "metadata": {},
     "output_type": "execute_result"
    }
   ],
   "source": [
    "df_train_v2.count()"
   ]
  },
  {
   "cell_type": "code",
   "execution_count": 9,
   "id": "5249016b-b11f-4c40-baa3-5f10152b6f19",
   "metadata": {},
   "outputs": [
    {
     "ename": "NameError",
     "evalue": "name 'df_members' is not defined",
     "output_type": "error",
     "traceback": [
      "\u001b[31m---------------------------------------------------------------------------\u001b[39m",
      "\u001b[31mNameError\u001b[39m                                 Traceback (most recent call last)",
      "\u001b[36mCell\u001b[39m\u001b[36m \u001b[39m\u001b[32mIn[9]\u001b[39m\u001b[32m, line 1\u001b[39m\n\u001b[32m----> \u001b[39m\u001b[32m1\u001b[39m \u001b[43mdf_members\u001b[49m.head()\n",
      "\u001b[31mNameError\u001b[39m: name 'df_members' is not defined"
     ]
    }
   ],
   "source": [
    "df_members.head()"
   ]
  },
  {
   "cell_type": "code",
   "execution_count": null,
   "id": "51668a49-4d44-4501-9ba3-6d20b25cafee",
   "metadata": {},
   "outputs": [],
   "source": [
    "df_train_v2.show()"
   ]
  },
  {
   "cell_type": "code",
   "execution_count": 1,
   "id": "a9a81ded-bdfa-4ab0-b985-5398553505fe",
   "metadata": {},
   "outputs": [
    {
     "ename": "NameError",
     "evalue": "name 'df_train_v2' is not defined",
     "output_type": "error",
     "traceback": [
      "\u001b[31m---------------------------------------------------------------------------\u001b[39m",
      "\u001b[31mNameError\u001b[39m                                 Traceback (most recent call last)",
      "\u001b[36mCell\u001b[39m\u001b[36m \u001b[39m\u001b[32mIn[1]\u001b[39m\u001b[32m, line 1\u001b[39m\n\u001b[32m----> \u001b[39m\u001b[32m1\u001b[39m \u001b[43mdf_train_v2\u001b[49m.show(\u001b[32m5\u001b[39m)\n",
      "\u001b[31mNameError\u001b[39m: name 'df_train_v2' is not defined"
     ]
    }
   ],
   "source": [
    "df_train_v2.show(5)"
   ]
  }
 ],
 "metadata": {
  "kernelspec": {
   "display_name": "Python 3 (ipykernel)",
   "language": "python",
   "name": "python3"
  },
  "language_info": {
   "codemirror_mode": {
    "name": "ipython",
    "version": 3
>>>>>>> df93e30c
   },
   "nbformat": 4,
   "nbformat_minor": 5
}<|MERGE_RESOLUTION|>--- conflicted
+++ resolved
@@ -1,5 +1,4 @@
 {
-<<<<<<< HEAD
    "cells": [
       {
          "cell_type": "code",
@@ -26,15 +25,25 @@
       },
       {
          "cell_type": "code",
-         "execution_count": 4,
+         "execution_count": 2,
          "id": "99a2f38d-4122-4c57-96e6-c26936c572eb",
          "metadata": {},
-         "outputs": [],
+         "outputs": [
+            {
+               "name": "stderr",
+               "output_type": "stream",
+               "text": [
+                  "Setting default log level to \"WARN\".\n",
+                  "To adjust logging level use sc.setLogLevel(newLevel). For SparkR, use setLogLevel(newLevel).\n",
+                  "25/10/21 04:12:15 WARN NativeCodeLoader: Unable to load native-hadoop library for your platform... using builtin-java classes where applicable\n"
+               ]
+            }
+         ],
          "source": [
             "# Initialize SparkSession\n",
             "spark = pyspark.sql.SparkSession.builder \\\n",
             "    .appName(\"dev\") \\\n",
-            "    .config(\"spark.driver.memory\", \"8g\") \\\n",
+            "    .config(\"spark.driver.memory\", \"4g\") \\\n",
             "    .master(\"local[*]\") \\\n",
             "    .getOrCreate()\n",
             "\n",
@@ -67,18 +76,10 @@
       },
       {
          "cell_type": "code",
-         "execution_count": 5,
+         "execution_count": 27,
          "id": "1acb891d-8aec-402a-94b3-96750ebd7bc0",
          "metadata": {},
-         "outputs": [
-            {
-               "name": "stderr",
-               "output_type": "stream",
-               "text": [
-                  "                                                                                "
-               ]
-            }
-         ],
+         "outputs": [],
          "source": [
             "\n",
             "df = (spark.read\n",
@@ -89,7 +90,7 @@
       },
       {
          "cell_type": "code",
-         "execution_count": 6,
+         "execution_count": 28,
          "id": "17241500-f96d-4bb8-bab9-90060f741f3d",
          "metadata": {},
          "outputs": [
@@ -99,7 +100,7 @@
                      "DataFrame[msno: string, date: int, num_25: int, num_50: int, num_75: int, num_985: int, num_100: int, num_unq: int, total_secs: double]"
                   ]
                },
-               "execution_count": 6,
+               "execution_count": 28,
                "metadata": {},
                "output_type": "execute_result"
             }
@@ -110,35 +111,7 @@
       },
       {
          "cell_type": "code",
-         "execution_count": 7,
-         "id": "566b6920-98c8-4fda-8aba-501703924188",
-         "metadata": {},
-         "outputs": [
-            {
-               "name": "stderr",
-               "output_type": "stream",
-               "text": [
-                  "                                                                                "
-               ]
-            },
-            {
-               "data": {
-                  "text/plain": [
-                     "12897706"
-                  ]
-               },
-               "execution_count": 7,
-               "metadata": {},
-               "output_type": "execute_result"
-            }
-         ],
-         "source": [
-            "df.count()"
-         ]
-      },
-      {
-         "cell_type": "code",
-         "execution_count": 8,
+         "execution_count": 29,
          "id": "b8d0a73d-d69a-4f55-9986-31a6a5b790a8",
          "metadata": {},
          "outputs": [
@@ -180,39 +153,727 @@
          ]
       },
       {
-         "cell_type": "code",
-         "execution_count": 20,
+         "cell_type": "markdown",
+         "id": "f7ce1028-3297-4ad4-a0ca-ded5a112ad6d",
+         "metadata": {},
+         "source": [
+            "## Check datatypes"
+         ]
+      },
+      {
+         "cell_type": "code",
+         "execution_count": 30,
          "id": "f620191c-898b-4d9c-ae12-cc926c0745ae",
          "metadata": {},
          "outputs": [
             {
-               "name": "stderr",
-               "output_type": "stream",
-               "text": [
-                  "                                                                                "
-               ]
-            },
-            {
-               "name": "stdout",
-               "output_type": "stream",
-               "text": [
-                  "✅ No duplicate user-date entries found.\n"
-               ]
-            }
-         ],
-         "source": [
-            "# Check for duplicate user logs for the same day\n",
-            "duplicate_count = df.groupBy(\"msno\", \"date\").count().where(\"count > 1\").count()\n",
-            "\n",
-            "if duplicate_count > 0:\n",
-            "    print(f\"Found {duplicate_count} instances of users with multiple logs on the same day.\")\n",
-            "else:\n",
-            "    print(\"✅ No duplicate user-date entries found.\")"
-         ]
-      },
-      {
-         "cell_type": "code",
-         "execution_count": 21,
+               "name": "stdout",
+               "output_type": "stream",
+               "text": [
+                  "root\n",
+                  " |-- msno: string (nullable = true)\n",
+                  " |-- date: integer (nullable = true)\n",
+                  " |-- num_25: integer (nullable = true)\n",
+                  " |-- num_50: integer (nullable = true)\n",
+                  " |-- num_75: integer (nullable = true)\n",
+                  " |-- num_985: integer (nullable = true)\n",
+                  " |-- num_100: integer (nullable = true)\n",
+                  " |-- num_unq: integer (nullable = true)\n",
+                  " |-- total_secs: double (nullable = true)\n",
+                  "\n"
+               ]
+            },
+            {
+               "name": "stderr",
+               "output_type": "stream",
+               "text": [
+                  "[Stage 126:==================================================>    (12 + 1) / 13]"
+               ]
+            },
+            {
+               "name": "stdout",
+               "output_type": "stream",
+               "text": [
+                  "+-------+--------------------+--------------------+------------------+------------------+------------------+-----------------+------------------+-----------------+--------------------+\n",
+                  "|summary|                msno|                date|            num_25|            num_50|            num_75|          num_985|           num_100|          num_unq|          total_secs|\n",
+                  "+-------+--------------------+--------------------+------------------+------------------+------------------+-----------------+------------------+-----------------+--------------------+\n",
+                  "|  count|            12897706|            12897706|          12897706|          12897706|          12897706|         12897706|          12897706|         12897706|            12897706|\n",
+                  "|   mean|                NULL|2.0150116058964904E7| 6.098357645925562|1.6608211568785953|1.0136063731023175|1.201276257964013|31.652541157318982|29.88532697209876|-2.14534248473938...|\n",
+                  "| stddev|                NULL|   8.908351254388021|13.421142334833364| 4.314629262466007| 2.120147597762973|3.242468687590872|46.369546292679864|34.34555369998261|4.448300153104476E12|\n",
+                  "|    min|+++IZseRRiQS9aaSk...|            20150101|                 0|                 0|                 0|                0|                 0|                1|-9.22337203685156...|\n",
+                  "|    max|zzztPAN9xjMytpZ0R...|            20150131|             11328|               841|               373|             1636|             34696|             1694|    1.420659527338E9|\n",
+                  "+-------+--------------------+--------------------+------------------+------------------+------------------+-----------------+------------------+-----------------+--------------------+\n",
+                  "\n"
+               ]
+            },
+            {
+               "name": "stderr",
+               "output_type": "stream",
+               "text": [
+                  "                                                                                "
+               ]
+            }
+         ],
+         "source": [
+            "# Show basic info\n",
+            "df.printSchema()\n",
+            "df.describe().show()\n"
+         ]
+      },
+      {
+         "cell_type": "markdown",
+         "id": "203b380e-e945-41e8-9538-2d1e3d3479fd",
+         "metadata": {},
+         "source": [
+            "Issues: \n",
+            "- Date is an integer\n",
+            "- the max for each column is too big\n",
+            "- the total seconds have negative values"
+         ]
+      },
+      {
+         "cell_type": "markdown",
+         "id": "d06e869a-c73e-4377-99f1-38c41135a682",
+         "metadata": {},
+         "source": [
+            "### Outlier and Distribution Summary for Numeric Columns\n",
+            "\n",
+            "This cell computes key statistics for each numeric feature to help identify potential outliers and understand the data distribution.\n",
+            "\n",
+            "For every column (`num_25`, `num_50`, `num_75`, `num_985`, `num_100`, `num_unq`, `total_secs`), it calculates:\n",
+            "- **Minimum (`_min`)** – the smallest value in the column  \n",
+            "- **Median (`_median`)** – the 50th percentile, showing the central tendency  \n",
+            "- **99th Percentile (`_p99`)** – a robust upper-bound indicator to detect extreme outliers  \n",
+            "- **Maximum (`_max`)** – the largest observed value  \n",
+            "\n",
+            "By comparing `_p99` and `_max`, we can see how far the extreme values stretch beyond typical behavior.  \n",
+            "Large gaps between these two suggest the presence of **outliers or corrupted data entries**."
+         ]
+      },
+      {
+         "cell_type": "code",
+         "execution_count": 31,
+         "id": "e7cc43e7-08cf-4ccb-8d75-78108a698682",
+         "metadata": {},
+         "outputs": [
+            {
+               "name": "stderr",
+               "output_type": "stream",
+               "text": [
+                  "                                                                                "
+               ]
+            },
+            {
+               "name": "stdout",
+               "output_type": "stream",
+               "text": [
+                  "+----------+-------------+----------+----------+\n",
+                  "|num_25_min|num_25_median|num_25_p99|num_25_max|\n",
+                  "+----------+-------------+----------+----------+\n",
+                  "|         0|            2|        58|     11328|\n",
+                  "+----------+-------------+----------+----------+\n",
+                  "\n"
+               ]
+            },
+            {
+               "name": "stderr",
+               "output_type": "stream",
+               "text": [
+                  "                                                                                "
+               ]
+            },
+            {
+               "name": "stdout",
+               "output_type": "stream",
+               "text": [
+                  "+----------+-------------+----------+----------+\n",
+                  "|num_50_min|num_50_median|num_50_p99|num_50_max|\n",
+                  "+----------+-------------+----------+----------+\n",
+                  "|         0|            1|        16|       841|\n",
+                  "+----------+-------------+----------+----------+\n",
+                  "\n"
+               ]
+            },
+            {
+               "name": "stderr",
+               "output_type": "stream",
+               "text": [
+                  "                                                                                "
+               ]
+            },
+            {
+               "name": "stdout",
+               "output_type": "stream",
+               "text": [
+                  "+----------+-------------+----------+----------+\n",
+                  "|num_75_min|num_75_median|num_75_p99|num_75_max|\n",
+                  "+----------+-------------+----------+----------+\n",
+                  "|         0|            0|         8|       373|\n",
+                  "+----------+-------------+----------+----------+\n",
+                  "\n"
+               ]
+            },
+            {
+               "name": "stderr",
+               "output_type": "stream",
+               "text": [
+                  "                                                                                "
+               ]
+            },
+            {
+               "name": "stdout",
+               "output_type": "stream",
+               "text": [
+                  "+-----------+--------------+-----------+-----------+\n",
+                  "|num_985_min|num_985_median|num_985_p99|num_985_max|\n",
+                  "+-----------+--------------+-----------+-----------+\n",
+                  "|          0|             0|         11|       1636|\n",
+                  "+-----------+--------------+-----------+-----------+\n",
+                  "\n"
+               ]
+            },
+            {
+               "name": "stderr",
+               "output_type": "stream",
+               "text": [
+                  "                                                                                "
+               ]
+            },
+            {
+               "name": "stdout",
+               "output_type": "stream",
+               "text": [
+                  "+-----------+--------------+-----------+-----------+\n",
+                  "|num_100_min|num_100_median|num_100_p99|num_100_max|\n",
+                  "+-----------+--------------+-----------+-----------+\n",
+                  "|          0|            16|        188|      34696|\n",
+                  "+-----------+--------------+-----------+-----------+\n",
+                  "\n"
+               ]
+            },
+            {
+               "name": "stderr",
+               "output_type": "stream",
+               "text": [
+                  "                                                                                "
+               ]
+            },
+            {
+               "name": "stdout",
+               "output_type": "stream",
+               "text": [
+                  "+-----------+--------------+-----------+-----------+\n",
+                  "|num_unq_min|num_unq_median|num_unq_p99|num_unq_max|\n",
+                  "+-----------+--------------+-----------+-----------+\n",
+                  "|          1|            18|        158|       1694|\n",
+                  "+-----------+--------------+-----------+-----------+\n",
+                  "\n"
+               ]
+            },
+            {
+               "name": "stderr",
+               "output_type": "stream",
+               "text": [
+                  "[Stage 147:==================================================>    (12 + 1) / 13]"
+               ]
+            },
+            {
+               "name": "stdout",
+               "output_type": "stream",
+               "text": [
+                  "+--------------------+-----------------+--------------+----------------+\n",
+                  "|      total_secs_min|total_secs_median|total_secs_p99|  total_secs_max|\n",
+                  "+--------------------+-----------------+--------------+----------------+\n",
+                  "|-9.22337203685156...|         4642.374|      46690.05|1.420659527338E9|\n",
+                  "+--------------------+-----------------+--------------+----------------+\n",
+                  "\n"
+               ]
+            },
+            {
+               "name": "stderr",
+               "output_type": "stream",
+               "text": [
+                  "                                                                                "
+               ]
+            }
+         ],
+         "source": [
+            "from pyspark.sql.functions import col, count, isnan, min, max, percentile_approx\n",
+            "for c in [\"num_25\", \"num_50\", \"num_75\", \"num_985\", \"num_100\", \"num_unq\", \"total_secs\"]:\n",
+            "    df.select(\n",
+            "        min(col(c)).alias(f\"{c}_min\"),\n",
+            "        percentile_approx(col(c), 0.5).alias(f\"{c}_median\"),\n",
+            "        percentile_approx(col(c), 0.99).alias(f\"{c}_p99\"),\n",
+            "        max(col(c)).alias(f\"{c}_max\")\n",
+            "    ).show()"
+         ]
+      },
+      {
+         "cell_type": "markdown",
+         "id": "d59492df-d660-440b-be91-48ae1e1ffefd",
+         "metadata": {},
+         "source": [
+            "only a handful of data is corrupted"
+         ]
+      },
+      {
+         "cell_type": "markdown",
+         "id": "e9e273b9-7d6e-4e9b-97b6-3394c91610ac",
+         "metadata": {},
+         "source": [
+            "Remove negative values from total sec"
+         ]
+      },
+      {
+         "cell_type": "code",
+         "execution_count": 34,
+         "id": "be61862e-77b7-4867-8613-5a2994497c73",
+         "metadata": {},
+         "outputs": [
+            {
+               "name": "stdout",
+               "output_type": "stream",
+               "text": [
+                  "+--------------------+--------+------+------+------+-------+-------+-------+--------------------+\n",
+                  "|                msno|    date|num_25|num_50|num_75|num_985|num_100|num_unq|          total_secs|\n",
+                  "+--------------------+--------+------+------+------+-------+-------+-------+--------------------+\n",
+                  "|T4wnYowN3mabEGttj...|20150108|    38|    23|     5|      1|     41|    102|-9.22337203684098...|\n",
+                  "|txa9nJLmjzY2RlrU4...|20150123|     6|     1|     0|      4|     96|     63|-9.22337203682871...|\n",
+                  "|8iC+wFW+Q+XzOaD7i...|20150101|     2|    11|     7|      1|      4|     23|-9.22337203685156...|\n",
+                  "+--------------------+--------+------+------+------+-------+-------+-------+--------------------+\n",
+                  "\n"
+               ]
+            }
+         ],
+         "source": [
+            "df.filter(col(\"total_secs\") < 0).show(10)"
+         ]
+      },
+      {
+         "cell_type": "code",
+         "execution_count": 35,
+         "id": "5b612b2c-f3f4-417b-82d3-771c81542522",
+         "metadata": {},
+         "outputs": [],
+         "source": [
+            "# Remove rows with negative total_secs\n",
+            "df = df.filter(col(\"total_secs\") >= 0)"
+         ]
+      },
+      {
+         "cell_type": "markdown",
+         "id": "bb001f27-4c50-4872-bda3-49ca5d5a01fa",
+         "metadata": {},
+         "source": [
+            "## Check for outliers"
+         ]
+      },
+      {
+         "cell_type": "code",
+         "execution_count": 36,
+         "id": "5e173836-1345-4326-ac9b-f1786481b956",
+         "metadata": {},
+         "outputs": [
+            {
+               "name": "stderr",
+               "output_type": "stream",
+               "text": [
+                  "                                                                                "
+               ]
+            },
+            {
+               "name": "stdout",
+               "output_type": "stream",
+               "text": [
+                  "num_25: outliers = 1099579, fences -> lower=-10.5, upper=17.5\n"
+               ]
+            },
+            {
+               "data": {
+                  "image/png": "iVBORw0KGgoAAAANSUhEUgAAA3kAAAEiCAYAAABEJhvIAAAAOnRFWHRTb2Z0d2FyZQBNYXRwbG90bGliIHZlcnNpb24zLjEwLjAsIGh0dHBzOi8vbWF0cGxvdGxpYi5vcmcvlHJYcgAAAAlwSFlzAAAPYQAAD2EBqD+naQAAQxJJREFUeJzt3Xl8FFW6//FvZ+uksy9kJYQAkR1BBARRULi44KgMbogLboCAiNcRdHQuet3RUWdwZHDDBRCEnyIqiIio4AIDgoAg+yoJAQJZSMh6fn9406TJHghFJZ/369VaXXW66qnD6U4/feqcchhjjAAAAAAADYKX1QEAAAAAAE4fkjwAAAAAaEBI8gAAAACgASHJAwAAAIAGhCQPAAAAABoQkjwAAAAAaEBI8gAAAACgASHJAwAAAIAGhCQPAAAAABoQkjygnrzzzjtyOBzatWuXe13fvn3Vt29fy2I6WU5Oju6++27FxsbK4XBo3LhxVoeEk+zatUsOh0PffPON1aEAAACbIMlDo/Hrr7/qlltuUUJCgpxOp+Lj4zV06FD9+uuvp7TfZ555RvPmzTs9QZ5hzzzzjN555x3de++9ev/993XrrbdaHdJZ57ffftP48ePVuXNnBQcHKy4uTgMHDtSqVavKlX388cflcDjKPfz9/S2I3NP333+vQYMGKSYmRk6nU82bN9fIkSO1d+/ecmVTU1P18MMP65JLLlFwcHC9JZnz58/XeeedJ39/fzVr1kwTJ05UUVFRjV5bUlKiSZMmKTk5Wf7+/urUqZM++OCDCstu2rRJl19+uYKCghQREaFbb71VBw8ePOX4P/vsM11++eWKjIyUv7+/zjnnHD300EPKyMgoV/bjjz/WZZddpvj4eDmdTjVt2lTXXXedNmzYcMpxSCd+VKrsMWPGjGr3kZ+frwkTJig+Pl4BAQHq0aOHFi9eXGHZH374Qb1795bL5VJsbKzGjh2rnJycOsfft29fdejQoc6vr4uVK1dq1KhR6tq1q3x9feVwOKos/9Zbb6lt27by9/dXSkqKJk+eXKPjfPPNN5X+u/z000/lyp/uum3evLmuuuqqCretWrVKDodD77zzTp33X2rz5s164IEH1KtXL/n7+5f7kbNUVfXhcDj09NNPV3mc0h++KnrMmjWrXPn6ev8DZzsfqwMAzoSPPvpIQ4YMUUREhO666y4lJydr165deuuttzR37lzNmjVLgwYNqtO+n3nmGV133XW69tprqy375Zdf1ukY9eXrr7/WBRdcoIkTJ1odylnrzTff1FtvvaXBgwdr1KhRyszM1NSpU3XBBRfoiy++UP/+/cu9ZsqUKQoKCnI/9/b2PpMhlzN58mTdf//9atGihe677z7FxcVp06ZNevPNNzV79mwtXLhQF1xwgbv85s2b9fzzzyslJUUdO3bUjz/+eNpjWrhwoa699lr17dtXkydP1vr16/XUU08pPT1dU6ZMqfb1jz76qJ577jndc8896tatmz755BPdfPPNcjgcuummm9zl9u3bp4svvlihoaF65plnlJOToxdffFHr16/XypUr5efnV6f4//KXv+jvf/+7zj33XE2YMEERERH6+eefNXnyZM2ePVtLlixRSkqKu/z69esVHh6u+++/X1FRUUpLS9Pbb7+t7t2768cff9S5555bpzhKXXzxxXr//ffLrX/55Zf1yy+/qF+/ftXuY9iwYZo7d67GjRunlJQUvfPOO7ryyiu1dOlS9e7d211u7dq16tevn9q2bauXXnpJ+/bt04svvqitW7dq4cKFp3QeZ9KCBQv05ptvqlOnTmrRooW2bNlSadmpU6dq5MiRGjx4sP77v/9by5Yt09ixY5Wbm6sJEybU6Hhjx45Vt27dPNa1atXK47md6/bHH3/UP//5T7Vr105t27bV2rVrKyzXtm3bCtvq+++/ry+//FIDBgyo0fGGDBmiK6+80mNdz549PZ7X1/sfsAUDNHDbtm0zLpfLtGnTxqSnp3tsO3jwoGnTpo0JDAw027dvr9P+AwMDze23315u/bRp04wks3PnzjrttzrFxcUmLy/vlPaRnJxsBg4ceJoiMqawsNDk5+eftv2dDVatWmWys7M91h06dMg0adLEXHjhhR7rJ06caCSZgwcPnrbj79y500gyS5curdPrly9fbry8vMxFF11kjh075rFt27ZtJiYmxsTHx5sjR46412dlZZnDhw8bY4yZM2fOKR2/Mu3atTPnnnuuKSwsdK979NFHjcPhMJs2barytfv27TO+vr5m9OjR7nUlJSXmoosuMk2bNjVFRUXu9ffee68JCAgwu3fvdq9bvHixkWSmTp1ap9hnzpxpJJkbb7zR41jGGLNixQrjcrnKnVtF0tLSjI+PjxkxYkSd4qhObm6uCQ4ONv/1X/9VbdkVK1YYSeaFF15wr8vLyzMtW7Y0PXv29Ch7xRVXmLi4OJOZmele98YbbxhJZtGiRXWKtU+fPqZ9+/Z1em1dpaWlmdzcXGOMMaNHjzaVfSXKzc01kZGR5T4rhw4dagIDA01GRkaVx1m6dKmRZObMmVNtTPVRt0lJSZV+zv/nP/8xksy0adPqtO+yDh8+bLKysowxxrzwwgu1/vvXqlUrk5KSUm250s/Esm21MvXx/gfsgss10eC98MILys3N1euvv64mTZp4bIuKitLUqVN17NgxTZo0yb1+2LBhat68ebl9lV6OV8rhcOjYsWN699133ZeLDBs2rNJYKhqTl5+fr4kTJ6pVq1ZyOp1KTEzU+PHjlZ+f71HO4XBozJgxmjFjhtq3by+n06kvvvhCkjRr1ix17dpVwcHBCgkJUceOHfWPf/yj0jhKL5fZuXOnPv/8c3fspZfWpKen66677lJMTIz8/f117rnn6t133/XYR+klMy+++KJeeeUVtWzZUk6nUxs3bqz0uKXnMG/ePHXo0EFOp1Pt27d3n0epmtZ/2X3OmTNH7dq1U0BAgHr27Kn169dL+uMX+FatWsnf3199+/at8PKhqnTt2tWjV06SIiMjddFFF2nTpk0VvsYYo6ysLBljanWs+vDkk0/K4XDo3Xfflcvl8tjWsmVLTZo0Sfv379frr7/uXh8cHKyIiIh6i2njxo3auHGjhg8fLh+fExeUjBo1SsYYzZ07t8rXf/LJJyosLNSoUaPc6xwOh+69917t27fPo+fx//2//6errrpKzZo1c6/r37+/zjnnHH344Yd1iv+JJ55QeHi4Xn/99XK9tN27d9eECRP0yy+/6KOPPqpyP9HR0XK5XDp69Gid4qjOp59+quzsbA0dOrTasnPnzpW3t7eGDx/uXufv76+77rpLP/74o/uy3qysLC1evFi33HKLQkJC3GVvu+02BQUF1blOrRATE6OAgIBqyy1dulSHDx/2aG+SNHr0aB07dkyff/55jY+ZnZ1d6SXJdq/biIgIBQcH1+m1K1eu1LZt22rUVss6duyYCgoKKt1eH+9/wC64XBMN3qeffqrmzZvroosuqnD7xRdfrObNm9fqD3Wp999/X3fffbe6d+/u/nLUsmXLGr++pKREV199tZYvX67hw4erbdu2Wr9+vV5++WVt2bKl3Fi/r7/+Wh9++KHGjBmjqKgoNW/eXIsXL9aQIUPUr18/Pf/885L+GIPw/fff6/7776/wuKWXyzzwwANq2rSpHnzwQUlSkyZNlJeXp759+2rbtm0aM2aMkpOTNWfOHA0bNkxHjx4tt89p06bp+PHjGj58uJxOZ7XJwfLly/XRRx9p1KhRCg4O1j//+U8NHjxYe/bsUWRkZI3rrqxly5Zp/vz5Gj16tCTp2Wef1VVXXaXx48frtdde06hRo3TkyBFNmjRJd955p77++us6HaestLQ0RUVFVbitRYsWysnJUWBgoK699lr9/e9/V0xMzCkfs7Zyc3O1ZMkSXXTRRUpOTq6wzI033qjhw4fr008/1fjx42t9jMzMTBUWFlZbzt/f350sr1mzRpJ0/vnne5SJj49X06ZN3dsrs2bNGgUGBqpt27Ye67t37+7e3rt3b/3+++9KT08vd5zSsgsWLKg27pNt3bpVmzdv1rBhwzy+iJd12223aeLEifr00091ww03eGw7evSoCgsLlZaWpldeeUVZWVnlLqU8cuSIiouLq43F5XKVS9zLmjFjhgICAvTnP/+52n2tWbNG55xzTrlzKq3TtWvXKjExUevXr1dRUVG5OvXz81Pnzp2r/bc7Ffn5+crOzq5R2crem3VRWXvt2rWrvLy8tGbNGt1yyy3V7ueOO+5QTk6OvL29ddFFF+mFF17w2KeVdVuWFfVcOma0NkneE088oYceekgOh0Ndu3bV008/7XGpZ328/wE7IclDg5aZman9+/frmmuuqbJcp06dNH/+fGVnZ9fql8hbbrlFI0eOVIsWLWr0R/5kM2fO1FdffaVvv/3WY8xLhw4dNHLkSP3www/q1auXe/3mzZu1fv16tWvXzr1u3LhxCgkJ0aJFi2o89ismJka33HKLHnvsMSUkJHjE/o9//EObNm3S9OnT3X9wR44cqT59+uixxx7TnXfe6VFH+/bt07Zt28r1klZm06ZN2rhxozsZvuSSS3Tuuefqgw8+0JgxY2q0j5Nt3rxZv/32m7v3Lzw8XCNGjNBTTz2lLVu2uOMtLi7Ws88+q127dlXYU1hTy5Yt048//qjHHnvMY314eLjGjBmjnj17yul0atmyZfrXv/6llStXatWqVZUmBfVl69atKioqqnK8l9PpVOvWravsga3KNddco2+//bbacrfffrt7cofU1FRJUlxcXLlycXFx2r9/f5X7Sk1NVUxMTLle3dL9lb6+uuNkZGQoPz9fTqez2vhLldZTVXXavHlzhYSEVFinF1xwgTZv3ixJCgoK0mOPPaa77rrLo0yXLl20e/fuamOZOHGiHn/88Qq3ZWRk6IsvvtC1115bo8+01NTUSutJqnmdLlu2rNpj1dUHH3ygO+64o0ZlT2cvempqqry9vRUdHe2x3s/PT5GRkdW2Vz8/Pw0ePFhXXnmloqKitHHjRr344ou66KKL9MMPP6hLly7u40jW1G1ZZ7qei4uLNXv2bHXv3r3cGMWKeHl5acCAARo0aJASEhK0Y8cOvfTSS7riiis0f/58DRw4UFL9vP8BOyHJQ4NW+mtkdV9ySrdnZWXV+XKTupgzZ47atm2rNm3a6NChQ+71l156qaQ/LhMqm+T16dPHI8GTpLCwMB07dkyLFy/W5ZdffsoxLViwQLGxsRoyZIh7na+vr8aOHashQ4bo22+/9ZipbfDgwTVO8KQ/LpUp29vZqVMnhYSEaMeOHXWOuV+/fh5JW48ePdyxlf33LF2/Y8eOOid56enpuvnmm5WcnFyu5+vkXs7Bgwere/fuGjp0qF577TU9/PDDdTpmXdWm/df0l/uT/f3vf9eRI0eqLRcfH+9ezsvLk6QKv1z5+/srKyuryn3l5eVV+tqy+6/uOFXtqzKnWqfTpk1TVlaWduzYoWnTpikvL0/FxcXy8joxemLGjBnu2KvSokWLSrfNnTtXBQUFNe4ZOV11WpO46+qyyy6rdLbP+pSXl1fpBB01OedevXp5fI5fffXVuu6669SpUyc98sgj7svVrazbss50PS9ZskQHDhzQX//61xqVb9asmRYtWuSx7tZbb1W7du304IMPupO8+nj/A3ZCkocGrfSLWHVfYGv6xe1027p1qzZt2lRpkpSenu7xvKJL7kaNGqUPP/xQV1xxhRISEjRgwADdcMMNdU74du/erZSUFI8vnZLcl8ad3MNQ2WWAlSk7NqJUeHh4jRKFmu4zNDRUkpSYmFjh+roe69ixY7rqqquUnZ2t5cuXlxurV5Gbb75ZDz74oL766qsznuTVpv2f3EtRU127dq31a0rHQZ087lSSjh8/Xu04qYCAgEpfW3b/1R2nbJmaqk2dVvRDQtnZ/2666Sb3++rFF190r7/wwgtrFVNFZsyYoYiICF1xxRU1Kn+66rS29VkbcXFxFfbKVCUnJ8fj9gPe3t61+lFK+uOcKxv3VddzbtWqla655hp99NFHKi4ulre3t6V1W7ZXvC71fCpmzJghb29v3XjjjXXeR0REhO644w4999xz2rdvn5o2bVov73/ATkjy0KCFhoYqLi5O69atq7LcunXrlJCQ4L6crrL7JdVknExtlJSUqGPHjnrppZcq3H5yklLRH6To6GitXbtWixYt0sKFC7Vw4UJNmzZNt912W7nJUupDbf9IVnZJadnLfmpb/5XtsybHqqmCggL9+c9/1rp167Ro0aJa3dMrMTGxwnun1beUlBT5+PhU2f7z8/O1efNm99ir2srIyKhy4oNSAQEB7iS79AtkampquTaemppabSxxcXFaunSpjDEebaX08qzSXsOyxzlZamqqIiIiav0rfmlPelV1unv3bmVlZVXZ0yb98ePGpZdeqhkzZngkeQcPHqzRZ01QUFCFPzTs2bNHy5Yt0/Dhw+Xr61vtfqQ/6ur3338vt762dVq2x/Z0y8vLU2ZmZo3KxsbGSvojeX7iiSfc65OSkmo9+VJcXJyKi4uVnp7u8WNIQUGBDh8+XOdzTkxMVEFBgY4dO6aQkJB6q9uqegFzc3PdZUrVpZ7rKi8vTx9//LH69+9/yuOWSz9LMjIy1LRp03p5/wN2wuyaaPCuuuoq7dy5U8uXL69w+7Jly7Rr1y6PSxDDw8MrnPGuonEy1d1AtyotW7ZURkaG+vXrp/79+5d7tG7dukb78fPz05/+9Ce99tpr2r59u0aMGKH33ntP27Ztq3VMSUlJ2rp1q0pKSjzW//bbb+7t9a029X8mlJSU6LbbbtOSJUs0c+ZM9enTp8avNcZo165dte49OB1cLpf69eun7777rtK6+/DDD5Wfn6/rr7++Tsf485//7P7lv6pH2UtZO3fuLEnlbii/f/9+7du3z729Mp07d1Zubm652U1XrFjhsf+EhAQ1adKkwhvXr1y5strjVCQlJUWtW7fWvHnzKu3Ne++99ySpRnVa0Rfqbt261ahOyyaGZX3wwQcyxtRqEovOnTtry5Yt5S6VPblOO3ToIB8fn3J1WlBQoLVr19apTmtq9uzZNaqXsr1Qt912mxYvXux+1OSm8CerrL2uWrVKJSUldT7nHTt2eExIVF91m5SUVOk9AEvHh5b9XK9LPddV6Vj42s6qWZHSS/5LP2vr4/0P2Ak9eWjwHnroIU2fPl0jRozQd9995zGDY0ZGhkaOHCmXy6WHHnrIvb5ly5bKzMzUunXr1KlTJ0l//PL38ccfl9t/YGBgnadAv+GGG7RgwQK98cYbHlOXS398+SspKVFgYGCV+zh8+LDHOXl5ebljrugylepceeWV+vLLLzV79mz3uLyioiJNnjxZQUFBtUpw6qo29X8m3HfffZo9e7amTp1a5UyFBw8eLJfMTZkyRQcPHjwt4yXr4rHHHtPixYs1bNgwLViwwKPndefOnRo/frwSExN166231mn/dRmT1759e7Vp00avv/66RowY4e5xnTJlihwOh6677jp32czMTPekIKU9gddcc40eeOABvfbaa3r11Vcl/ZFM//vf/1ZCQoLH+KfBgwfr3Xff1d69e92/9C9ZskRbtmzRAw88UKdznjhxom6++WaNHDlS7733nkeP8erVq/X888+rS5cuHpdKntwLJP1xG5IlS5aUm/3vVMfkzZw5U82aNfOYzKmsQ4cO6dChQ2rWrJl7ds7rrrtOL774ol5//XX95S9/kfTH58e0adPUo0cPd92Fhoaqf//+mj59uv72t7+5L199//33lZOTU+cfC2qiLmPFWrRoUW2PanUuvfRSRUREaMqUKR43354yZYpcLpd7DJhUcd1W9Lnwyy+/aP78+briiivcl8bXV92WfqbPmzdP1157rXt9fn6+3nzzTUVHR+u8885zrz+TY/Jmzpwpl8ulQYMGVbi9ovd/RfX5+++/6+2331anTp08ks/6eP8DdkGShwYvJSVF7777roYOHaqOHTvqrrvuUnJysnbt2qW33npLhw4d0gcffOAxGchNN92kCRMmaNCgQRo7dqxyc3M1ZcoUnXPOOfr555899t+1a1d99dVXeumllxQfH6/k5GT3BB/VufXWW/Xhhx9q5MiRWrp0qS688EIVFxfrt99+04cffqhFixZVOP1zWXfffbcyMjJ06aWXqmnTptq9e7cmT56szp07l5tiviaGDx+uqVOnatiwYVq9erWaN2+uuXPn6vvvv9crr7xyRsYt1qb+69srr7yi1157TT179pTL5dL06dM9tg8aNMidiCclJenGG29Ux44d5e/vr+XLl2vWrFnq3LmzRowYcUbjLtW7d2+9/PLLGjdunDp16qRhw4YpLi5Ov/32m9544w15eXlp3rx5CgsL83jdU089JUn69ddfJf3xRbO0N7zsrKJ1GZMn/XH/yquvvloDBgzQTTfdpA0bNujVV1/V3Xff7dFuP/74Y91xxx2aNm2a+x6UTZs21bhx4/TCCy+osLBQ3bp107x587Rs2TL3+J5Sf/3rXzVnzhxdcskluv/++5WTk6MXXnhBHTt2LDeDYOkYuuou5xsyZIhWrVqll156SRs3btTQoUMVHh6un3/+WW+//baaNGmiuXPnetwDsGPHjurXr586d+6s8PBwbd26VW+99ZYKCwv13HPPeez/VMbkbdiwQevWrdPDDz9c6VUGr776qp544gktXbrUfd/OHj166Prrr9cjjzyi9PR0tWrVSu+++677c7Ksp59+Wr169VKfPn00fPhw7du3T3//+981YMCAcj9mOBwO9enTR9988021sR88eNDd7spKTk7W0KFDT/tYsd27d+v999+XdKKXrvT4SUlJ7h8+AgIC9OSTT2r06NG6/vrrddlll2nZsmWaPn26nn76aY/bxlRUtzfeeKMCAgLUq1cvRUdHa+PGjXr99dflcrnK/dvXR90OHz5cb7/9tq6//nrdeeed6tKliw4fPqzZs2drw4YNeu+99zwmlqlrPWdmZmry5MmSpO+//95dH2FhYQoLCys3e3JGRoYWLlyowYMHVzq+uaL3//jx47V9+3b169dP8fHx2rVrl/t+tyffH7Y273+gwbHoJuzAGbdu3TozZMgQExcXZ3x9fU1sbKwZMmSIWb9+fYXlv/zyS9OhQwfj5+dnWrdubaZPn24mTpxoTn7b/Pbbb+biiy82AQEBRpK5/fbbjTHGTJs2zUgyO3fudJft06eP6dOnj8frCwoKzPPPP2/at29vnE6nCQ8PN127djVPPPGEyczMdJeTZEaPHl0uzrlz55oBAwaY6Oho4+fnZ5o1a2ZGjBhhUlNTq62TpKQkM3DgwHLrDxw4YO644w4TFRVl/Pz8TMeOHc20adM8yuzcudNIMi+88EK1x6nuHJKSktz1Vqqm9V/RPiuLbenSpUaSmTNnTo1jvv32242kSh9l/33vvvtu065dOxMcHGx8fX1Nq1atzIQJE0xWVlaNj3ey0nNZunRpnfdhjDHLli0z11xzjYmKijIOh8NIMtHR0ZW2k6rO+XT5+OOPTefOnY3T6TRNmzY1jz32mCkoKPAoU/o+Orn9FRcXm2eeecYkJSUZPz8/0759ezN9+vQKj7NhwwYzYMAA43K5TFhYmBk6dKhJS0srVy4qKspccMEFNY5//vz5pn///iYsLMxdN+3bt/d435aaOHGiOf/88014eLjx8fEx8fHx5qabbjLr1q2r8fFq4uGHHzaSqtxv6fvo5DaVl5dn/vKXv5jY2FjjdDpNt27dzBdffFHhPpYtW2Z69epl/P39TZMmTczo0aPLtfPs7Gwjydx0003Vxt2nT59K21u/fv2qP/E6KP08qOhx8ue0Mca8/vrrpnXr1sbPz8+0bNnSvPzyy6akpMSjTEV1+49//MN0797dREREGB8fHxMXF2duueUWs3Xr1grjOt11a4wxR44cMQ888IBJTk42vr6+JiQkxFxyySVm4cKFNXp9TZR+VlX0SEpKKlf+3//+t5Fk5s+fX+k+K3r/z5w501x88cWmSZMmxsfHx0RFRZlBgwaZ1atXV7iPmr7/gYbGYcxpvJkMAOC02rVrl5KTkz16Bk6HJ598Uv/zP/+jRx99tMLek8Zm48aNat++vT777DOPy+9q4+6779Zbb72lN954Q3ffffdpjtB+FixYoKuuukq//PKLOnbsaHU4DQp1C6A6XK4JAI3Q3/72N+3fv19PP/20mjVrVm5MaGOzdOlS9ezZs84JniRNnTpVBw4c0L333qv4+HiP8VuN0dKlS3XTTTeRhNQD6hZAdejJA9Ao1WSa8IiIiEpvgnym1FdPHgAAaLjoyQPQKM2ePbvagfckVgAAwI7oyQPQKKWmprpnjqxM165dFR4efoYiAgAAOD1I8gAAAACgAfGyOgAAAAAAwOlTozF5JSUl2r9/v4KDgyu9uSoAAAAAoP4YY5Sdna34+Hh5eVXeX1ejJG///v1KTEw8bcEBAAAAAOpm7969atq0aaXba5TkBQcHu3cWEhJyeiI7DXYfPqbXv92umBB/JUa4dGmbGIW6fK0OCwAAAABOu6ysLCUmJrrzs8rUKMkrvUQzJCTkrErytm/P1qe/ZUr6415XXVMSlHgWxQcAAAAAp1t1Q+hsPfFKclSge/mDe3qoTWzVGS0AAAAANHS2TvK8vU5ksMH+vvLxtvXpAAAAAMAps3VWlJZ53L384pebtTcj18JoAAAAAMB6NRqTd7by9XYo0M9bMcFOHTlWoMLiEqtDAgAAAABLOYwxprpCWVlZCg0NVWZm5lk18QoAAAAANBY1zcts3ZNXUmKUX1QsSXL6eMvLixu1AwAAAGjcbJ3kfbZuv8bOWitJcvp46aNRvdQ+PtTaoAAAAADAQraeeCUi0M+9fHuv5ooJ8bcwGgAAAACwnq2TvDDXiSTv6nPjFRXktDAaAAAAALCerZO83IIi9/Lq3UeUfbzQwmgAAAAAwHq2TvL2Hz1xn7yJ83/V7sPcJw8AAABA42briVf6t43R3HsvUJCfj1x+PooNDbA6JAAAAACwlK2TvCB/H52fFGl1GAAAAABw1rB1kvefnRkaO2uNYkOcahoeqIevbKOEMHrzAAAAADRetk7yDuXkKzXzuFIzjysnv1h5BcVWhwQAAAAAlrL1xCuJES738ss3dlar6CALowEAAAAA69k6yQMAAAAAeLJ1krfz0DH38s1v/KRNqVkWRgMAAAAA1rP1mLyW0YHqkRyhpAiXooKdigzyszokAAAAALCUrZO8dnGhmj2ip9VhAAAAAMBZw9ZJXmpmnj5YuUdNgvzUNCJQ3ZtHKNBp61MCAAAAgFNi64xoxY4M/XPJNvfzz+7rrQ4JoRZGBAAAAADWsvXEK83K3ELh37ecxy0UAAAAADR6tk7y/HxOhN803CV/X28LowEAAAAA69k6yTuUk+9efmPZDqVm5lkYDQAAAABYz9ZJXlFxiXy9HYoK8tPaPUeVc7zI6pAAAAAAwFIOY4yprlBWVpZCQ0OVmZmpkJCQMxEXAAAAAKCMmuZltu7JAwAAAAB4svUtFD5fv19jZqyRj7dD4S4/vX9XD7WODbY6LAAAAACwjK178oL8fGQkFRYbXdI6WmEuX6tDAgAAAABL2TrJiwxyupdv7ZmkmBB/C6MBAAAAAOvZOsk7XljsXt6WnqO8guIqSgMAAABAw2frJG/fkRP3xRs3e622H8yxMBoAAAAAsJ6tJ165OKWJJg3uqKggP4UE+KllkyCrQwIAAAAAS9k6yYsI8tMN3ZpZHQYAAAAAnDVsneSt3XtUE+auU3yYv5pFujSqbysmXwEAAADQqNl8TF6uNh/I1tLNB7VwfZqO5hZaHRIAAAAAWMrWSV7zyED38tvDunEjdAAAAACNnq2TPAAAAACAJ1sneXsyct3Lo2b8rK0Hsi2MBgAAAACsZ+uJVxLC/NU6JkjNIlyKDHIqyN/WpwMAAAAAp8zWWdG5ieFa9EAfq8MAAAAAgLOGrZO8jJx8ffVbusL8fRUfHqBW0UHy9/W2OiwAAAAAsIytk7zvth7S+Lnr3M8/u6+3OiSEWhgRAAAAAFjL1hOvJIQFuJefH9xRyVGBVZQGAAAAgIbP1klegN+JSzPbx4cq0GnrjkkAAAAAOGW2TvKOHCtwL3+4aq/Ss49bGA0AAAAAWM/WSV728SI5JAX4emne2t91OKeg2tcAAAAAQENm6+sbr+wUp52dBlodBgAAAACcNWzdkwcAAAAA8GTrnryvNh3QvdNXK8jpoybBTr02tKtaRQdZHRYAAAAAWMbWPXleDqmw2OhIbqFaRAV5zLYJAAAAAI2RrZO86GB/9/KYS1t53DcPAAAAABojWyd5hcUl7uVDOfkqKCqpojQAAAAANHy2TvJ2H851Lw+b9h9tOZBtYTQAAAAAYD1bT7zSIzlC913aSvGh/goP9FNSpMvqkAAAAADAUrZO8uLCAvTggNZWhwEAAAAAZw1bJ3m/pWbp8U9/VUJogJpHBWpIj2aKCnJaHRYAAAAAWMbWSd6WA9n6aUeGJMnp46VL20aT5AEAAABo1Gw98UqLJidufP7/7u2l9vGhFkYDAAAAANazdZIHAAAAAPBk6yTv9yN57uWHP1qnHQdzLIwGAAAAAKxn6zF5YS5fxYY41TTcpfBAP/l62zpnBQAAAIBT5jDGmOoKZWVlKTQ0VJmZmQoJCTkTcQEAAAAAyqhpXmbrnryc44XalJYlfx9vNQl2KirIKR968wAAAAA0YrZO8r7alK5xs9e6n392X291SGCGTQAAAACNl627vWJD/N3Lf72ijRLDXRZGAwAAAADWs3WSF+R/oiOyV6sohbp8LYwGAAAAAKxn6yQvM6/Qvbzo1zRlHCuwMBoAAAAAsJ6tk7yD2fnu5clfb9P+o3lVlAYAAACAhs/WE69c2yVB13ZJsDoMAAAAADhr2LonDwAAAADgydY9ed9tOah7Z6xWZKCf4kID9PzgTmoeFWh1WAAAAABgGVv35BUUlehYfrH2ZOTJy+GQl8NhdUgAAAAAYClbJ3mxoSfuk/fowLZqFsl98gAAAAA0brZO8kqMcS8XFpeopMRUURoAAAAAGj5bJ3k7Dh5zLw967QdtTM2yMBoAAAAAsJ6tJ17p0ixM13VNULNwlyKDnGoaHmB1SAAAAABgKVsneUmRgXrx+s5WhwEAAAAAZw1bJ3k7Dubo5cVbFBfqr6TIQA3sFKcwl5/VYQEAAACAZWyd5K3bl6lP16W6n5+bGEaSBwAAAKBRs/XEK8llbnw+d2RPtY0LsTAaAAAAALCerZM8b68TNz/39/X2eA4AAAAAjZGtk7y0zOPu5WcXbtKew7kWRgMAAAAA1rP1mDynr5dC/H0UE+pUflGJig03QwcAAADQuDmMqT4zysrKUmhoqDIzMxUSwrg3AAAAADjTapqX2bonr7jEKPt4oSQp2N+XMXkAAAAAGj1bJ3mf/rJf42avlSR5OaT5Y3qrQ0KotUEBAAAAgIVsPfFKk2Cne/nevi0VF+pvYTQAAAAAYD1bJ3mhAb7u5Ss6xCkyyFlFaQAAAABo+Gyd5OXkF7mXV+w4rMy8QgujAQAAAADr2TrJK3ufvCc/36S9GdwnDwAAAEDjZuuJVwa0j9HC+3srwNdL/n4+igzkck0AAAAAjZutkzyXn4/axjGbJgAAAACUsnWS99OOQ7rvgzWKDnYqMdylRwe2U2KEy+qwAAAAAMAytk7yjuYW6mB2gQ5mF8gYhwqKS6wOCQAAAAAsZeuJV5qGn+i1m3RdJ7VsEmRhNAAAAABgPVsneQAAAAAAT7a+XHPHwRz38lWTl1sYyekT6pSaBLv0e2aeiouNvL0kby8vORwOFZcYSUZRQU7dc3EL/encBC1cn6rZ/9mrYwVF6poUrs6JYdqTkac1e45ox8EcORxS39bRGtmnpaZ9v0sbU7OUfbxQwU5ftYsP0QP/dY7CXH46mluglxdv0db0HKVEB+nevi21cmeGdh3OVfNIly4+p4m+23LQ/XxA+1j5+3rreGGxvvw1rdx6SVVuAwAAAM4mDem7q62TvHNigq0O4bTLzJcy88vc76/E/R+3vUeO65Wvtmpb+jEt3Zyu9Kx8ySHtzcjTD9sPy9vLod2Hc1ViJC+HNG/Nfq3de1QZxwp1LL9QuQUlcvl5aff/3VfwiWs66OXFW7RwQ5r8vB3alp6jnYeOKcDPR/6+Xvp1f5ZW7z6itKx893NJurpzgr78NU2fr08rt15SldsAAACAs0lD+u5q68s128SFWB2CZfIKi7U1PUe5+UXy9XYo0M9bJcYot6BYhcVG5v8SPB8vh0qM0f6jx+Xn7ZCXl5ccDsnb4ZCft0Nb0//oDd2aniM/b4cSwl3y83Zo56Fj8vf1UvPIQPn7emlreo7H892H/0gQdx3OrXB9ddsAAACAs0lD+u5q6yTv9yN5VodgmQBfb6VEB8nl9FFhsdGxgmJ5ORxy+XnL19shh0MqMVJRiZGXw6H4MH8VFBuVlJTIGKnYGBUUG6VE/zFZTUp0kAqKjX4/kquCYqPkqEAdLyzRrsPHdLywRCnRQR7PkyL/mPSmeaSrwvXVbQMAAADOJg3pu6utL9f8z64Mq0M47UKdUpMQl34/elzFJSXydlQ9Jq9NbPD/jckrVteksArG5DnUt3UT95i8TalZyjppTJ4k9/9PHpO3+3CuksqMySt9PqB9rCS5/3/y+uq2AQAAAGeThvTd1WGMMdUVysrKUmhoqDIzMxUScvZcIrlmzxENeu0HSdJbt5+v3ilRcvrYc3AkAAAAAFSlpnmZrS/X9PU+EX5MiD8JHgAAAIBGz9ZJXnr2cffylG+26/ejjXeMHgAAAABINh+TZ4zk9PFSRKCfNh/IVl5BkdUhAQAAAIClbD0mDwAAAAAai0YxJg8AAAAA4MnWl2t++st+3ffBGnlJCnX5auY9F6htI75BOgAAAADYuicvNMBXklQiaWCnOEUG+lkbEAAAAABYzNZJXkSZpO6mbs0UHeJvYTQAAAAAYD1bJ3l5BcXu5U2pWTqWz+yaAAAAABo3Wyd5Ze+L99Dcddp56JiF0QAAAACA9Ww98Urf1k306s1dFO7yVYi/r1pFB1kdEgAAAABYytZJXpjLT1d1irc6DAAAAAA4a9g6yft5d4b+Mmed4kL91SzSpbH9UhQXGmB1WAAAAABgGVuPyUvNPK4dh47p++2H9d2WQ8o+zsQrAAAAABo3Wyd5SZGB7uWpt3bVOTHBFkYDAAAAANazdZIHAAAAAPBk6yRv9+ETt0y4571V2nIg28JoAAAAAMB6tp54JTHCpfbxIWoe4VJksFMh/r5WhwQAAAAAlrJ1ktepaZg+H3uR1WEAAAAAwFnD1kneoZx8ff5LqsID/ZQQHqD28SHy9/W2OiwAAAAAsIytk7zlWw9p4qe/up9/dl9vdUgItTAiAAAAALCWrSdeaRp+4sbnL91wrlo0CayiNAAAAAA0fLZO8spemnlOTLBcfrbumAQAAACAU2brJC/jWIF7ecaK3UrPOm5hNAAAAABgPVsneccKiuTlkIKd3lq88YAycguqfxEAAAAANGAOY4yprlBWVpZCQ0OVmZmpkJCQMxEXAAAAAKCMmuZltu7JAwAAAAB4svVMJYt+TdWo6WvkcnorMshPb9x6vlJigq0OCwAAAAAsY+uePD9vbxUbo+zjReoYH6pAp61zVgAAAAA4ZbZO8poEO93LI/q0VHxYQBWlAQAAAKDhs3WSV1BU4l7efzRPxwuLLYwGAAAAAKxn6yRvT0aue3n4+6u1LT3HwmgAAAAAwHq2HsTWs2Wkxl/WWjGh/gp3+al5VKDVIQEAAACApWyd5MWE+GvUJa2sDgMAAAAAzhq2TvJ+3Z+pv83boISwACVFBur2Xs09JmMBAAAAgMbG1kne9vQc/bznqH7ec1RBTh9d2TGOJA8AAABAo2briVdaNAlyL88afoHaxYdYGA0AAAAAWM/WSR4AAAAAwJOtk7x9R07cQuHBOb9o+0FuoQAAAACgcbP1mLyoIKcSwwPUNCJAkYFOOX1snbMCAAAAwCmzdZJ3fvMILZtwqdVhAAAAAMBZw9ZJXvbxQv2854hcPl6KCQtQXGiAfL3pzQMAAADQeNk6yVuyKV3jZq91P//svt7qkBBqXUAAAAAAYDFbd3vFhfq7lyde1U7NIl0WRgMAAAAA1rN1khfoPNER2S05QiH+vhZGAwAAAADWs3WSl5lX6F7+bN1+Hc7JtzAaAAAAALCerZO8Q/+X1HlJenPZTqVmHrc2IAAAAACwmK0nXrmmc4Ku6ZxgdRgAAAAAcNawdU8eAAAAAMCTrXvyvtmcrnunr1aYy0+xof566YbOSo4KtDosAAAAALCMrXvyioqN8gpLlJp5XMFOH/l4OawOCQAAAAAsZeskL7bMffLGX95GiRHcJw8AAABA42brJK+4xLiXcwuKPJ4DAAAAQGNk6yRv56Fj7uUbpv6kTalZFkYDAAAAANaz9cQrXZuF65YLmqlpWIAig5xKDOdyTQAAAACNm62TvMRIl566tqPVYQAAAADAWcPWSd7WA9matGiz4kP9lRQZqEFdEhQe6Gd1WAAAAABgGVsneb/uz9LijQfcz7snR5DkAQAAAGjUbD3xSssmJ258/snoC9U+PsTCaAAAAADAerZO8hyOEzc/9/ZyeDwHAAAAgMbI1kleamaee/l/P9uo3YePVVEaAAAAABo+W4/JC/TzUbjLV/Gh/vLxohcPAAAAABzGGFNdoaysLIWGhiozM1MhIYx7AwAAAIAzraZ5ma178gqKipWefVxeDinc5ZS/rzfj8gAAAAA0arZO8hasT9O42Wvdzz+7r7c6JIRaFxAAAAAAWMzWE69EBzvdy+P6pyghLMDCaAAAAADAerZO8kICfN3L/dvGcCN0AAAAAI2erZO8nONF7uXlWw8pM7fQwmgAAAAAwHq2TvLSso67l5/74jftPZJrYTQAAAAAYD1bT7xyZcc4nd88XH7eXvLz8VKwv2/1LwIAAACABszWSZ6fj5eahrusDgMAAAAAzhq2TvJ+2HZIY2b+rCbBTiWEu/TE1e2VGEHSBwAAAKDxsnWSl51fpIzcQmXkFsrf11tFJcbqkAAAAADAUraeeKXsffGeHtRRyVGBFkYDAAAAANazdZIHAAAAAPBk6yRv+8Ec9/K1//peG37PtDAaAAAAALCercfktY8L0X+1jVZSpEuRQU7FhfpbHRIAAAAAWMrWSV6rmGC9cXs3q8MAAAAAgLOGrZO8vRnH9Pp3OxQb4q/ECJf6tolWCDdEBwAAANCI2TrJW737qN7/aY/7+Wf39VaHhFALIwIAAAAAa9l64pXmkSdufP7end3VOjbYwmgAAAAAwHq2TvJ8vE+EHxHoJ19vW58OAAAAAJwyW2dF6VnH3cv/XLJV+47kWhgNAAAAAFjP1mPyvLwcCvD1UmSQU3uP5Cq/qMTqkAAAAADAUg5jjKmuUFZWlkJDQ5WZmamQkJAzERcAAAAAoIya5mW2vlwTAAAAAODJ1pdrzl/7u8bOWitJCnL66MMRPdUunp5GAAAAAI2XrXvywgP93MvXn99UTYKdFkYDAAAAANazd5LnOpHkDT6PJA8AAAAAbJ3k5RYUuZfX7TuqnPyiKkoDAAAAQMNn6yRv/9ET98n768cbtOvQMQujAQAAAADr2XrilUtaN9Hbw85XqL+vgvx9lBQZaHVIAAAAAGApWyd5oS4/XdomxuowAAAAAOCsYeskb9WuDD0we63iQv2VGOHSgwNaKz4swOqwAAAAAMAytk7y0rPztfdInvYeyVN6dr6OMfEKAAAAgEbO1hOvNItwuZdfvfk8pcQEWxgNAAAAAFjP1kkeAAAAAMBTjS7XNMZIkrKysuo1mNrauCtNJfm5kqRbXluqN4edr3NiQiyOCgAAAABOv9J8rDQ/q4zDVFdC0r59+5SYmHh6IgMAAAAA1NnevXvVtGnTSrfXKMkrKSnR/v37FRwcLIfDcVoDPBVZWVlKTEzU3r17FRJCDx6qRntBbdBeUBu0F9QG7QW1QXtBWcYYZWdnKz4+Xl5elY+8q9Hlml5eXlVmilYLCQmh0aPGaC+oDdoLaoP2gtqgvaA2aC8oFRoaWm0ZJl4BAAAAgAaEJA8AAAAAGhBbJ3lOp1MTJ06U0+m0OhTYAO0FtUF7QW3QXlAbtBfUBu0FdVGjiVcAAAAAAPZg6548AAAAAIAnkjwAAAAAaEBI8gAAAACgAbF1kvevf/1LzZs3l7+/v3r06KGVK1daHRLq2bPPPqtu3bopODhY0dHRuvbaa7V582aPMsePH9fo0aMVGRmpoKAgDR48WAcOHPAos2fPHg0cOFAul0vR0dF66KGHVFRU5FHmm2++0XnnnSen06lWrVrpnXfeqe/TQz167rnn5HA4NG7cOPc62grK+v3333XLLbcoMjJSAQEB6tixo1atWuXebozR//zP/yguLk4BAQHq37+/tm7d6rGPjIwMDR06VCEhIQoLC9Ndd92lnJwcjzLr1q3TRRddJH9/fyUmJmrSpEln5Pxw+hQXF+tvf/ubkpOTFRAQoJYtW+rJJ59U2WkOaC+N13fffac//elPio+Pl8Ph0Lx58zy2n8m2MWfOHLVp00b+/v7q2LGjFixYcNrPF2cpY1OzZs0yfn5+5u233za//vqrueeee0xYWJg5cOCA1aGhHl122WVm2rRpZsOGDWbt2rXmyiuvNM2aNTM5OTnuMiNHjjSJiYlmyZIlZtWqVeaCCy4wvXr1cm8vKioyHTp0MP379zdr1qwxCxYsMFFRUeaRRx5xl9mxY4dxuVzmv//7v83GjRvN5MmTjbe3t/niiy/O6Pni9Fi5cqVp3ry56dSpk7n//vvd62krKJWRkWGSkpLMsGHDzIoVK8yOHTvMokWLzLZt29xlnnvuORMaGmrmzZtnfvnlF3P11Veb5ORkk5eX5y5z+eWXm3PPPdf89NNPZtmyZaZVq1ZmyJAh7u2ZmZkmJibGDB061GzYsMF88MEHJiAgwEydOvWMni9OzdNPP20iIyPNZ599Znbu3GnmzJljgoKCzD/+8Q93GdpL47VgwQLz6KOPmo8++shIMh9//LHH9jPVNr7//nvj7e1tJk2aZDZu3Ggee+wx4+vra9avX1/vdQDr2TbJ6969uxk9erT7eXFxsYmPjzfPPvushVHhTEtPTzeSzLfffmuMMebo0aPG19fXzJkzx11m06ZNRpL58ccfjTF/fPh6eXmZtLQ0d5kpU6aYkJAQk5+fb4wxZvz48aZ9+/Yex7rxxhvNZZddVt+nhNMsOzvbpKSkmMWLF5s+ffq4kzzaCsqaMGGC6d27d6XbS0pKTGxsrHnhhRfc644ePWqcTqf54IMPjDHGbNy40Ugy//nPf9xlFi5caBwOh/n999+NMca89tprJjw83N1+So/dunXr031KqEcDBw40d955p8e6P//5z2bo0KHGGNoLTjg5yTuTbeOGG24wAwcO9IinR48eZsSIEaf1HHF2suXlmgUFBVq9erX69+/vXufl5aX+/fvrxx9/tDAynGmZmZmSpIiICEnS6tWrVVhY6NE22rRpo2bNmrnbxo8//qiOHTsqJibGXeayyy5TVlaWfv31V3eZsvsoLUP7sp/Ro0dr4MCB5f49aSsoa/78+Tr//PN1/fXXKzo6Wl26dNEbb7zh3r5z506lpaV5/FuHhoaqR48eHu0lLCxM559/vrtM//795eXlpRUrVrjLXHzxxfLz83OXueyyy7R582YdOXKkvk8Tp0mvXr20ZMkSbdmyRZL0yy+/aPny5briiisk0V5QuTPZNvj71LjZMsk7dOiQiouLPb54SVJMTIzS0tIsigpnWklJicaNG6cLL7xQHTp0kCSlpaXJz89PYWFhHmXLto20tLQK207ptqrKZGVlKS8vrz5OB/Vg1qxZ+vnnn/Xss8+W20ZbQVk7duzQlClTlJKSokWLFunee+/V2LFj9e6770o68e9d1d+dtLQ0RUdHe2z38fFRRERErdoUzn4PP/ywbrrpJrVp00a+vr7q0qWLxo0bp6FDh0qivaByZ7JtVFaGttM4+FgdAFBXo0eP1oYNG7R8+XKrQ8FZaO/evbr//vu1ePFi+fv7Wx0OznIlJSU6//zz9cwzz0iSunTpog0bNujf//63br/9doujw9nmww8/1IwZMzRz5ky1b99ea9eu1bhx4xQfH097AXBWsGVPXlRUlLy9vcvNgnfgwAHFxsZaFBXOpDFjxuizzz7T0qVL1bRpU/f62NhYFRQU6OjRox7ly7aN2NjYCttO6baqyoSEhCggIOB0nw7qwerVq5Wenq7zzjtPPj4+8vHx0bfffqt//vOf8vHxUUxMDG0FbnFxcWrXrp3HurZt22rPnj2STvx7V/V3JzY2Vunp6R7bi4qKlJGRUas2hbPfQw895O7N69ixo2699VY98MAD7qsGaC+ozJlsG5WVoe00DrZM8vz8/NS1a1ctWbLEva6kpERLlixRz549LYwM9c0YozFjxujjjz/W119/reTkZI/tXbt2la+vr0fb2Lx5s/bs2eNuGz179tT69es9PkAXL16skJAQ95e8nj17euyjtAztyz769eun9evXa+3ate7H+eefr6FDh7qXaSsodeGFF5a7HcuWLVuUlJQkSUpOTlZsbKzHv3VWVpZWrFjh0V6OHj2q1atXu8t8/fXXKikpUY8ePdxlvvvuOxUWFrrLLF68WK1bt1Z4eHi9nR9Or9zcXHl5eX6F8vb2VklJiSTaCyp3JtsGf58aOatnfqmrWbNmGafTad555x2zceNGM3z4cBMWFuYxCx4annvvvdeEhoaab775xqSmprofubm57jIjR440zZo1M19//bVZtWqV6dmzp+nZs6d7e+m0+AMGDDBr1641X3zxhWnSpEmF0+I/9NBDZtOmTeZf//oX0+I3AGVn1zSGtoITVq5caXx8fMzTTz9ttm7dambMmGFcLpeZPn26u8xzzz1nwsLCzCeffGLWrVtnrrnmmgqnPe/SpYtZsWKFWb58uUlJSfGY9vzo0aMmJibG3HrrrWbDhg1m1qxZxuVyMSW+zdx+++0mISHBfQuFjz76yERFRZnx48e7y9BeGq/s7GyzZs0as2bNGiPJvPTSS2bNmjVm9+7dxpgz1za+//574+PjY1588UWzadMmM3HiRG6h0IjYNskzxpjJkyebZs2aGT8/P9O9e3fz008/WR0S6pmkCh/Tpk1zl8nLyzOjRo0y4eHhxuVymUGDBpnU1FSP/ezatctcccUVJiAgwERFRZkHH3zQFBYWepRZunSp6dy5s/Hz8zMtWrTwOAbs6eQkj7aCsj799FPToUMH43Q6TZs2bczrr7/usb2kpMT87W9/MzExMcbpdJp+/fqZzZs3e5Q5fPiwGTJkiAkKCjIhISHmjjvuMNnZ2R5lfvnlF9O7d2/jdDpNQkKCee655+r93HB6ZWVlmfvvv980a9bM+Pv7mxYtWphHH33UYzp72kvjtXTp0gq/q9x+++3GmDPbNj788ENzzjnnGD8/P9O+fXvz+eef19t54+ziMMYYa/oQAQAAAACnmy3H5AEAAAAAKkaSBwAAAAANCEkeAAAAADQgJHkAAAAA0ICQ5AEAAABAA0KSBwAAAAANCEkeAAAAADQgJHkAAAAA0ICQ5AEAAABAA0KSBwDASZ599ll169ZNwcHBio6O1rXXXqvNmzd7lOnbt68cDofHY+TIkRZFDADACSR5AACc5Ntvv9Xo0aP1008/afHixSosLNSAAQN07Ngxj3L33HOPUlNT3Y9JkyZZFDEAACeQ5AEALNW3b1+NHTtW48ePV0REhGJjY/X4449Lknbt2iWHw6G1a9e6yx89elQOh0PffPONJOmbb76Rw+HQokWL1KVLFwUEBOjSSy9Venq6Fi5cqLZt2yokJEQ333yzcnNzaxTTF198oWHDhql9+/Y699xz9c4772jPnj1avXq1RzmXy6XY2Fj3IyQk5HRUCQAAp4QkDwBguXfffVeBgYFasWKFJk2apP/93//V4sWLa7WPxx9/XK+++qp++OEH7d27VzfccINeeeUVzZw5U59//rm+/PJLTZ48uU7xZWZmSpIiIiI81s+YMUNRUVHq0KGDHnnkkRonkQAA1CcfqwMAAKBTp06aOHGiJCklJUWvvvqqlixZopSUlBrv46mnntKFF14oSbrrrrv0yCOPaPv27WrRooUk6brrrtPSpUs1YcKEWsVWUlKicePG6cILL1SHDh3c62+++WYlJSUpPj5e69at04QJE7R582Z99NFHtdo/AACnG0keAMBynTp18ngeFxen9PT0Ou8jJiZGLpfLneCVrlu5cmWtYxs9erQ2bNig5cuXe6wfPny4e7ljx46Ki4tTv379tH37drVs2bLWxwEA4HThck0AgOV8fX09njscDpWUlMjL648/U8YY97bCwsJq9+FwOCrdZ22MGTNGn332mZYuXaqmTZtWWbZHjx6SpG3bttXqGAAAnG4keQCAs1aTJk0kSampqe51ZSdhqS/GGI0ZM0Yff/yxvv76ayUnJ1f7mtK44uLi6jk6AACqxuWaAICzVkBAgC644AI999xzSk5OVnp6uh577LF6P+7o0aM1c+ZMffLJJwoODlZaWpokKTQ0VAEBAdq+fbtmzpypK6+8UpGRkVq3bp0eeOABXXzxxeUuPQUA4EyjJw8AcFZ7++23VVRUpK5du2rcuHF66qmn6v2YU6ZMUWZmpvr27au4uDj3Y/bs2ZIkPz8/ffXVVxowYIDatGmjBx98UIMHD9ann35a77EBAFAdhyk70AEAAAAAYGv05AEAAABAA0KSBwBoVPbs2aOgoKBKH3v27LE6RAAATgmXawIAGpWioiLt2rWr0u3NmzeXjw/zkgEA7IskDwAAAAAaEC7XBAAAAIAGhCQPAAAAABoQkjwAAAAAaEBI8gAAAACgASHJAwAAAIAGhCQPAAAAABoQkjwAAAAAaEBI8gAAAACgAfn/YrA/dYV5UPcAAAAASUVORK5CYII=",
+                  "text/plain": [
+                     "<Figure size 900x300 with 1 Axes>"
+                  ]
+               },
+               "metadata": {},
+               "output_type": "display_data"
+            },
+            {
+               "name": "stdout",
+               "output_type": "stream",
+               "text": [
+                  "num_50: outliers = 848566, fences -> lower=-3.0, upper=5.0\n"
+               ]
+            },
+            {
+               "data": {
+                  "image/png": "iVBORw0KGgoAAAANSUhEUgAAA3kAAAEiCAYAAABEJhvIAAAAOnRFWHRTb2Z0d2FyZQBNYXRwbG90bGliIHZlcnNpb24zLjEwLjAsIGh0dHBzOi8vbWF0cGxvdGxpYi5vcmcvlHJYcgAAAAlwSFlzAAAPYQAAD2EBqD+naQAAQ7NJREFUeJzt3Xl8VNX9//H3LJnJvhMS9kU22cWKiIoVilporVqtFHf8ueG3Lqjtt2Jx31uttuL6hbrg1lbrhoqIFKqgIMi+ypoVEpJJMplklvP7AzPNkG0SIBkyr+fjMY8k93Pm3HPPnEnmk3PvPRZjjBEAAAAAoEOwtncDAAAAAABHDkkeAAAAAHQgJHkAAAAA0IGQ5AEAAABAB0KSBwAAAAAdCEkeAAAAAHQgJHkAAAAA0IGQ5AEAAABAB0KSBwAAAAAdCEke0M7mzp0ri8WinTt3BredccYZOuOMM9qtTYeqqKjQ1VdfrezsbFksFt18883t3SQc4osvvqg3jgAAQHQiyQMOsX79el1yySXq2rWrnE6nunTpoqlTp2r9+vWHVe+DDz6od99998g0so09+OCDmjt3rq6//nq98soruvTSS9u7SRFn586dslgsDT7eeOONeuU3btyos88+W4mJiUpPT9ell16qffv2tUPLQ33wwQc6++yzlZGRodjYWPXv31+33367SkpK6pXdvHmzbrnlFp1yyimKjY09aknmSy+9pEGDBik2Nlb9+vXT008/HfZzq6ur9dvf/lZdunRRXFycRo8erQULFjRY9ssvv9Spp56q+Ph4ZWdn6ze/+Y0qKioOq+3GGL3yyis6/fTTlZqaqvj4eA0dOlT333+/3G53vfIvvPCCxo0bp86dO8vpdKp379668sorj1i/btq0SXfccYdGjBihpKQk5eTkaNKkSVqxYkXYdbRnn55xxhkaMmRIq5/fGkfiNQm3H1rSt+Go/SdiY6/v5MmT1atXr1bXX1djv/8efvjhsJ7f3u9VoMMxAIL+8Y9/GIfDYbKzs82dd95pXnzxRTNz5kyTk5NjHA6H+ec//9nquhMSEszll19eb/ucOXOMJLNjx47gturqalNdXd3qfR1po0ePNmPHjm3vZkS0HTt2GElmypQp5pVXXgl57Ny5M6Tsnj17TGZmpunbt6/585//bB544AGTlpZmhg8f3urXfdGiRfXGUUvNmDHDSDLDhw83jzzyiHnhhRfM9ddfb5xOp+nevbvZsmVLSPk5c+YYq9VqhgwZYkaMGHHY+2/Is88+aySZCy64wDz//PPm0ksvNZLMww8/HNbzL774YmO3281tt91mnnvuOTNmzBhjt9vNkiVLQsqtWrXKxMbGmpEjR5rZs2ebO++80zidTnP22We3uu0+n89cdNFFRpI57bTTzBNPPGGee+45c8kllxir1WqGDh1qCgsLQ55z/fXXm8svv9w8/vjj5qWXXjIzZ840nTt3NpmZmSY3N7fVbak1Y8YMk5qaaqZNm2aee+458+ijj5q+ffsam81mFixYEFYd7dmn48aNM4MHD27181vjcF+TlvRDuH0brtq/L998802D8UmTJpmePXu2qu5DSTI/+clP6v3+W7duXVjPb89xBXREJHnAD7Zt22bi4+PNwIEDTVFRUUhs3759ZuDAgSYhIcFs3769VfW3JMk7kvx+v6mqqjqsOnr37m0mTZp0hFpkjNfrjagk9kioTfIee+yxZstef/31Ji4uzuzatSu4bcGCBUaSee6551q1/8NN8ubNm2ckmV/96lfG5/OFxJYvX27i4+PN8OHDjdfrDW4vLi42LpfLGGPMY489dsTHsdvtNhkZGfXG3tSpU01CQoIpKSlp8vnLly+v95pUVVWZvn37mjFjxoSUPeecc0xOTo4pKysLbnvhhReMJPPJJ5+0qv0PPvigkWRuu+22erH33nvPWK1W89Of/rTZelasWGEkmYceeqhV7Ti0rvLy8pBt+/fvN506dQrrHznt3aftkeQ1pCWvSbj90JK+DVdbJ3nTp09v1XPbe1wBHRFJHvCDa6+91kgy//73vxuML1682Egy1157bXDb5Zdf3uAfyFmzZpm6E+WS6j1qE76Gkrxx48aZcePGhdTp8XjMH/7wB9O3b1/jcDhMt27dzO233248Hk9Iudo/tK+++qo5/vjjjd1uN++8844xxpjXX3/dnHDCCSYxMdEkJSWZIUOGmCeffLLRPqlNHA591La1sLDQXHXVVSYrK8s4nU4zbNgwM3fu3JA66iY/TzzxhOnTp4+xWq1m1apVje639hjeeecdM3jwYONwOMzxxx9v5s+fH1Iu3P6vW+dbb71lBg0aZGJjY83JJ59s1qxZY4w5OGPUt29f43Q6zbhx41qcrNQ9zoqKiiaT2KysLHPhhRfW296/f38zfvz4Fu231uEmeQMGDDBpaWkhH5zquueee4wk8+abbzYYPxpJ3ocffmgkmQ8//DBk+5dffmkkmVdeeaXJ599+++3GZrPVO6ba5Gv37t3GGGPKysqM3W43t99+e0i56upqk5iYaKZNm9bitrvdbpOWlmb69+8fkhjXdeWVVxpJZvny5U3WtX//fiPJ/Pa3v21xO8J1/vnnm/T09GbLtWefGhM5SV64r0lL+iHcvm2J9kjy3G53i/+x2N7jCuiI7EfgjE+gQ3j//ffVq1cvnXbaaQ3GTz/9dPXq1Usffvhhi+t+5ZVXdPXVV+ukk07SNddcI0nq27dv2M8PBAL6+c9/rqVLl+qaa67RoEGDtHbtWj3xxBPasmVLvWv9Pv/8c7311lu68cYblZmZqV69emnBggWaMmWKxo8fr0ceeUTSwevC/vOf/+imm25qcL+DBg3SK6+8oltuuUXdunXTjBkzJEmdOnVSVVWVzjjjDG3btk033nijevfurbfffltXXHGFSktL69U5Z84ceTweXXPNNXI6nUpPT2/ymJcuXap//vOfuuGGG5SUlKSnnnpKF1xwgXbv3q2MjIyw+66uJUuW6L333tP06dMlSQ899JAmT56sO+64Q88884xuuOEGHThwQI8++qiuuuoqff755y3exz333KPbb79dFotFo0aN0gMPPKCJEycG47m5uSoqKtKJJ55Y77knnXSSPvroo1Yd2+HYunWrNm/erCuuuELJyckNlrnssss0a9Ysvf/++7roootavI8DBw7I7/c3Wy4+Pl7x8fGSpFWrVklSvb4aNWqUrFarVq1apUsuuaTRulatWqX+/fvXO6aTTjpJkrR69Wp1795da9eulc/nq7cfh8OhESNGBNvREkuXLtWBAwd00003yW5v+E/tZZddpjlz5uj9998PtqlWcXGx/H6/du/erXvvvVeSNH78+JAy+/fvD6stSUlJcjqdTZYpKChQZmZms3W1Z5+Gq7q6WuXl5WGVDeeYa4XzmhyqJf0Qbt8eba15r9aaO3eunnnmGRljNGjQIM2cOVO//vWvm63rWBhXwLGGJA+QVFZWpry8PJ177rlNlhs2bJjee+89lZeXKykpKez6L7nkEl133XXq06dPkx9KGzNv3jx99tlnWrx4sU499dTg9iFDhui6667Tl19+qVNOOSW4ffPmzVq7dq2OP/744Labb75ZycnJ+uSTT2Sz2cLab+fOnXXJJZdo5syZ6tq1a0jb//znP2vjxo169dVXNXXqVEnSddddp3HjxmnmzJm66qqrQvpo79692rZtmzp16hTWvjdu3KgNGzYEk+Ef//jHGj58uF5//XXdeOONYdVxqM2bN2vTpk3BGw2kpaXp2muv1f33368tW7YE2+v3+/XQQw9p586dYd+UwGq1auLEiTrvvPPUtWtXff/99/rTn/6kc845R++9954mTZokScrPz5ck5eTk1KsjJydHJSUlqq6ubvZD+ZG0YcMGSdLw4cMbLdOrVy8lJycHy7bUyJEjtWvXrmbLzZo1S3fffbekg31ls9mUlZUVUsbhcCgjI0N5eXlN1pWfn99oP0sKPr+512TJkiXNtvtQ4fRpbayhPu3atauqq6slSRkZGXrqqaf0k5/8JKRMuO+lOXPm6Iorrmg0vmTJEn311VeaOXNms3W1Z5+G6/XXX9eVV14ZVlljTNj1hvOaHKol/RBu3x5trXmvStIpp5yiiy66SL1791ZeXp7++te/aurUqSorK9P111/fZF3HwrgCjjUkeYAU/K9vc4lbbdzlcrUoyTtcb7/9tgYNGqSBAweG/Pf+zDPPlCQtWrQoJMkbN25cSIInSampqaqsrNSCBQt09tlnH3abPvroI2VnZ2vKlCnBbTExMfrNb36jKVOmaPHixZo8eXIwdsEFF4T9oVSSJkyYEDLbOWzYMCUnJ+v7779vdZvHjx8fkrSNHj062La6r2ft9u+//z7sJK9Hjx765JNPQrZdeumlOv744zVjxoxgkldVVSVJDSZxsbGxwTJtmeS1ZPyHO0NyqNdeey147E3p06dP8Puqqio5HI4Gy8XGxjZbX2P9WLef635trGw47T5UOH1aG2uoT+fPny+PxxP8R0plZWW9MuHedXHw4MGNxoqKivTrX/9avXv31h133NFsXe3Zp+E666yzDuuOlI0J5zU5VEv6Idy+Pdpa816VpP/85z8hP1911VUaNWqUfv/73+uKK65QXFxco3UdC+MKONaQ5AFq+sNWXeF+GD7Stm7dqo0bNzaaJBUVFYX83Lt373plbrjhBr311ls655xz1LVrV02cOFEXXXRRqxO+Xbt2qV+/frJaQ1diGTRoUDDeXJua0qNHj3rb0tLSdODAgRa2tPE6U1JSJKneKVC12w9nX5KUnp6uK6+8Ug8//LD27t2rbt26BT/o1M4I1OXxeCSpyQ9DR0NLxn9rb7c+duzYFj8nLi5ONTU1DcY8Hk+z/RQXFxdWPzf3mrTm9QinT2tjh85USgdnriXpnHPO0bnnnqshQ4YoMTExZBZ7woQJLW5XXZWVlZo8ebLKy8u1dOlSJSYmNvuc9uzTcOXk5DQ409OUioqKkFvw22y2er9vw3lNDtWSfgi3b480i8US8nNr3qsNcTgcuvHGG3Xddddp5cqVIWehHOpYGFfAsYYkD9DBD/U5OTlas2ZNk+XWrFmjrl27Bq8bOPSPY61wrmdoiUAgoKFDh+pPf/pTg/FDk5SG/tBlZWVp9erV+uSTTzR//nzNnz9fc+bM0WWXXaa//e1vR7S9DWnpH9/GTimte3pVS/u/sTrD2Vdr1b42JSUl6tatW/DDZ+1pR3Xl5+crPT29TWfxJAVnfZsa/7t27ZLL5ar33/tw7du3L6z3RWJiYjDZyMnJkd/vV1FRUUgiVFNTo+LiYnXp0qXJunJycpSbm1tve23f1z6/udekuf00pG6f/uIXv2iwTG1/N9enffv21ciRI/Xaa6+FJBQFBQVhtSUlJaXe+6+mpkbnn3++1qxZo08++STstefas0/DVVVVpbKysrDKZmdnS5Ief/xx3XPPPcHtPXv2bHIdvMZek0O1pB/C7duWaG4W0O12B8vUas17tTF1f/815VgYV8CxhsXQgR9MnjxZO3bs0NKlSxuML1myRDt37gw5BTEtLU2lpaX1yjZ0PUNjCUk4+vbtq5KSEo0fP14TJkyo9xgwYEBY9TgcDv3sZz/TM888o+3bt+vaa6/Vyy+/rG3btrW4TT179tTWrVsVCARCtm/atCkYP9pa0v/tpfb00tpZga5du6pTp04NLk789ddfa8SIEW3ZPElSv379NGDAAL377ruNzjy9/PLLkqQLL7ywVfv40Y9+FJxhaerx+OOPB59T2xeH9tWKFSsUCASa7asRI0Zoy5YtcrlcIduXL18eUv+QIUNkt9vr7aempkarV69u1WsyduxYpaamat68eY1+YG5JnzaUuITTnzk5OXrzzTdDnhcIBHTZZZdp4cKFmjdvnsaNGxf2cbVnn4brzTffDLtval122WVasGBB8PHaa681u59wksmW9EO4fdsStb+HN2/e3GB8y5Yt9X5Xt+a92phDf/815lgYV8Axp31v7glEji1btpi4uDhz/PHHm/3794fEiouLzfHHH2/i4+PNtm3bgtv/8pe/GEnmu+++C27Ly8sziYmJ9W7h37lzZ3PuuefW2284SyjMnTu30TXU3G63qaioCP6sRtYqOvSYjDHmr3/9q5HU7GK1PXv2rLdW2ZNPPmkkmXnz5gW3eb1eM3bsWJOYmBhcP60l68c1dww9e/YMWWuwJf3fUJ2Nta12OYK333477DYfuraiMcbs3bvXpKWlmWHDhoVsv+6660xcXFzILdE/++wzI8nMnj077H021ObDXSfv17/+db118lasWGESEhLMyJEjG10OoLklFJYuXWoWLFjQ7KPuOpRut9ukp6ebyZMnh9R1ySWXmPj4eFNcXBzctm/fPrNx40ZTWVkZ3LZs2bJ6r6/H4zHHHXecGT16dEidZ599tsnJyQmOW2OMefHFF42kekt3hKv29u8N3Wb/gw8+MFar1fzsZz8LbvN6vQ2u/bd8+XJjs9nMpZdeGrI9nP5csGCBycvLC3neDTfcENaajJHYp+EsoZCXlxd23zSnpa/Jxo0bQ9a/NCb8fmhJ34arurraZGVlmdGjR9dbbuedd94xkuoto9Oa92pDv/9cLpfp27evyczMDFlSJhLHFdARkeQBdbz11lsmJibG5OTkmJkzZ5qXXnrJ3HXXXaZLly7G4XCYf/zjHyHl9+/fbxISEkyfPn3Mk08+aR588EHTvXt3c8IJJ9RLMn7605+ahIQE88c//tG8/vrrZtmyZcaY8JI8v99vfvrTnxqLxWIuvvhi8/TTT5snn3zSXHfddSY9PT1kDaTGEqRf/OIX5vTTTzd33323efHFF81dd91lUlNTzYgRI4zf72+yXxpK8txutxk0aJBxOBxmxowZ5umnnzbjxo2r96HhaCZ5Len/o53kXXHFFea0004zd999t3n++efN73//e5ORkWEcDodZtGhRSNndu3ebjIwM07dvX/PUU0+ZBx980KSlpZmhQ4fW+yAWrsNN8owx5tZbbzWSzIgRI8xjjz1mXnzxRXPDDTeY2NhY071795APdcYYU1paau677z5z3333mbPPPttIMjNmzDD33Xefefrpp1vdjrpq/xHxy1/+0rzwwgvmsssuM5LMAw88EFKudm3EQ/v6wgsvDK6r9dxzz5lTTjnF2O12s3jx4pByK1euNE6n04wcOdLMnj3b3HnnnSY2NtZMnDixXpsk1VvHsiE+n89cdNFFRpI5/fTTzZ///Gfz/PPPm8suu8xYrVYzdOjQkET1wIEDJiEhwVx11VXmj3/8o3n22WfN9OnTTXx8vElPTzdbtmwJv+Ma8cQTTxhJZsyYMeaVV16p96j7D6NI7NNx48aZrKys4Lir+3j11Vdb1SdNaelr0tBxtKQfwu3bxl6bhrz88svGYrGYoUOHmvvvv9/Mnj3bXHPNNcZut5thw4YZt9vd4n451KxZs8zw4cPNzJkzzfPPP2/uuece07NnT2OxWOq9Lm05roBoRpIHHGLNmjVmypQpJicnx8TExJjs7GwzZcoUs3bt2gbLf/rpp2bIkCHG4XCYAQMGmFdffbXBxbg3bdpkTj/9dBMXF9eqxdBramrMI488YgYPHmycTqdJS0szo0aNMvfcc0/IArKNJUh///vfzcSJE01WVpZxOBymR48e5tprrzX5+fnN9klDSZ4xBxdDv/LKK01mZqZxOBxm6NChZs6cOSFljmaSZ0z4/X+0k7x58+aZ008/3XTq1MnY7XaTmZlpzjvvPLNy5coGy69bt85MnDjRxMfHm9TUVDN16lRTUFAQ9v4OdSSSPGOMee+998yECRNMamqqkWQkmcGDBze4SHpt/zX0OFILLBtjzPPPP28GDBhgHA6H6du3r3niiSdMIBAIKdPYB8eqqipz2223mezsbON0Os2PfvQj8/HHHze4nyVLlphTTjnFxMbGmk6dOpnp06eHzBYYY0x5ebmRZC6++OKw2h4IBMzcuXPN2LFjTVJSUrB/JkyYEDK7YczBWZebbrrJDBs2zCQnJ5uYmBjTs2dPM23atCO2yPzll1/e6Gt26PiJxD6t/UdSQ4/x48e3uD+a09LXpLFkNZx+MCb8vp0xY4axWCxm48aNYR3H/PnzzY9//OPgMfTu3dvceuut5sCBA2E9vzmffvqp+clPfmKys7NNTEyMSU1NNRMnTjQLFy6sV7atxhUQ7SzGHIE7CwAA2tUXX3yhH//4x9qxY0er74DZkKuvvlovvfSSXnjhBV199dVHrN5j1UcffaTJkyfru+++09ChQ1v8fK/Xq5/97GdauHCh3n///SOynMmx7nD7NBqddNJJ6tmzp95+++32bgqACMWNVwAAjXruuec0efJkXX/99froo4/auzntbtGiRbr44otbnYzExMToH//4h0aMGKELL7xQ33777RFu4bHncPs02rhcLn333Xe6995727spACIYM3kA0IRw7qCXnp7e6KLdbeVozeQBAIBjD+vkAUAT3nzzTV155ZVNllm0aJHOOOOMtmkQAABAM5jJA4Am5Ofna/369U2WGTVqlNLS0tqoRQAAAE0jyQMAAACADoQbrwAAAABABxLWNXmBQEB5eXlKSkqSxWI52m0CAAAAABzCGKPy8nJ16dJFVmvj83VhJXl5eXnq3r37EWscAAAAAKB19uzZo27dujUaDyvJS0pKClaWnJx8ZFoWpjK3V1/vLNZJvTLkN0afbyzUCb3S9O3OAzpzUGfZLJZgPCU+pk3bBgAAAABtxeVyqXv37sH8rDFhJXm1p2gmJye3eZK3u7xMM97dqg/+p7Mk6d5Pd+rJX6Xq3k936qQBB7PX2nj3Nm4bAAAAALS15i6hi/h18gZmJ2n1H36iRKddmwrKm4wDAAAAQLSL+MzIbrMqNd7R6jgAAAAARJOIX0JhT4lbN7+xSntK3K2KAwAAAEA0ifgkz+sPKL/MI68/oHiHTaN7pystPkaje6cr3mELiQMAAABAtLMYY0xzhVwul1JSUlRWVtbmN14BAAAAAISfl0X8NXl1BQJG3kBANlnkl1GM1SqrlcXZAQAAAKBWxJ+uuT6vTIPu+ljr88q0Id+lATM/1gdr8zVg5sfakO8KiQMAAABAtIv4JK9zcqzuOHuAOifHtioOAAAAANEk4k/XzEx06sqxvSVJBWWeJuMAAAAAEO0ifiav3OPV4i37VO7xtioOAAAAANEk4pO8XcVuXf5/X2tXccPr4DUXBwAAAIBoEvFLKNT4AiqurFZGglOSVFxZrSRnjMqrvSHbMhKcctgjPmcFAAAAgFbpMEsoOOxW5aTEBX+u/T4x1l5vGwAAAABEu4if+sotrdL//nOtckurtLvYrRteW6ll24t1w2srtbvYHRIHAAAAgGgX8UleVY1f6/PKVFXjl8vj1UdrC1Tg8uijtQVyebwhcQAAAACIdhF/uuZxWYl678ZTJUnrcusveF43DgAAAADRLuJn8gAAAAAA4Yv4JG9jvksn3LdAG/NdrYoDAAAAQDSJ+NM1MxIdmnZqb2UkOiRJt581QP2zE3X7WQOUlXxwCYW6cQAAAACIZhG/Th4AAAAAIPy8LOJP16ys9umbnSWqrPaprMqrBRsKteeAWws2FKqsyhsSBwAAAIBoF/FJ3o79lbrw2a+0Y3+l9pS49f9eXqGVOw/o/728QntK3CFxAAAAAIh2EZ/kHZeVqIUzxum4rMRWxQEAAAAgmkT8jVdiY2zq26nxBK65OAAAAABEk4ifycsvq9J9H2xQfllVq+IAAAAAEE0iPsmr8Pj07y37VOHxyWm3ql9WohKdNvXLSpTTbg2JAwAAAEC0YwkFAAAAADgGdJglFAAAAAAA4Yv4JG9zQbnGPvy5NheUa31emYbM+kTvfZerIbM+0fq8spA4AAAAAES7iE/yUuNjdN7IrkqNj5ExUkW1T4HAwa/GhMYBAAAAINpF/BIKnZNjddtZAyRJ+8qrm4wDAAAAQLSL+Jm8qhq/1uWWqarG36o4AAAAAESTiE/ytu+r0OSnl2r7vopWxQEAAAAgmkT8EgpVNX5t31ehvp0SJR1M6rqkxCmvrCpkW99OiYpz2Nq0bQAAAADQVsLNyyL+mrw4h01DuqYEf679Pj3RUW8bAAAAAES7iD9ds9Dl0eOfbFahy6Pc0ird9e46rdx1QHe9u065pVUhcQAAAACIdhGf5JW6vXpnVa5K3V4dqKzRK8t2aU+JW68s26UDlTUhcQAAAACIdhF/uuaA7CT953dnSpLW5ZY1GQcAAACAaBfxM3kAAAAAgPBFfJK3tbBcP/nTYm0tLG9VHAAAAACiScSfrpkYa9fp/TspMdauREnTTu2t3pnxmnZqb2X8cIfN2jgAAAAARLuIXycPAAAAABB+Xhbxp2t6vAcXQ/d4/aqs9mnlrgMqcnm0ctcBVVb7QuIAAAAAEO0iPsnbVlSh8X9crG1FFdqxv1IXzP5SX24v1gWzv9SO/ZUhcQAAAACIdhGf5PXOTNDb141R78yEVsUBAAAAIJpE/N1KEpx2/ahXeqvjAAAAABBNIn4mr6jco78u2qaick+r4gAAAAAQTSI+ySuuqNFLS3eouKJGNqtF6QkOOWxWpSc4ZLNaQuIAAAAAEO1YQgEAAAAAjgEdZgkFAAAAAED4Ij7J21ZUoZ//Zam2FVVoS2G5xj22SJ+uL9C4xxZpS2F5SBwAAAAAol3EJ3lxDpsGd0lRnMOmGl9Au4rdctf4tavYrRpfICQOAAAAANEu4pdQ6Joap4fOHypJOlBZ/+YqdeMAAAAAEO0ifiavxhdQflmVanyBVsUBAAAAIJpEfJK3pbBcYx76XFsKy1sVBwAAAIBoEvFLKJR7vPp2d6lO6JEqSfp2d6n6ZyVqS1FFyLYTeqQqKTamTdsGAAAAAG0l3Lws4pM8AAAAAEAHWidvf0W15vxnh/ZXVKvI5dETC7ZoQ16ZnliwRUUuT0gcAAAAAKJdxCd5hS6PHv14swpdHhWVV+vPC7dqS2GF/rxwq4rKq0PiAAAAABDtIn4JhcFdUrTxvrMlSetyy5qMAwAAAEC0i/iZPAAAAABA+CI+yft+X4V+9dxX+n5fRaviAAAAABBNIv50zRibVTkpsYqxWZUSZ9UvRnRRTkqsfjGii1LiDi6ZUBsHAAAAgGjHEgoAAAAAcAwINy+L+Jk8nz+gimqfEp12+QJGBWUepcXH6IDbq+yUWNmtlmDczmweAAAAgCgX8VnRpoJyjbh3gTYVlGtbUYXOePwLLdq8T2c8/oW2FVWExAEAAAAg2kV8ktc9LV7PXnKCuqfFtyoOAAAAANEk4k/XTImP0dlDciRJew40HQcAAACAaBfxM3kllTV64+vdKqmsaVUcAAAAAKJJxCd5eaVV+t0/1yqvtKpVcQAAAACIJiyhAAAAAADHgHDzsoifyQMAAAAAhC/ik7yd+yt15ZyvtXN/pbbvq9B5z/xHX2wu0nnP/Efb91WExAEAAAAg2kV8kme1WOSwW2W1WFRV49eq3aUqdXu1anepqmr8IXEAAAAAiHYRv4RCj4x4PXfpiZKkdbllTcYBAAAAINpF/ExeIGBU7fMrEGj4/jDNxQEAAAAgmkR8krch36UBMz/WhnxXq+IAAAAAEE0i/nTNbmlxeuJXw9UtLU6S9MSvhmtkj9R622q/BwAAAIBoxjp5AAAAAHAM6DDr5JW6a/Sv1bkqddeouKJaL3+1U9sKy/XyVztVXFEdEgcAAACAaBfxSd7eA1W66Y3V2nugSvllHv3hX+u1Ls+lP/xrvfLLPCFxAAAAAIh2EX9N3qCcZG249yw57TZtbODmKnXjAAAAABDtIj7Js1ktinc03szm4gAAAAAQTSL+dM3dxW7d8NpK7S52tyoOAAAAANEk4pM8vzEq9/jkN0YJTrtO65epjESHTuuXqQSnPSQOAAAAANGOJRQAAAAA4BjQYZZQqMsfMCr3eFXjC6jc45U/wOwdAAAAANQV8Uneutwy9f39R1qXW6aN+S4NvftTfbQ2X0Pv/lQb810hcQAAAACIdhGf5OWkxOrecwcrJyW2VXEAAAAAiCYRv/ZARqJTU0f3lCTll3majAMAAABAtIv4mbyyKq8WbChUWZW3VXEAAAAAiCYRn+TtKXHr/728QntKGl4Hr7k4AAAAAESTiF9CwesPyFXlVXJczMG2VHkV57CpqsYfsi05LkYxtojPWQEAAACgVcLNyyL+mrwYm1UZic7gz7Xfxzvs9bYBAAAAQLSL+KmvPSVuzXjrO+0pcWtXcaWu/ts3+nLbfl39t2+0q7gyJA4AAAAA0S7ik7waf0C7iitV4w+o3OPTZxuLVFRerc82Fqnc4wuJAwAAAEC0i/jTNft2StTfrz9Fkhpc8LxuHAAAAACiXcTP5AEAAAAAwhfxM3nr88r0q+eW6c1rT24w3ut3H7Zxi4D247RJgYDkbeCeuAkOq47rlKgd+yvkqq5/+rLTKsU7bar2G3m8AQWaua9udmKMbDaLcstqQrZbJHVKdMjn9ytgsSo1zq4aX0BlVT5lJMTovBO66IPvCrSrxC1fQLJJSkuwy2KxqLji4HqWmYkx+vHALK3aXaZ95R4lOO3qnByrPSUVqvIGZLNa5A9IFovUJTVOiQ67dpW4VeHxKsZmVbf0ePXLStSq3QdUXu1XUqxN+8ur5a7TMTaLlOC0qWd6gryBgOJibHLX+FXjDyjJaVe/zkk6UFmtrUWVqvb6ZbdJVotVTrtNGYkOuWv8qvL6lZXkVIzVqp3FFar2G2UkxCjREaMCl0cFrioFApIzxqof9UrX5GFdNHl4F8XG2OTx+vXp+gJtK6pQWZVX8Y6D+09w2FRZ56vTbtXa3DJtLypXtc+oa1qchnVNUVrCwTY47VZtKihXVY1PcQ67hnRJVp9OifIFAlq0eZ8KyzzqlOhUeqJDxRU1KqrwKBCQrBYpJyVOEwd31qRhB9t0KI/Xrw++y9OCDYUqdHnUOSVWpx6XoU35FdpRXKl+WYm65Sf9lRrvCB7PzmK3uqbGqsYX0Beb9ym/rEoWi0XZybEa3SdNCzcWaXdJlXpnJujRXw5TarxDn64v0NaiCrmqvEqJi9FxWYk6vX8n/XvLPu0sdqtXRrxO799Jn20o1OebiiRJ4wdlNdruho6jtm29MuI1cXB2o8fbWLmWxiSFtc9whXsMLa3n0H4+3Ha2tC0frsnTwo0HX9MzB2YF3x/HiiP1uhzNfbZHGxGZGAuHryP1YcQvobCvvFr/Wp2rc0d0lST9a3WuTj0uU0u37de5I7rqRw981qbtAdA4yw+PcK6QtVrUbKLZ3L4kKZwqLJJsVh1MHCVZrRZJRlaLRTX+0Bpq22WzHPzebySLOXhM5oe6GtqnzSoN7pKiq0/trZ+P6Kr3Vufqw7UF2l/u0Z4DVUpw2lRZXT/JM8aouLImpC/iYqzKTolVZfXBeFmVT3ab5PNLXVNjlRQXo1J3jcqqvKr2BoJttkqqCRgFAkZWq0WJTpt6pMfr6tP66Oc//A6t673VuXpx6Q7t3l8pjy8gZ4xVdqtFXr9RcqxdNX6jc4Zk655zhwSPJzbGqh37KlRa5ZXL7VVFjV+SUaLTLp8/II/PKMZ2MEk/uU+6fjmq28F+qPBoT0mVuqfFKTMpVtnJThW4qhUbY5XHG1B2slOr9pRqn6tashh1SnQ22u6GjqO2bR5vQJOGZjd6vI2Va2lMUlj7DFe4x9DSeg7t58NtZ0vb8uKS77WvoloyFnVKdgbfH8eKI/W6HM19tkcbEZkYC4fvWOjDcPOyiD9ds1PSwT/0nZKcwe8H5iQHtwFoP5Y631t/+CHcWyDVJjX2Vv4Wqs2Jwnm+5YckyEiyWv+byAWMCTkG6b/HYSTZbVYZ899jsloaTyoDAanG59eu4oN3+t1Z7FZsjFUxdqscNou8/oAcNot8gdCv1b6Aav/VVtsWf8AEy1f7ArJZJZvFIptV8gUCqvH55a7xy261KMZmkdHBYzE/JKb64avNav3h5lQN3314Z7FbNT6/bLaD9ditFlX9kHh2TYuXw2bR1qKKkOPplZGgGn9A7mqfbDaLrBbJarHIZj3YVskoPcEhm1Xasb/yv/1gO9gPDrtVsTFWbS2qCNZX+3ONz6/kOLuSY2OabHdDx1G3rqaOt7FyLY2Fu89wHan6Dq3n0H4+3Ha2tC01/oCSY2OUHGcPeX8cK47063w09tkebURkYiwcvo7UhxGf5JV7vFq6db/KPV6Vub36cE2+9hS79eGafJW5ve3dPCCq1U14apO2cH+p1CZTvlbeGLc2IQrn+cYc3J9FB5OxwA8/Wy2WeklboE7C5fMHZLH895gCRvWSwlpWq+Sw29QzI16S1CsjXh5vQF5fQDV+oxibVTV+I7s19KvTbpWlTmIpSTarJVjeabfKH5D8xsgfkOxWqxx2m+IdNvkCRl7/wUTVarEcnHE0BysKGMkfCMhhswbbdKheGfFy2G3y+w/W4wsYxTlsslgsyj3gVo3fqF9WYsjx7CyulMNmVbzTLr/fBJNlf+BgWyWLSipr5A9IvTMT/tsP/oP9UOMLyOMNqF9WYrC+2p8ddptcVT65PN4m293QcdStq6njbaxcS2Ph7jNcR6q+Q+s5tJ8Pt50tbYvDZpXL45Wryhfy/jhWHOnX+Wjssz3aiMjEWDh8HakPI/6avF3Fbl3y0nJ98D+nSpKmz/tWT/5qhG5+c3VwGxAtmromL9FhVd82uCbPKinzh2vyjMWqlB+uyXNV+ZSe6NB5I3P0wXcF2l3ilrfF1+RVqsrrb9E1eRXVfiU2dU1eRoK8/oDiYw6eHun1B5T4wzV5pe4abS2skMfnl91a/5q8aq9fmUlOOaxW7SiuUI3fKCPRoYQYuwrKPSooO3hNXmyMVSf+cE1e7fVatV+376tUqbsmeHpmotOuimpf8Kszxqq1e+tfk5ee4Dh4zV6MVZvyy+Wp8SvWYdPQrinqnZkgX+DgNXEFZR51SopVekKMSipqVNjANXm1bTnUxMHZqvEF9NmGQhW4PMpOidXYBq7Jq3s8u4rdOr1fpmp8AS3evE95ripZZFFOcqxOauSaPEkHr03s4lVqvEN9OyUErxXbVexWzzrX5C3aVCSjg9fkNdbuho6jtm0961wz15JyrY01t89whXsMLa3n0H4+3Ha2tC1ef0ALNxbJIunHA8N/TSPFkXpdjuY+26ONiEyMhcPXkfow4q/Jq/b5VeSqVlayU1sLKzT56aUhSV6/zonBuNN+bF4YCQAAAADNCTcvi/iZPKfdpu7pjU+VNhcHAAAAgGgS8dfk5ZZW6a531ym3tKpVcQAAAACIJhGf5FXV+PTt7gOqqvEpNsaqwV2SlRRr1+AuyYqNsYbEAQAAACDaRfw1eQAAAACADrROHgAAAAAgfBGf5G3Md+lHD3ymjfkurcstU/875+tfq3PV/875WpdbFhIHAAAAgGgX8UleRoJDl53cUxkJB9daqvEHZMzBrw3FAQAAACCaRfwSClnJsfqf8f0kSUXl1U3GAQAAACDaRfxMXmW1Tyt3HVBldcN3z2wuDgAAAADRJOKTvB37K3XB7C+1Y39lq+IAAAAAEE0ifgkFj9ev3SVu9UiPlyTtLnErK8mpovLqkG090uMVG2Nr07YBAAAAQFsJNy+L+GvyYmNs6t85Kfhz7fep8Y562wAAAAAg2kX86Zr5ZVV68KONyi+r0t4Dbv3272u0YmeJfvv3Ndp7wB0SBwAAAIBoF/FJXrnHp882FKrc41Op26s3V+zR3gNVenPFHpW6vSFxAAAAAIh2EX+6Zv/OSfr8tjMkSetyy5qMAwAAAEC0i/iZPAAAAABA+CI+ydtSWK5xjy3SlsLyVsUBAAAAIJpE/OmaybEx+unQHCXHxkiSrj+jr/p0StD1Z/RVZqJTkkLiAAAAABDNIn6dPAAAAABA+HlZxJ+u6fH6tTHfJY/Xr4pqn77aXqxCl0dfbS9WRbUvJA4AAAAA0S7ik7xtRRU6589LtK2oQjv3V2rKC8v01fZiTXlhmXburwyJAwAAAEC0i/gkr0+nBP1r+lj16ZTQqjgAAAAARJOIv/FKvMOu4d1TWx0HAAAAgGgS8TN5RS6PnliwRUUuT6viAAAAABBNIj7JK3HX6M1v9qjEXSO7zaLs5Fg5Y6zKTo6V3WYJiQMAAABAtGMJBQAAAAA4BnSYJRQAAAAAAOGL+CRva2G5zn7y39paWK5NBS6d/OBCzV+Xr5MfXKhNBa6QOAAAAABEu4hP8hKcdp3cJ0MJTrt8fqMCl0fV3oAKXB75/CYkDgAAAADRLuIzoy6pcbr754MlSSWV9W+uUjcOAAAAANEu4mfyPF6/du6vlMfrb1UcAAAAAKJJxCd524oqdMbjX2hbUUWr4gAAAAAQTSJ+CYWKap/W7i3T0G4pkqS1e8vUp1OCvt9XGbJtaLcUJXJdHgAAAIAOKty8LOKTPAAAAABAB1onb195tZ5bvF37yqtVUObRIx9v0pq9pXrk400qKPOExAEAAAAg2h0TSd4zXxxM4vZXVGv2F9v1/b5Kzf5iu/ZXVIfEAQAAACDaRfxFbMd3SdZ3syZKktblljUZBwAAAIBoF/EzeQAAAACA8EV8krd9X4XOe+Y/2r6v4SUSmosDAAAAQDSJ+NM1nXar+mclyWm3ymm36lcndle3tDj96sTuSo2PkaRgHAAAAACiHUsoAAAAAMAxoMMsoeD1B1Tk8sjrD8jj9WtLYblK3TXaUlguj9cfEgcAAACAaBfxSd7mgnKd9OBCbS4o17aiCk184t/6YvM+TXzi39pWVBESBwAAAIBoF/FJXo+MeP3fFSeqR0Z8q+IAAAAAEE0i/sYrybExOnNg51bHAQAAACCaRPxMXnFFtV7+aqeKK6pbFQcAAACAaBLxSV5+mUf3f7BR+WUeSZLDZpXFcvBrQ3EAAAAAiGYsoQAAAAAAx4AOs4QCAAAAACB8EZ/k7dhfqakvLtOO/ZXaVlSuSU8t0cKNhZr01BJtKyoPiQMAAABAtIv4JM9utSg9wSm71SKPN6D1eS6Ve3xan+eSxxsIiQMAAABAtIv4JRS6p8fr6SkjJUlluWVNxgEAAAAg2kX8TJ4/YFTu8cofaPj+MM3FAQAAACCaRHyStzHfpaF3f6qN+a5WxQEAAAAgmkT8Egplbq+WbtuvU4/LlCQt3bZfw7qmaE1uWci2U4/LVEp8TJu2DQAAAADaSrh5WcQneQAAAACADrRO3oHKGr29Yo8OVNZoX3m1XlzyvTblu/Tiku+1r7w6JA4AAAAA0S7ik7zc0ird/vc1yi2tUqHLo/s/3KhNBeW6/8ONKnR5QuIAAAAAEO0ifgmFwV2Ste2Bc2SzWrQ+r/7NVerGAQAAACDaRXySZ7FYZLc1nsA1FwcAAACAaBLxp2vuKq7U1X/7RruKK1sVBwAAAIBoEvFJXl1JsXZNGJSlrCSnJgzKUlJsxE9EAgAAAECbYgkFAAAAADgGhJuXRfxUmDFG/oCRzWqRL2DkqvIqzmFTVY1fyXExslstwbjFwrV5AAAAAKJbxJ+uuT7PpePunK/1eS5tLijXqPs/06frCzXq/s+0uaA8JA4AAAAA0S7ik7yuqXF67JfD1DU1rlVxAAAAAIgmEX+6ZlqCQxee2F2SGlzwvG4cAAAAAKJdxM/klbm9+nBNvsrc3lbFAQAAACCaRHySt+eAW9Pnfas9B9ytigMAAABANIn4JRT8ASN3jU/xjoNnlrprfHLabar2+UO2xTvsslm5uyYAAACAjqnDLKFgs1qUFBsT/Ln2e4fdWm8bAAAAAES7yD9ds8St/3l9lfaUuLVjf6UufWm5lmzdp0tfWq4d+ytD4gAAAAAQ7SI+yfMFjEoqq+ULGFVW+7Rk634VV9Roydb9qqz2hcQBAAAAINpF/OmavTMT9NrVJ0uS1uWWNRkHAAAAgGgX8TN5AAAAAIDwRXySty63TP3vnN/gLF44cQAAAACIJhF/umZOSqxmTh6knJRYSdK95w7WkC7JuvfcwcFtdeMAAAAAEM0ifp08AAAAAED4eVnEn67p8nj1+aZCuTxelbpr9M6qvdpVXKl3Vu1VqbsmJA4AAAAA0S7ik7zdxW5dNXeFdhe7tfdAlW558zut2l2qW978TnsPVIXEAQAAACDaRfw1eQOyk/T178crLcGhzQXlTcYBAAAAINpFfJIXY7MqK7nxm6o0FwcAAACAaBLxp2vuPeDWb/++RnsPNHw6ZnNxAAAAAIgmEZ/kVfsC2lJUrmpfQHEOm0b2SFVqfIxG9khVnMMWEgcAAACAaMcSCgAAAABwDOgwSygAAAAAAMIX8UnehjyXht/zqTbkubQut0y9fveh3l2Vq16/+1DrcstC4gAAAAAQ7SI+yeuU5NQNZ/RVpyRnq+IAAAAAEE0ifgmFTklOXTuurySp0OVpMg4AAAAA0S7iZ/Iqqn36anuxKqp9rYoDAAAAQDSJ+CRv5/5KTXlhmXbur2xVHAAAAACiScQvoeDx+lVQ5lF2SqwkqaDMo7T4GB1we0O2ZafEKjbG1qZtAwAAAIC2Em5eFvHX5MXG2NQrMyH4c+33KfGOetsAAAAAINpF/OmaeaVVuvu99corrdKeErdufmOVln9frJvfWKU9Je6QOAAAAABEu4hP8iqrfVr2fbEqq30qq/Lq3dV5yi/z6N3VeSqr8obEAQAAACDaRfzpmv06J+njm0+XJK3LLWsyDgAAAADRLuJn8gAAAAAA4QtrJq/2Bpwul+uoNqYhWwpduu6Vb/XspSfI5zcKVLvlrihXoNqtinKXVmwtD8b7d27bO38CAAAAQFupzceaWyAhrCUU9u7dq+7dux+ZlgEAAAAAWm3Pnj3q1q1bo/GwkrxAIKC8vDwlJSXJYrEc0Qa2hMvlUvfu3bVnz542X68PaA+MeUQjxj2iDWMe0Yhx3zrGGJWXl6tLly6yWhu/8i6s0zWtVmuTmWJbS05OZjAgqjDmEY0Y94g2jHlEI8Z9y6WkpDRbhhuvAAAAAEAHQpIHAAAAAB3IMZXkOZ1OzZo1S06ns72bArQJxjyiEeMe0YYxj2jEuD+6wrrxCgAAAADg2HBMzeQBAAAAAJpGkgcAAAAAHQhJHgAAAAB0IMdMkvfXv/5VvXr1UmxsrEaPHq2vv/66vZsEtMpDDz2kH/3oR0pKSlJWVpZ+8YtfaPPmzSFlPB6Ppk+froyMDCUmJuqCCy5QYWFhSJndu3dr0qRJio+PV1ZWlm6//Xb5fL62PBSgVR5++GFZLBbdfPPNwW2MeXREubm5uuSSS5SRkaG4uDgNHTpUK1asCMaNMfrDH/6gnJwcxcXFacKECdq6dWtIHSUlJZo6daqSk5OVmpqqadOmqaKioq0PBWiW3+/XXXfdpd69eysuLk59+/bVfffdp7q3/2DMt51jIsl78803deutt2rWrFn69ttvNXz4cJ111lkqKipq76YBLbZ48WJNnz5dy5Yt04IFC+T1ejVx4kRVVlYGy9xyyy16//339fbbb2vx4sXKy8vT+eefH4z7/X5NmjRJNTU1+vLLL/W3v/1Nc+fO1R/+8If2OCQgbN98842ee+45DRs2LGQ7Yx4dzYEDBzR27FjFxMRo/vz52rBhg/74xz8qLS0tWObRRx/VU089pWeffVbLly9XQkKCzjrrLHk8nmCZqVOnav369VqwYIE++OAD/fvf/9Y111zTHocENOmRRx7R7Nmz9Ze//EUbN27UI488okcffVRPP/10sAxjvg2ZY8BJJ51kpk+fHvzZ7/ebLl26mIceeqgdWwUcGUVFRUaSWbx4sTHGmNLSUhMTE2PefvvtYJmNGzcaSearr74yxhjz0UcfGavVagoKCoJlZs+ebZKTk011dXXbHgAQpvLyctOvXz+zYMECM27cOHPTTTcZYxjz6Jh++9vfmlNPPbXReCAQMNnZ2eaxxx4LbistLTVOp9O8/vrrxhhjNmzYYCSZb775Jlhm/vz5xmKxmNzc3KPXeKAVJk2aZK666qqQbeeff76ZOnWqMYYx39YifiavpqZGK1eu1IQJE4LbrFarJkyYoK+++qodWwYcGWVlZZKk9PR0SdLKlSvl9XpDxvzAgQPVo0eP4Jj/6quvNHToUHXu3DlY5qyzzpLL5dL69evbsPVA+KZPn65JkyaFjG2JMY+O6b333tOJJ56oCy+8UFlZWRo5cqReeOGFYHzHjh0qKCgIGfcpKSkaPXp0yLhPTU3ViSeeGCwzYcIEWa1WLV++vO0OBgjDKaecooULF2rLli2SpO+++05Lly7VOeecI4kx39bs7d2A5uzfv19+vz/kD7skde7cWZs2bWqnVgFHRiAQ0M0336yxY8dqyJAhkqSCggI5HA6lpqaGlO3cubMKCgqCZRp6T9TGgEjzxhtv6Ntvv9U333xTL8aYR0f0/fffa/bs2br11lv1+9//Xt98841+85vfyOFw6PLLLw+O24bGdd1xn5WVFRK32+1KT09n3CPi/O53v5PL5dLAgQNls9nk9/v1wAMPaOrUqZLEmG9jEZ/kAR3Z9OnTtW7dOi1durS9mwIcNXv27NFNN92kBQsWKDY2tr2bA7SJQCCgE088UQ8++KAkaeTIkVq3bp2effZZXX755e3cOuDIe+utt/Taa69p3rx5Gjx4sFavXq2bb75ZXbp0Ycy3g4g/XTMzM1M2m63eXdYKCwuVnZ3dTq0CDt+NN96oDz74QIsWLVK3bt2C27Ozs1VTU6PS0tKQ8nXHfHZ2doPvidoYEElWrlypoqIinXDCCbLb7bLb7Vq8eLGeeuop2e12de7cmTGPDicnJ0fHH398yLZBgwZp9+7dkv47bpv6fJOdnV3vJnM+n08lJSWMe0Sc22+/Xb/73e908cUXa+jQobr00kt1yy236KGHHpLEmG9rEZ/kORwOjRo1SgsXLgxuCwQCWrhwocaMGdOOLQNaxxijG2+8Ue+8844+//xz9e7dOyQ+atQoxcTEhIz5zZs3a/fu3cExP2bMGK1duzbkF+GCBQuUnJxc70MF0N7Gjx+vtWvXavXq1cHHiSeeqKlTpwa/Z8yjoxk7dmy95XG2bNminj17SpJ69+6t7OzskHHvcrm0fPnykHFfWlqqlStXBst8/vnnCgQCGj16dBscBRA+t9stqzU0tbDZbAoEApIY822uve/8Eo433njDOJ1OM3fuXLNhwwZzzTXXmNTU1JC7rAHHiuuvv96kpKSYL774wuTn5wcfbrc7WOa6664zPXr0MJ9//rlZsWKFGTNmjBkzZkww7vP5zJAhQ8zEiRPN6tWrzccff2w6depk/vd//7c9Dglosbp31zSGMY+O5+uvvzZ2u9088MADZuvWrea1114z8fHx5tVXXw2Wefjhh01qaqr517/+ZdasWWPOPfdc07t3b1NVVRUsc/bZZ5uRI0ea5cuXm6VLl5p+/fqZKVOmtMchAU26/PLLTdeuXc0HH3xgduzYYf75z3+azMxMc8cddwTLMObbzjGR5BljzNNPP2169OhhHA6HOemkk8yyZcvau0lAq0hq8DFnzpxgmaqqKnPDDTeYtLQ0Ex8fb8477zyTn58fUs/OnTvNOeecY+Li4kxmZqaZMWOG8Xq9bXw0QOscmuQx5tERvf/++2bIkCHG6XSagQMHmueffz4kHggEzF133WU6d+5snE6nGT9+vNm8eXNImeLiYjNlyhSTmJhokpOTzZVXXmnKy8vb8jCAsLhcLnPTTTeZHj16mNjYWNOnTx9z5513hixzw5hvOxZj6ixDDwAAAAA4pkX8NXkAAAAAgPCR5AEAAABAB0KSBwAAAAAdCEkeAAAAAHQgJHkAAAAA0IGQ5AEAAABAB0KSBwAAAAAdCEkeAAAAAHQgJHkAAAAA0IGQ5AEAcIi7775bFosl5DFw4MCQMh6PR9OnT1dGRoYSExN1wQUXqLCwsJ1aDADAf5HkAQDQgMGDBys/Pz/4WLp0aUj8lltu0fvvv6+3335bixcvVl5ens4///x2ai0AAP9FkgcAaFdnnHGGfvOb3+iOO+5Qenq6srOzdffdd0uSdu7cKYvFotWrVwfLl5aWymKx6IsvvpAkffHFF7JYLPrkk080cuRIxcXF6cwzz1RRUZHmz5+vQYMGKTk5Wb/+9a/ldrvDbpfdbld2dnbwkZmZGYyVlZXppZde0p/+9CedeeaZGjVqlObMmaMvv/xSy5YtOxLdAgBAq5HkAQDa3d/+9jclJCRo+fLlevTRR3XvvfdqwYIFLarj7rvv1l/+8hd9+eWX2rNnjy666CI9+eSTmjdvnj788EN9+umnevrpp8Oub+vWrerSpYv69OmjqVOnavfu3cHYypUr5fV6NWHChOC2gQMHqkePHvrqq69a1G4AAI40kjwAQLsbNmyYZs2apX79+umyyy7TiSeeqIULF7aojvvvv19jx47VyJEjNW3aNC1evFizZ8/WyJEjddppp+mXv/ylFi1aFFZdo0eP1ty5c/Xxxx9r9uzZ2rFjh0477TSVl5dLkgoKCuRwOJSamhryvM6dO6ugoKBF7QYA4Eizt3cDAAAYNmxYyM85OTkqKipqdR2dO3dWfHy8+vTpE7Lt66+/Dquuc845J6Te0aNHq2fPnnrrrbc0bdq0FrULAIC2xkweAKDdxcTEhPxssVgUCARktR78M2WMCca8Xm+zdVgslkbrbI3U1FT1799f27ZtkyRlZ2erpqZGpaWlIeUKCwuVnZ3dqn0AAHCkkOQBACJWp06dJEn5+fnBbXVvwtJWKioqtH37duXk5EiSRo0apZiYmJBTSjdv3qzdu3drzJgxbd4+AADq4nRNAEDEiouL08knn6yHH35YvXv3VlFRkWbOnHnU93vbbbfpZz/7mXr27Km8vDzNmjVLNptNU6ZMkSSlpKRo2rRpuvXWW5Wenq7k5GT9z//8j8aMGaOTTz75qLcPAICmkOQBACLa//3f/2natGkaNWqUBgwYoEcffVQTJ048qvvcu3evpkyZouLiYnXq1Emnnnqqli1bFpxZlKQnnnhCVqtVF1xwgaqrq3XWWWfpmWeeOartAgAgHBZT90IHAAAAAMAxjWvyAAAAAKADIckDAESV3bt3KzExsdFH3UXPAQA4FnG6JgAgqvh8Pu3cubPReK9evWS3c8k6AODYRZIHAAAAAB0Ip2sCAAAAQAdCkgcAAAAAHQhJHgAAAAB0ICR5AAAAANCBkOQBAAAAQAdCkgcAAAAAHQhJHgAAAAB0ICR5AAAAANCB/H9O0d8VxUAdGgAAAABJRU5ErkJggg==",
+                  "text/plain": [
+                     "<Figure size 900x300 with 1 Axes>"
+                  ]
+               },
+               "metadata": {},
+               "output_type": "display_data"
+            },
+            {
+               "name": "stdout",
+               "output_type": "stream",
+               "text": [
+                  "num_75: outliers = 1510848, fences -> lower=-1.5, upper=2.5\n"
+               ]
+            },
+            {
+               "data": {
+                  "image/png": "iVBORw0KGgoAAAANSUhEUgAAA3kAAAEiCAYAAABEJhvIAAAAOnRFWHRTb2Z0d2FyZQBNYXRwbG90bGliIHZlcnNpb24zLjEwLjAsIGh0dHBzOi8vbWF0cGxvdGxpYi5vcmcvlHJYcgAAAAlwSFlzAAAPYQAAD2EBqD+naQAASF5JREFUeJzt3Xl8VNX9//H3TJKZZLKHAElYw45sKlWkWkBBBJdaa60iIrghij+XqlitFrXuUG3V1loXcMENvu6CCgoKiiAIsq+GLSQEEpJJMpksM+f3R5xpJguZREiG5PV8PPIguZ8z9557ztxJPtxz7rEYY4wAAAAAAC2CtbkrAAAAAAA4ekjyAAAAAKAFIckDAAAAgBaEJA8AAAAAWhCSPAAAAABoQUjyAAAAAKAFIckDAAAAgBaEJA8AAAAAWhCSPAAAAABoQUjygGY2e/ZsWSwW7dq1y79txIgRGjFiRLPVqbqioiJde+21SklJkcVi0a233trcVUI1S5YsqfE+AgAArRNJHlDNxo0bdcUVV6hDhw6y2+1KS0vT+PHjtXHjxl+030ceeUTvv//+0alkE3vkkUc0e/Zs3XDDDXrttdc0YcKE5q5SyLn//vtlsVjq/Prmm2/8ZSdNmlRrmT59+jTjGVT6+OOPNWbMGLVp00aRkZHq1auX7rzzTuXl5dUou3XrVt1222369a9/rcjIyGOWZL700kvq27evIiMj1bNnTz3zzDNBv7a0tFR33XWX0tLSFBUVpSFDhmjhwoW1lv322291xhlnyOFwKCUlRTfffLOKiop+Ud2NMXrttdc0bNgwJSQkyOFwaMCAAXrooYfkcrlqlH/hhRc0fPhwtW/fXna7Xenp6brqqquOars+/PDD+u1vf6v27dvLYrHo/vvvb9Drm7NNR4wYof79+zf69Y2xcuVK3XjjjRo8eLAiIiJksVga9PoRI0bUer2PGTOmRtmGtG0wfP+JuGrVqlrj559/vrp27dro/fvs3btXDzzwgE499VQlJiYqOTlZI0aM0KJFi4J6/a5du+r87HzrrbdqlN+8ebPGjBmjmJgYJSUlacKECTp48OAvPg+gJQlv7goAoeTdd9/VuHHjlJSUpGuuuUbp6enatWuXXnrpJc2bN09vvfWWLrrookbt+5FHHtEf/vAH/e53v6u37Oeff96oYxwrX375pU477TRNnz69uasSsn7/+9+rR48eNbbfc889Kioq0imnnBKw3W6368UXXwzYFh8ff0zrWJ877rhDf//73zVo0CDdddddSkpK0g8//KBnnnlGb7/9tr744gv17NnTX3758uV6+umndcIJJ6hv375au3btUa/T888/rylTpujiiy/Wn/70Jy1dulQ333yzXC6X7rrrrnpfP2nSJM2bN0+33nqrevbsqdmzZ+vcc8/V4sWLdcYZZ/jLrV27ViNHjlTfvn315JNPat++fZo5c6a2b9+uBQsWNKruHo9Hl19+ud555x395je/0f333y+Hw6GlS5dq+vTpeuedd7Ro0SK1a9fO/5o1a9YoPT1dv/3tb5WYmKiMjAy98MIL+vjjj/Xjjz8qLS2tUXWp6t5771VKSopOOukkffbZZw1+fXO2aXOYP3++XnzxRQ0cOFDdunXTtm3bGryPjh076tFHHw3YVltfBtu2oeaDDz7Q448/rt/97neaOHGiKioq9Oqrr+rss8/Wyy+/rKuuuiqo/YwbN07nnntuwLahQ4cG/Lxv3z4NGzZM8fHxeuSRR1RUVKSZM2dq/fr1WrlypWw221E7L+C4ZgAYY4zZsWOHcTgcpk+fPiYnJycgdvDgQdOnTx8THR1tdu7c2aj9R0dHm4kTJ9bYPmvWLCPJZGRkNGq/9fF4PKakpOQX7SM9Pd2cd955R6lGxpSXl5vS0tKjtr9QtWfPHmOxWMx1110XsH3ixIkmOjr6qB5r8eLFv+h99MYbbxhJ5tJLLzUVFRUBsRUrVhiHw2EGDRpkysvL/dtzc3ON0+k0xhgzY8aMo/4+drlcpk2bNjXee+PHjzfR0dEmLy/viK9fsWKFkWRmzJjh31ZSUmK6d+9uhg4dGlB27NixJjU11RQUFPi3vfDCC0aS+eyzzxpV/0ceecRIMnfccUeN2IcffmisVqs599xz693PqlWrjCTz6KOPNqoe1fn66ODBg0aSmT59etCvbe42HT58uOnXr1+jXttY2dnZxuVyGWOMmTp1qmnon07B1rkhbRss3++X77//vtb4eeedZ7p06dKofVe1YcMGc/DgwYBtbrfb9OnTx3Ts2LHe12dkZNQ497rccMMNJioqyuzevdu/beHChUaSef755xteeaCFYrgm8LMZM2bI5XLpv//9r9q2bRsQS05O1vPPP6/i4mI98cQT/u2TJk2qdaiLb+iej8ViUXFxsV555RX/EJRJkybVWZfa5uSVlpZq+vTp6tGjh+x2uzp16qRp06aptLQ0oJzFYtFNN92kOXPmqF+/frLb7fr0008lSW+99ZYGDx6s2NhYxcXFacCAAfrnP/9ZZz1887wyMjL0ySef+OvuGzqWk5Oja665Ru3bt1dkZKQGDRqkV155JWAfvmE4M2fO1D/+8Q91795ddrtdmzZtqvO4vnN4//331b9/f9ntdvXr189/Hj7Btn/Vfc6dO1cnnHCCoqKiNHToUK1fv15S5R2jHj16KDIyUiNGjDgqw+PefPNNGWM0fvz4WuMej0dOp/MXH+doeOCBB5SYmKj//ve/CgsLC4ideuqpuuuuu/Tjjz/q3Xff9W9PSkpSbGzsMavT4sWLlZubqxtvvDFg+9SpU1VcXKxPPvnkiK+fN2+ewsLCNHnyZP+2yMhIXXPNNVq+fLn27t0rSXI6nVq4cKGuuOIKxcXF+cteeeWViomJ0TvvvNPgupeUlGjGjBnq1atXjTs4knTBBRdo4sSJmj9/vlauXHnEffne4/n5+Q2ux5H21xjN2abNpX379oqKivrF+6moqDjiUNVg2zYU9evXT8nJyQHb7Ha7zj33XO3bt0+FhYVB76u4uFhlZWV1xv/v//5P559/vjp37uzfNmrUKPXq1eu4el8BxxrDNYGfffTRR+ratat+85vf1BofNmyYunbtWu8flrV57bXXdO211+rUU0/1/wLv3r170K/3er367W9/q2XLlmny5Mnq27ev1q9fr6eeekrbtm2rMdfvyy+/1DvvvKObbrpJycnJ6tq1qxYuXKhx48Zp5MiRevzxxyVVzmv45ptvdMstt9R63L59++q1117Tbbfdpo4dO+r222+XJLVt21YlJSUaMWKEduzYoZtuuknp6emaO3euJk2apPz8/Br7nDVrltxutyZPniy73a6kpKQjnvOyZcv07rvv6sYbb1RsbKyefvppXXzxxdqzZ4/atGkTdNtVtXTpUn344YeaOnWqJOnRRx/V+eefr2nTpunf//63brzxRh0+fFhPPPGErr76an355ZeNOo7PnDlz1KlTJw0bNqxGzOVyKS4uTi6XS4mJiRo3bpwef/xxxcTE/KJjNsb27du1detWTZo0KeAP8qquvPJKTZ8+XR999JH++Mc/NvgYhw8flsfjqbecw+GQw+GQVDl0UZJ+9atfBZQZPHiwrFar1qxZoyuuuKLOfa1Zs0a9evWqcU6nnnqqpMrhhJ06ddL69etVUVFR4zg2m00nnniivx4NsWzZMh0+fFi33HKLwsNr/1V75ZVXatasWfroo4/8dfLJzc2Vx+PRnj179OCDD0qSRo4cGVDm0KFDQdUlNjZWdru9wedQm+Zs02CVlpYGnVRUT0yOlW3btik6OlplZWVq3769rrvuOv31r39VRESEv0ywbXusNeZarUt2dnZQ5XweeOAB3XnnnbJYLBo8eLAefvhhjR492h/PzMxUTk5OjfeVVNlO8+fPD+o4QGtAkgdIKigo0P79+3XhhRcesdzAgQP14YcfqrCwsEF3MK644gpNmTJF3bp1O+IfpXV54403tGjRIn311VcB8zL69++vKVOm6Ntvv9Wvf/1r//atW7dq/fr1OuGEE/zbbr31VsXFxemzzz6rcaemLu3bt9cVV1yhe++9Vx06dAio+z//+U9t3rxZr7/+uv9O1ZQpUzR8+HDde++9uvrqqwPaaN++fdqxY0eNu6R12bx5szZt2uRPhs8880wNGjRIb775pm666aag9lHd1q1btWXLFv+djMTERF1//fV66KGHtG3bNn99PR6PHn30Ue3atavRdz02btyodevWadq0aTXuKqampmratGk6+eST5fV69emnn+rf//63fvzxRy1ZsqTOpOBY8d1VHTRoUJ1lunbtqri4uCPegT2Sk046Sbt376633PTp0/0PAsnKylJYWFjAnDWpMlFo06aN9u/ff8R9ZWVlKTU1tcZ23zbf67OysgK2Vy+7dOnSeutdXTBt6ovV1qYdOnTw36Vv06aNnn76aZ199tkBZYK9lmbNmnXEkQMN0ZxtGqw333wz6DlgxphjVg+f7t2768wzz9SAAQNUXFysefPm+T9z3n77bX+5YNv2WGvMtVqbHTt26N1339Ull1xS7+8cq9Wq0aNH66KLLlKHDh30008/6cknn9TYsWP14Ycf6rzzzpNU//sqLy9PpaWlR+0/NYDjGUkeIPn/17e+xM0Xdzqdx3SYWnVz585V37591adPn4D/vT/rrLMkVQ5rq5rkDR8+PCDBk6SEhAQVFxdr4cKFtT7VraHmz5+vlJQUjRs3zr8tIiJCN998s8aNG6evvvpK559/vj928cUXB/1HqVQ5/Kbq3c6BAwcqLi5OP/30U6PrPHLkyICkbciQIf66Ve1P3/affvqp0UnenDlzJKnWoZrVh+9ddtll6tWrl/7yl79o3rx5uuyyyxp1zMZqyPu/IcOuqpozZ45KSkrqLdetWzf/9yUlJXU+RCEyMrLe/ZWUlNT6x15kZKQ/XvXfusoGU+/qgmlTX6y2Nl2wYIHcbrf/P1KKi4trlAn2qYv9+vULqlwwmrNNg3XOOef8oidSHm0vvfRSwM8TJkzQ5MmT9cILL+i2227TaaedJin4tj3WGnOtVudyuXTJJZcoKipKjz32WL376ty5c42HAE2YMEEnnHCCbr/9dn+SV9/7yleGJA8gyQMkHfmPraqC/WP4aNu+fbs2b95cZ5KUk5MT8HN6enqNMjfeeKPeeecdjR07Vh06dNDo0aP1xz/+sdEJ3+7du9WzZ09ZrYFTe/v27euP11enI6k638InMTFRhw8fbmBN696n72mW1YdA+bY39ljGGL3xxhvq37+/Bg4cGNRrbrvtNt13331atGhRkyd5DXn/NzbpPf300xv8mqioqDrn5rjd7nrnSUVFRdWYs+p7rS9e9d+6yjZmPlYwbeqLVb9TKVXeuZaksWPH6sILL1T//v0VExMTcBd71KhRDa7XL9WcbRqs1NTUWu/0HElRUVHAfLmwsLAG/adUQ91+++164YUXtGjRIn+SF2zbHm3VRxo05lqtyuPx6LLLLtOmTZu0YMGCRj8RNikpSVdddZUee+wx7du3Tx07dqz3fSUdu3YCjjckeYAq/6hPTU3VunXrjlhu3bp16tChg3/ORF3rJQUzn6EhvF6vBgwYoCeffLLWePUkpbZfcu3atdPatWv12WefacGCBVqwYIFmzZqlK6+8ssbDUo6Fhv7irWt4T9XhVQ1t/7r2GcyxGuKbb77R7t27a33gRl2ioqLUpk2bWtejO9Z8d32P9P7fvXu3nE7nEf/3/kgOHjwY1HURExPjn5eYmpoqj8ejnJycgESorKxMubm59f7xmJqaqszMzBrbfUO+fK/3JQS+7dXLNuaP1KptWteyKb72rq9Nu3fvrpNOOklz5swJSPKys7ODqkt8fPxR+8O3Ods0WCUlJSooKAiqbEpKiiRp5syZeuCBB/zbu3TpckzWfPTxfWZXvd6DbduGqO8uoMvl8pfxacy1WtV1112njz/+WHPmzPGPNmmsqu3UsWPHet9XSUlJ3MUDfsbTNYGfnX/++crIyNCyZctqjS9dulS7du0KGIKYmJhY6xPvapvP0NAFdKvq3r278vLyNHLkSI0aNarGV+/evYPaj81m0wUXXKB///vf2rlzp66//nq9+uqr2rFjR4Pr1KVLF23fvl1erzdg+5YtW/zxY60h7d+U5syZI4vFossvvzzo1xQWFurQoUPH9O5BXXr27KnevXvr/fffr/PO06uvvipJuuSSSxp1jFNOOcV/h+VIXzNnzvS/5sQTT5SkGgs5r1q1Sl6v1x+vy4knnqht27bVeILpihUrAvbfv39/hYeH1zhOWVmZ1q5dW+9xanP66acrISFBb7zxRp1/MDekTWtLXIJpz9TU1IB5X79Uc7ZpsN5+++2g28bnyiuv1MKFC/1fvuHWx4pv2HnV6z3Ytm0I3+fw1q1ba41v27atxmd1Y65VnzvvvFOzZs3SU089FTCUv7Gqt1OHDh3Utm3bWhd3X7ly5TF9XwHHG+7kAT+788479frrr+v666/X119/HfAEx7y8PE2ZMkUOh0N33nmnf3v37t1VUFCgdevW+YflZWVl6b333qux/+jo6EY/Av2Pf/yj5s+frxdeeCHg8dpS5R9/Xq9X0dHRR9xHbm5uwDlZrVZ/nWsb+lKfc889V59//rnefvtt/y/ziooKPfPMM4qJidHw4cMbvM+Gakj7N5Xy8nLNnTtXZ5xxRq1DTt1ut8rLy2sM+f3b3/4mY8xRmS/ZGNOnT9fll1+uKVOm6NVXXw24u7l69Wo9/vjjOumkkzR27NhG7b8x83zOOussJSUl6bnnngtYIPm5556Tw+Hwz9ORKp80eejQIXXu3Nn/JL8//OEPmjlzpv773//qjjvukFT5Xp81a5aGDBniv0sQHx+vUaNG6fXXX9d9993n75vXXntNRUVFjUpsHQ6Hpk2bpnvuuUd/+ctfasxL+uSTTzR79mxdcMEFGjBggKTK66ewsFCJiYkBZVeuXKn169fX+E+DYz0nL9TaNFiNmZPXrVu3Rt+lrmrLli1yOBz+a9/pdMputwfcXTLG6KGHHvLX1SfYtm2IwYMHq127dnrxxRc1YcKEgHq8//77yszMDPidJjV+Tt6MGTM0c+ZM3XPPPXU+sVmqfNCZ7yEzvqHxBw8erPEfXJmZmXr55Zc1cODAgIT84osv1iuvvKK9e/f62+SLL77Qtm3bdNttt9Vbb6C1IMkDftazZ0+98sorGj9+vAYMGKBrrrlG6enp2rVrl1566SUdOnRIb775ZsDDQC677DLddddduuiii3TzzTfL5XLpueeeU69evfTDDz8E7H/w4MFatGiRnnzySaWlpSk9Pd3/gI/6TJgwQe+8846mTJmixYsX6/TTT5fH49GWLVv0zjvv6LPPPqv1kdJVXXvttcrLy9NZZ52ljh07avfu3XrmmWd04okn+ufRNcTkyZP1/PPPa9KkSVq9erW6du2qefPm6ZtvvtE//vGPJpm32JD2byqfffaZcnNz61wbLzs7WyeddJLGjRunPn36+F8zf/58jRkzpt4nvB4r48aN06pVq/Tkk09q06ZNGj9+vBITE/XDDz/o5ZdfVtu2bTVv3ryAJ38WFBTomWeekVQ5RFWSnn32WSUkJCghISFgaGFj5+T97W9/09SpU3XJJZfonHPO0dKlS/X666/r4YcfDliG49lnn9UDDzygxYsX+9eYHDJkiC655BLdfffdysnJUY8ePfTKK6/4r+mqHn74Yf3617/W8OHDNXnyZO3bt09///vfNXr06BqJt8Vi0fDhw7VkyZIj1n/atGlau3atHn/8cS1fvlwXX3yxoqKitGzZMr3++uvq16+fZs+e7S9fVFSkTp066dJLL1W/fv0UHR2t9evXa9asWYqPj9d9990XsP/Gzsl77bXXtHv3brlcLknS119/7U86JkyY4L+zE4ptKlUmBL76VpWenq7x48c3ak7ekezevVuvvfaapP/dVfYdv0uXLpowYYK/bN++fQPO44cfftC4ceM0btw49ejRQyUlJXrvvff0zTffaPLkyTr55JP9r21I295///01+qY2NptNM2fO1MSJE3XKKafo0ksvVZs2bbRmzRp/AlX9Pw4bc62+9957mjZtmnr27Km+ffvq9ddfD4ifffbZat++vb/sVVddFfDU12nTpmnnzp0aOXKk0tLStGvXLv/atNXXcr3nnns0d+5cnXnmmbrllltUVFSkGTNmaMCAAUE/VRVoFZpxIXYgJK1bt86MGzfOpKammoiICJOSkmLGjRtn1q9fX2v5zz//3PTv39/YbDbTu3dv8/rrr5vp06eb6pfXli1bzLBhw0xUVJSRZCZOnGiMMWbWrFlGksnIyPCXHT58uBk+fHjA68vKyszjjz9u+vXrZ+x2u0lMTDSDBw82DzzwgCkoKPCXk2SmTp1ao57z5s0zo0ePNu3atTM2m8107tzZXH/99SYrK6veNunSpYs577zzamw/cOCAueqqq0xycrKx2WxmwIABZtasWQFlMjIyjCQzY8aMeo9T3zl06dLF324+wbZ/bfusq26LFy82kszcuXODrrPPZZddZiIiIkxubm6t8cOHD5srrrjC9OjRwzgcDmO3202/fv3MI488YsrKyhp8vOp1rvo+aowPP/zQjBo1yiQkJBhJRpLp169fwHvMx9d+tX116dLlF9Wjqv/+97+md+/exmazme7du5unnnrKeL3egDK+Pl+8eHHA9pKSEnPHHXeYlJQUY7fbzSmnnGI+/fTTWo+zdOlS8+tf/9pERkaatm3bmqlTpxqn0xlQprCw0Egyl112WVB193q9Zvbs2eb00083sbGx/vYZNWqUKS0tDShbWlpqbrnlFjNw4EATFxdnIiIiTJcuXcw111zzi/u1quHDh9fZb1XbLxTb9Eh1HzlyZIPbIhi+a6u2r+qf09W3/fTTT+aSSy4xXbt2NZGRkcbhcJjBgweb//znPzXew8YE37a33367sVgsZvPmzUGdw4IFC8yZZ57pf1+lp6ebP/3pT+bw4cMNaYo6+d4rwbyvfL/zqv6ueOONN8ywYcNM27ZtTXh4uElOTjYXXXSRWb16da3H27Bhgxk9erRxOBwmISHBjB8/3mRnZx+VcwFaCosxTbBIDADgmFqyZInOPPNMZWRkNPoJmLW59tpr9dJLL+mFF17Qtddee9T2e7yaP3++zj//fP3444/+YZYNUV5ergsuuEBffPGFPvroo2YbnhtKfmmbtkannnqqunTporlz5zZ3VQCEKB68AgCo0/PPP6/zzz9fN9xwg+bPn9/c1Wl2ixcv1mWXXdboZCQiIkL/93//pxNPPFGXXHJJsw0rDiW/tE1bG6fTqR9//FEPPvhgc1cFQAjjTh4AHEEwj2NPSkqqc9HupnKs7uQBAIDjDw9eAYAjePvtt+udzF/fww8AAACaEnfyAOAIsrKytHHjxiOWGTx4cI3H3gMAADQXkjwAAAAAaEF48AoAAAAAtCBBzcnzer3av3+/YmNjZbFYjnWdAAAAAADVGGNUWFiotLQ0Wa11368LKsnbv3+/OnXqdNQqBwAAAABonL1796pjx451xoNK8mJjY/07i4uLOzo1C0KBq1wrd+Xq1K5t5DFGX24+oJO7JuqHXYd1Vt/2CrNY/PF4R0ST1QsAAAAAmprT6VSnTp38+VldgkryfEM04+LimjTJ21NYoNvf366P/197SdKDn+/SPy5N0IOf79KpvSszV1+8UxPWCwAAAACaS31T6EJ6nbw+KbFa+9ezFWMP15bswiPGAQAAAAAhnuSFh1mV4LA1Og4AAAAArU1IL6GwN8+lW99ao715rkbFAQAAAKC1Cekkr9zjVVaBW+Uerxy2MA1JT1KiI0JD0pPksIUFxAEAAAAAksUYY+or5HQ6FR8fr4KCgiZ98AoAAAAAoFKweVlIz8mryus1Kvd6FSaLPDKKsFpltbIwOwAAAABUFdLDNTfuL1Df+z7Vxv0F2pTlVO97P9XH67PU+95PtSnLGRAHAAAAAIR4ktc+LlLTxvRW+7jIRsUBAAAAoLUJ6eGayTF2XXV6uiQpu8B9xDgAAAAAIMTv5BW6y/XVtoMqdJc3Kg4AAAAArU1IJ3m7c12a+PJK7c6tfR28+uIAAAAA0NqE9BIKZRVe5RaXqk20XZKUW1yqWHuECkvLA7a1ibbLFh7S+SoAAAAA/CItYgkFW7hVqfFR/p9938dEhtfYBgAAAAAI8eGamfkluvvd9crML9GeXJdunLNa3+3M1Y1zVmtPrisgDgAAAAAI8SSvpMyjjfsLVFLmkdNdrvnrs5XtdGv++mw53eUBcQAAAABAiA/X7NEuRh/edIYkaUNmzQXPq8YBAAAAACF+Jw8AAAAA0DAhneRtznLq5L8t1OYsZ6PiAAAAANDahPRwzTYxNl1zRrraxNgkSXee01u9UmJ05zm91S6ucgmFqnEAAAAAaO1Cep08AAAAAEClYPOykB6uWVxaoe935am4tEIFJeVauOmA9h52aeGmAyooKQ+IAwAAAABCPMnLOFSsS/6zXBmHirU3z6XrXl2l1bsO67pXV2lvnisgDgAAAAAI8SSvR7sYfXH7cPVoF9OoOAAAAAC0NiH94JXIiDB1b1t3AldfHAAAAABam5C+k5dVUKK/fbxJWQUljYoDAAAAQGsT0klekbtCX287qCJ3hezhVvVsF6MYe5h6touRPdwaEAcAAAAAsIQCAAAAABwXWsQSCgAAAACAhgnpJG9rdqFOf+xLbc0u1Mb9Beo//TN9+GOm+k//TBv3FwTEAQAAAAAhnuQlOCJ00UkdlOCIkDFSUWmFvN7Kf40JjAMAAAAAQnwJhfZxkbrjnN6SpIOFpUeMAwAAAABC/E5eSZlHGzILVFLmaVQcAAAAAFqbkE7ydh4s0vnPLNPOg0WNigMAAABAaxPSSyiUlHm082CRureNkVSZ1KXFR2l/QUnAtu5tYxRlC2uyegEAAABAUws2LwvpOXlRtjD17xDv/9n3fVKMrcY2AAAAAECID9c84HRr5mdbdcDpVmZ+ie57f4NW7z6s+97foMz8koA4AAAAACDEk7x8V7neW5OpfFe5DheX6bXvdmtvnkuvfbdbh4vLAuIAAAAAgBAfrtk7JVbf/PksSdKGzIIjxgEAAAAAIX4nDwAAAADQMCGd5G0/UKizn/xK2w8UNioOAAAAAK1NSA/XjIkM17BebRUTGa4YSdecka70ZIeuOSNdbX5+wqYvDgAAAAAI8XXyAAAAAACVgs3LQnq4pru8cjF0d7lHxaUVWr37sHKcbq3efVjFpRUBcQAAAABAiCd5O3KKNPLvX2lHTpEyDhXr4ue+1bc7c3Xxc98q41BxQBwAAAAAEOJJXnpytOZOGar05OhGxQEAAACgtQnpJ5ZE28N1StekRscBAAAAoLUJ6Tt5OYVu/WvxDuUUuhsVBwAAAIDWJqSTvNyiMr20LEO5RWUKs1qUFG2TLcyqpGibwqyWgDgAAAAAgCUUAAAAAOC40CKWUAAAAAAANExIJ3k7cor022eXaUdOkbYdKNTwGYv1+cZsDZ+xWNsOFAbEAQAAAAAhnuRF2cLULy1eUbYwlVV4tTvXJVeZR7tzXSqr8AbEAQAAAAAhvoRCh4QoPfr7AZKkw8U1H65SNQ4AAAAACPE7eWUVXmUVlKiswtuoOAAAAAC0NiGd5G07UKihj36pbQcKGxUHAAAAgNYmpJdQKHSX64c9+Tq5c4Ik6Yc9+erVLkbbcooCtp3cOUGxkRFNVi8AAAAAaGrB5mUhneQBAAAAACq1iHXyDhWVatY3GTpUVKocp1tPLdymTfsL9NTCbcpxugPiAAAAAIAQT/IOON164tOtOuB0K6ewVP/8Yru2HSjSP7/YrpzC0oA4AAAAACDEl1DolxavzX8bI0nakFlwxDgAAAAAIMTv5AEAAAAAGiakk7yfDhbp0ueX66eDRY2KAwAAAEBrE9LDNSPCrEqNj1REmFXxUVb97sQ0pcZH6ncnpik+qnLJBF8cAAAAAMASCgAAAABwXAg2LwvpO3kVHq+KSisUYw9Xhdcou8CtREeEDrvKlRIfqXCrxR8P524eAAAAAIT2nLwt2YU68cGF2pJdqB05RRoxc4kWbz2oETOXaEdOUUAcAAAAABDiSV6nRIf+c8XJ6pToaFQcAAAAAFqbkB6uGe+I0Jj+qZKkvYePHAcAAAAAhPidvLziMr21co/yissaFQcAAACA1iakk7z9+SX687vrtT+/pFFxAAAAAGhtWEIBAAAAAI4DweZlIX0nDwAAAADQMCGd5O06VKyrZq3UrkPF2nmwSBf9+xst2Zqji/79jXYeLAqIAwAAAABCPMmzWiyyhVtltVhUUubRmj35yneVa82efJWUeQLiAAAAAIAQX0KhcxuHnp/wK0nShsyCI8YBAAAAACF+J8/rNSqt8Mjrrf3ZMPXFAQAAAKC1Cekkb1OWU73v/VSbspyNigMAAABAaxPSwzU7JkbpqUsHqWNilCTpqUsH6aTOCTW2+b4HAAAAgNaOdfIAAAAA4DjQItbJy3eV6YO1mcp3lSm3qFSvLt+lHQcK9eryXcotKg2IAwAAAABCPMnbd7hEt7y1VvsOlyirwK2/frBRG/Y79dcPNiqrwB0QBwAAAACE+Jy8vqlx2vTgObKHh2lzLQ9XqRoHAAAAAIR4khdmtchhq7uK9cUBAAAAoLUJ6eGae3JdunHOau3JdTUqDgAAAACtTUgneR5jVOiukMcYRdvD9ZueyWoTY9NveiYr2h4eEAcAAAAAsIQCAAAAABwXWsQSClV5vEaF7nKVVXhV6C6Xx8vdOwAAAACoLqSTvA2ZBep+z3xtyCzQ5iynBtz/ueavz9KA+z/X5ixnQBwAAAAAEOJJXmp8pB68sJ9S4yMbFQcAAACA1iak1x9oE2PX+CFdJElZBe4jxgEAAAAAIX4nr6CkXAs3HVBBSXmj4gAAAADQ2oR0krc3z6XrXl2lvXm1r4NXXxwAAAAAWpuQXkKh3OOVs6RccVERlfUoKVeULUwlZZ6AbXFREYoIC+l8FQAAAAB+kWDzspCekxcRZlWbGLv/Z9/3Dlt4jW0AAAAAgONguObt7/yovXku7c4t1rWvfK9vdxzSta98r925xQFxAAAAAECIJ3llHq925xarzONVobtCizbnKKewVIs256jQXREQBwAAAACE+HDN7m1jNO+GX0tSrQueV40DAAAAAEL8Th4AAAAAoGFC+k7exv0FuvT57/T29afVGT/v6WVNXCvg+BVhkcqNZJEUGy4VVkh1PV43ziYVl0leSY4Ii8q9RmWe2staFLifSKtU7pUsVqlNdIQ6JEYrM8+lw64yeY1ktUix9jAVlnrkMZKnyosdEVZ1buPQf64YrASHTU8t3Kat2U7ZwsPUNTFSK/fk63BxmQrdFTLGK4vFKofNKleZVxZL5QObuiQ5FO+wqX9anDolObRxv1NbDxSq0F2uaFu4ou3h6pIYqe/35KvIXaFubWN0x+iemvn5dm3PKVRJmUeOCKs6tomWvFLGIacOFXtkfq7fs5efqK+25WrT/gIVllYoxhYuhz1cHRPsWrLtkArdFWoba1ObGLv2Hy6RkdQ+LlKxkRHq0TZaOw4Wq8BVpt15Lnk8XnVIqjzfrskxyneV6amF27Q9p0jtY+3asL9AWQVueb1G8ZHh6pkSpyf+MFAp8VFyl3v0+cZs7cp1qWsbh4b1aquvtx3UrlyXOiREyhhpf4FbXds4dGp6kp5bstPflr3bx6jMYxRtD1dxaYXioiLUs12MRvdLkaSA/Y7ul6LIiDD/8TZnObVxv1PFpRUqLqvwt2n/tDj1SY0L2Mf2nCI5S8oVHxWhHu1i/HXckuXUhv1OlVZ41CclTjeM6K6VGXnaletSu1ib1u9zKiO3WD3bxei2s3spwWGr8b7ztZXvnPqlxanvz8ePjAgLKOPrK39dO8SrT0psQNnq7emL+faxJdspe3iY/zyrtndafKQsFikz312jL6ruKxi+evjazh5u1ZbsQn9b+dqjrvo2VvXjVu+z2o6TXVCiafPWKeNQsdKTo/Xghf20bl9Bne+dYOp6rMq2JkezXRqzr6bql+bu/2Nx/OY+p9auJbV/SC+hcLCwVB+szdSFJ3aQJH2wNlNn9EjWsh2H/NtOeXhRk9UHQNOwSOqdEqMh6W20YEO2yj1eFZd6ZLUYlVaYOhNTH6uk8DCrOiREymOM8l3l8ni9cpV5VflZbfXvK9xqkcVi8SeK5R6vf//Vk1efMEltYu0qKi1XSZlXtjCLjCzyGq8qvIGvs6oyUQ63SlaLVfZwi0orjCo8XnmrHKd3Sow+vXW4pn+wQQs2ZMsWZtH+Are81SpgC7PqtG5JevWaIfpwbaY+WZ+tyAir3OVepcTZle0sVWSEVRkHiySLRenJ0XKXe1VSVqEt2YX+toyPCpfFYlG0PUzFpR51SopSckykzhtQmaBV3e95A1L02xM7+I+37YBTmYfdkrwq98h//h0SItUrJS5gH4eK3NqbV6JOiVFKjo3013FbtlOZ+W5F28MUEWZVn5RYRdnCFRlh1ZrdecovqVBcZLjKPEZj+6fogQv71+gHX1v5zqlDYqR6tY/z17dqGV9f+fq/trLV29MXq3Gcn88zoL0PFUvGKL1tTI2+qLqvYPjq4Ws7Y4wKSir8beVrj7rq21jVj1u9z2o7zpUvrdB3P+UpzCp5vFK3tg51aRNT53snmLoeq7KtydFsl8bsq6n6pbn7/1gcv7nPqbU7Hto/2LwspIdrto2169rfdFPbWLv/+z6pcQHbALQ8Fou0P9+t7TlFsoVZ5LCFKcwqlXmMLJb6X++VFGaVKrxeuUorZIyR1Wr5+bWWgH1FRlgVZpWc7gqFWeXfv9VS911OjyoTmzBL5T6N/3iV8Yiw/1Uy/OfvvaayTGmFV2FW+RM8q+V/5yvJf84dEh01Ejz9fJyMQ8WSpF25LkVGWNW1TbQiI6zanlPk/7nM41VZhccfyzhUHNCWpRUe2cIsKvcY2cIsigizKjLCqt25rhr73Z3rCjheuafyHKTq5++tsY+IMKtsYRbZwq0BdSz3Vu7DYQuTLcyijEPF/mO6yjwyxqhDokO2MIu25xTV2g/V3x/lHm9AfauW8fWVr//LPaZG2brOu/pxfOcZ0N4VHpV5vLX2RfXj1Kd62/neM7628rVHXfVtrPr6rLbjZBwqVphVSoq2Kcxa+T4+0nsnmLoeq7KtydFsl8bsq6n6pbn7/1gcv7nPqbVrSe0f0kleobtcy7YfUqG7XAWucn2yLkt7c136ZF2WClzlKnSXN3cVARwDxkhpCZHq2a5ySKGrzCOP9+c7RvWOPaj8YPN4pXCrVQ575R0rr9f8/FoTsC93uVcerxQXGS6PV/79e38e1lqbMFUmiR5TuU+L/3iV8fIq408rfv7eaqksYw+3yuP934ev1/zvfCX5zznzsEvWWirg8UrpydGSpK5tHHKXe7Urt1jucq96tovx/2wLs8oWHuaPpSdHB7SlPTxMZR6jiDCLyjxG5R6v3OVedWnjqLHfLm0cAceLCKs8B6n6+Vtr7KPc41WZx6iswhtQxwhr5T5cZR6VeYz/juOu3GI5bGGyWCzKPOxSmceoZ7uYWvuh+vsjIswaUN+qZXx95ev/iDBLjbJ1nXf14/jOM6C9w8NkC7PW2hfVj1Of6m3ne8/42srXHnXVt7Hq67PajpOeHC2PV8orLpPHW/k+PtJ7J5i6HquyrcnRbJfG7Kup+qW5+/9YHL+5z6m1a0ntH9Jz8nbnunTFSyv08f87Q5I09Y0f9I9LT9Stb6/1bwMQvIA5eRFSYXndd6vi7VJR6S+bk2e1Skk/z8nbn+dSXtU5eZFhKnTXMifPZlXnpP/NyZOkrQcKZQuzKj0pSit2H1Z+cZmc7grJVE78i7aFqbjMI6ulcphm1ySH4hw2DegQr46JUdq436ntBwpV4C5XrC1cUfZw//y+otIKdUv+35y8HTmFcpV55LCFqWOSQ/JKuw45dbCWOXmb9zvlLC3/35y8RLuWbA1uTp6zpEy7cgPn5EnSbWf3klR59+iUrkmBc/KiwtWzfeWcPEn+uW+7c13qUmUe2O5cl4b1TJYxUlaBW12qzsn7uS37tI9RaZU5eb75V759Vt2vb5vv3+7JDm3Y75SrtEJFZf+bkzigQ7x6/zzPzWdHTpEK0sqV4LCpe9tofx17tI3W+swClVV41Tsl1j8nb3euS0O7JdWYk1cb33bfOVWfE1i1jK+vfP1fdU6eT/X29P3sP052oWzhVv95Vm3v3/RI9t+Rrd4XVfcVDF9ZX9v55uT52spXn7rq21jVj1u9z2o7zhN/GFjrnLy63jvB1PVYlW1Njma7NGZfTdUvzd3/x+L4zX1OrV1Lav+QnpNXWuFRjrNU7eLs2n6gSOc/sywgyevZPsYft4cfn5MiAQAAACAYweZlIX0nzx4epk5Jdd8mrS8OAAAAAK1NSM/Jy8wv0X3vb1Bmfkmj4gAAAADQ2oR0kldSVqEf9hxWSVmFIiOs6pcWp9jIcPVLi1NkhDUgDgAAAAAI8Tl5AAAAAIBKLWKdPAAAAABAw4R0krc5y6lTHl6kzVlObcgsUK+/LNAHazPV6y8LtCGzICAOAAAAAAjxJK9NtE1XntZFbaIr18oq83hlTOW/tcUBAAAAoLUL6SUU2sVF6v+N7ClJyiksPWIcAAAAABDid/KKSyu0evdhFZfW/vTM+uIAAAAA0NqEdJKXcahYFz/3rTIOFTcqDgAAAACtTUgvoeAu92hPnkudkxySpD15LrWLtSunsDRgW+ckhyIjwpqsXgAAAADQ1ILNy0J6Tl5kRJh6tY/1/+z7PsFhq7ENAAAAABDiwzWzCkr0yPzNyioo0b7DLt01b51W7crTXfPWad9hV0AcAAAAABDiSV6hu0KLNh1QobtC+a5yvb1qr/YdLtHbq/Yq31UeEAcAAAAAhPhwzV7tY/XlHSMkSRsyC44YBwAAAACE+J08AAAAAEDDhHSSt+1AoYbPWKxtBwobFQcAAACA1iakh2vGRUbo3AGpiouMkCTdMKK7urWN1g0juis5xi5JAXEAAAAAaO1Cep08AAAAAEClYPOykB6u6S73aHOWU+5yj4pKK7R8Z64OON1avjNXRaUVAXEAAAAAQIgneTtyijT2n0u1I6dIuw4Va9wL32n5zlyNe+E77TpUHBAHAAAAAIR4ktetbbQ+mHq6urWNblQcAAAAAFqbkH7wisMWrkGdEhodBwAAAIDWJqTv5OU43Xpq4TblON2NigMAAABAaxPSSV6eq0xvf79Xea4yhYdZlBIXKXuEVSlxkQoPswTEAQAAAAAsoQAAAAAAx4UWsYQCAAAAAKBhQjrJ236gUGP+8bW2HyjUlmynTnvkCy3YkKXTHvlCW7KdAXEAAAAAQIgnedH2cJ3WrY2i7eGq8BhlO90qLfcq2+lWhccExAEAAAAAIb6EQlpClO7/bT9JUl5xzYerVI0DAAAAAEL8Tp673KNdh4rlLvc0Kg4AAAAArU1IJ3k7coo0YuYS7cgpalQcAAAAAFqbkF5Coai0Quv3FWhAx3hJ0vp9BerWNlo/HSwO2DagY7ximJcHAAAAoAULNi8L6SQPAAAAAFCpRayTd7CwVM9/tVMHC0uVXeDW459u0bp9+Xr80y3KLnAHxAEAAAAAx0GS9+8llUncoaJSPbdkp346WKznluzUoaLSgDgAAAAAIMSXUDghLU4/Th8tSdqQWXDEOAAAAAAgxO/kAQAAAAAaJqSTvJ0Hi3TRv7/RzoO1L5FQXxwAAAAAWpuQHq5pD7eqV7tY2cOtsodbdemvOqljYpQu/VUnJTgiJMkfBwAAAACwhAIAAAAAHBdaxBIK5R6vcpxulXu8cpd7tO1AofJdZdp2oFDuck9AHAAAAAAQ4kne1uxCnfrIF9qaXagdOUUa/dTXWrL1oEY/9bV25BQFxAEAAAAAIZ7kdW7j0MuTfqXObRyNigMAAABAaxPSD16Ji4zQWX3aNzoOAAAAAK1NSN/Jyy0q1avLdym3qLRRcQAAAABobUI6ycsqcOuhjzcrq8AtSbKFWWWxVP5bWxwAAAAAWjuWUAAAAACA40CLWEIBAAAAANAwIZ3kZRwq1vgXv1PGoWLtyCnUeU8v1RebD+i8p5dqR05hQBwAAAAAEOJJXrjVoqRou8KtFrnLvdq436lCd4U27nfKXe4NiAMAAAAAQnwJhU5JDj0z7iRJUkFmwRHjAAAAAIAQv5Pn8RoVusvl8db+bJj64gAAAADQ2oR0krc5y6kB93+uzVnORsUBAAAAoLUJ6SUUClzlWrbjkM7okSxJWrbjkAZ2iNe6zIKAbWf0SFa8I6LJ6gUAAAAATS3YvCykkzwAAAAAQKUWsU7e4eIyzV21V4eLy3SwsFQvLv1JW7KcenHpTzpYWBoQBwAAAACEeJKXmV+iO+etU2Z+iQ443Xrok83akl2ohz7ZrANOd0AcAAAAABDiSyj0S4vTjofHKsxq0cb9NR+uUjUOAAAAAAjxJM9isSg8rO4Err44AAAAALQ2IT1cc3dusa595Xvtzi1uVBwAAAAAWpuQTvKqio0M16i+7dQu1q5RfdspNjKkb0ICAAAAQLNgCQUAAAAAOA4Em5eF9O0wY4w8XqMwq0UVXiNnSbmibGEqKfMoLipC4VaLP26xMDcPAAAAAEJ6uObG/U71+MsCbdzv1NbsQg1+aJE+33hAgx9apK3ZhQFxAAAAAECIJ3kdEqI04w8D1SEhqlFxAAAAAGhtQnq4ZmK0TZf8qpMk1brgedU4AAAAACDE7+QVuMr1ybosFbjKGxUHAAAAgNYmpJO8vYddmvrGD9p72NWoOAAAAAC0NiG9hILHa+Qqq5DDVjmq1FVWIXt4mEorPAHbHLZwhVl5uiYAAACAlqtFLKEQZrUoNjLC/7Pve1u4tcY2AAAAAECoD9fMc+n/vblGe/NcyjhUrAkvrdDS7Qc14aUVyjhUHBAHAAAAAIR4klfhNcorLlWF16i4tEJLtx9SblGZlm4/pOLSioA4AAAAACDEh2umJ0drzrWnSZI2ZBYcMQ4AAAAACPE7eQAAAACAhgnpJG9DZoF6/WVBrXfxgokDAAAAQGsT0sM1U+Mjde/5fZUaHylJevDCfuqfFqcHL+zn31Y1DgAAAACtXUivkwcAAAAAqBRsXhbSwzWd7nJ9ueWAnO5y5bvK9N6afdqdW6z31uxTvqssIA4AAAAACPEkb0+uS1fPXqU9uS7tO1yi297+UWv25Ou2t3/UvsMlAXEAAAAAQIjPyeudEquV94xUYrRNW7MLjxgHAAAAAIR4khcRZlW7uLofqlJfHAAAAABam5AerrnvsEt3zVunfYdrH45ZXxwAAAAAWpuQTvJKK7zallOo0gqvomxhOqlzghIcETqpc4KibGEBcQAAAAAASygAAAAAwHGhRSyhAAAAAABomJBO8jbtd2rQA59r036nNmQWqOufP9H7azLV9c+faENmQUAcAAAAABDiSV7bWLtuHNFdbWPtjYoDAAAAQGsT0ksotI216/rh3SVJB5zuI8YBAAAAACF+J6+otELLd+aqqLSiUXEAAAAAaG1COsnbdahY4174TrsOFTcqDgAAAACtTUgvoeAu9yi7wK2U+EhJUnaBW4mOCB12lQdsS4mPVGREWJPVCwAAAACaWrB5WUjPyYuMCFPX5Gj/z77v4x22GtsAAAAAACE+XHN/fonu/3Cj9ueXaG+eS7e+tUYrfsrVrW+t0d48V0AcAAAAABDiSV5xaYW++ylXxaUVKigp1/tr9yurwK331+5XQUl5QBwAAAAAEOLDNXu2j9Wntw6TJG3ILDhiHAAAAAAQ4nfyAAAAAAANE9SdPN8DOJ1O5zGtTHXbDjg15bUf9J8JJ6vCY+QtdclVVChvqUtFhU6t2l7oj/dq33RP/QQAAACApubLx+pbICGoJRT27dunTp06HZ2aAQAAAAAabe/everYsWOd8aCSPK/Xq/379ys2NlYWi+WoVjBYTqdTnTp10t69e5t0rT40HH11/KCvjh/01fGDvjp+0FfHB/rp+EFfHXvGGBUWFiotLU1Wa90z74Iarmm1Wo+YKTaluLg43jTHCfrq+EFfHT/oq+MHfXX8oK+OD/TT8YO+Orbi4+PrLcODVwAAAACgBSHJAwAAAIAW5LhJ8ux2u6ZPny673d7cVUE96KvjB311/KCvjh/01fGDvjo+0E/HD/oqdAT14BUAAAAAwPHhuLmTBwAAAACoH0keAAAAALQgJHkAAAAA0IIcN0nev/71L3Xt2lWRkZEaMmSIVq5c2dxVatXuv/9+WSyWgK8+ffr44263W1OnTlWbNm0UExOjiy++WAcOHGjGGrceX3/9tS644AKlpaXJYrHo/fffD4gbY/TXv/5VqampioqK0qhRo7R9+/aAMnl5eRo/frzi4uKUkJCga665RkVFRU14Fq1DfX01adKkGtfZmDFjAsrQV03j0Ucf1SmnnKLY2Fi1a9dOv/vd77R169aAMsF87u3Zs0fnnXeeHA6H2rVrpzvvvFMVFRVNeSotWjD9NGLEiBrX1ZQpUwLK0E/H3nPPPaeBAwf611MbOnSoFixY4I9zPYWO+vqKayo0HRdJ3ttvv60//elPmj59un744QcNGjRI55xzjnJycpq7aq1av379lJWV5f9atmyZP3bbbbfpo48+0ty5c/XVV19p//79+v3vf9+MtW09iouLNWjQIP3rX/+qNf7EE0/o6aef1n/+8x+tWLFC0dHROuecc+R2u/1lxo8fr40bN2rhwoX6+OOP9fXXX2vy5MlNdQqtRn19JUljxowJuM7efPPNgDh91TS++uorTZ06Vd99950WLlyo8vJyjR49WsXFxf4y9X3ueTwenXfeeSorK9O3336rV155RbNnz9Zf//rX5jilFimYfpKk6667LuC6euKJJ/wx+qlpdOzYUY899phWr16tVatW6ayzztKFF16ojRs3SuJ6CiX19ZXENRWSzHHg1FNPNVOnTvX/7PF4TFpamnn00UebsVat2/Tp082gQYNqjeXn55uIiAgzd+5c/7bNmzcbSWb58uVNVEMYY4wk89577/l/9nq9JiUlxcyYMcO/LT8/39jtdvPmm28aY4zZtGmTkWS+//57f5kFCxYYi8ViMjMzm6zurU31vjLGmIkTJ5oLL7ywztfQV80nJyfHSDJfffWVMSa4z7358+cbq9VqsrOz/WWee+45ExcXZ0pLS5v2BFqJ6v1kjDHDhw83t9xyS52voZ+aT2JionnxxRe5no4Dvr4yhmsqVIX8nbyysjKtXr1ao0aN8m+zWq0aNWqUli9f3ow1w/bt25WWlqZu3bpp/Pjx2rNnjyRp9erVKi8vD+izPn36qHPnzvRZM8vIyFB2dnZA38THx2vIkCH+vlm+fLkSEhL0q1/9yl9m1KhRslqtWrFiRZPXubVbsmSJ2rVrp969e+uGG25Qbm6uP0ZfNZ+CggJJUlJSkqTgPveWL1+uAQMGqH379v4y55xzjpxOZ8D/iOPoqd5PPnPmzFFycrL69++vu+++Wy6Xyx+jn5qex+PRW2+9peLiYg0dOpTrKYRV7ysfrqnQE97cFajPoUOH5PF4At4YktS+fXtt2bKlmWqFIUOGaPbs2erdu7eysrL0wAMP6De/+Y02bNig7Oxs2Ww2JSQkBLymffv2ys7Obp4KQ5L87V/b9eSLZWdnq127dgHx8PBwJSUl0X9NbMyYMfr973+v9PR07dy5U/fcc4/Gjh2r5cuXKywsjL5qJl6vV7feeqtOP/109e/fX5KC+tzLzs6u9drzxXB01dZPknT55ZerS5cuSktL07p163TXXXdp69atevfddyXRT01p/fr1Gjp0qNxut2JiYvTee+/phBNO0Nq1a7meQkxdfSVxTYWqkE/yEJrGjh3r/37gwIEaMmSIunTponfeeUdRUVHNWDOg5bjsssv83w8YMEADBw5U9+7dtWTJEo0cObIZa9a6TZ06VRs2bAiYh4zQU1c/VZ2zOmDAAKWmpmrkyJHauXOnunfv3tTVbNV69+6ttWvXqqCgQPPmzdPEiRP11VdfNXe1UIu6+uqEE07gmgpRIT9cMzk5WWFhYTWeqHTgwAGlpKQ0U61QXUJCgnr16qUdO3YoJSVFZWVlys/PDyhDnzU/X/sf6XpKSUmp8VCjiooK5eXl0X/NrFu3bkpOTtaOHTsk0VfN4aabbtLHH3+sxYsXq2PHjv7twXzupaSk1Hrt+WI4eurqp9oMGTJEkgKuK/qpadhsNvXo0UODBw/Wo48+qkGDBumf//wn11MIqquvasM1FRpCPsmz2WwaPHiwvvjiC/82r9erL774ImAsMJpXUVGRdu7cqdTUVA0ePFgREREBfbZ161bt2bOHPmtm6enpSklJCegbp9OpFStW+Ptm6NChys/P1+rVq/1lvvzyS3m9Xv8HN5rHvn37lJubq9TUVEn0VVMyxuimm27Se++9py+//FLp6ekB8WA+94YOHar169cHJOYLFy5UXFycf9gTfpn6+qk2a9eulaSA64p+ah5er1elpaVcT8cBX1/VhmsqRDT3k1+C8dZbbxm73W5mz55tNm3aZCZPnmwSEhICntKDpnX77bebJUuWmIyMDPPNN9+YUaNGmeTkZJOTk2OMMWbKlCmmc+fO5ssvvzSrVq0yQ4cONUOHDm3mWrcOhYWFZs2aNWbNmjVGknnyySfNmjVrzO7du40xxjz22GMmISHBfPDBB2bdunXmwgsvNOnp6aakpMS/jzFjxpiTTjrJrFixwixbtsz07NnTjBs3rrlOqcU6Ul8VFhaaO+64wyxfvtxkZGSYRYsWmZNPPtn07NnTuN1u/z7oq6Zxww03mPj4eLNkyRKTlZXl/3K5XP4y9X3uVVRUmP79+5vRo0ebtWvXmk8//dS0bdvW3H333c1xSi1Sff20Y8cO8+CDD5pVq1aZjIwM88EHH5hu3bqZYcOG+fdBPzWNP//5z+arr74yGRkZZt26debPf/6zsVgs5vPPPzfGcD2FkiP1FddU6DoukjxjjHnmmWdM586djc1mM6eeeqr57rvvmrtKrdqll15qUlNTjc1mMx06dDCXXnqp2bFjhz9eUlJibrzxRpOYmGgcDoe56KKLTFZWVjPWuPVYvHixkVTja+LEicaYymUU7rvvPtO+fXtjt9vNyJEjzdatWwP2kZuba8aNG2diYmJMXFycueqqq0xhYWEznE3LdqS+crlcZvTo0aZt27YmIiLCdOnSxVx33XU1/nOLvmoatfWTJDNr1ix/mWA+93bt2mXGjh1roqKiTHJysrn99ttNeXl5E59Ny1VfP+3Zs8cMGzbMJCUlGbvdbnr06GHuvPNOU1BQELAf+unYu/rqq02XLl2MzWYzbdu2NSNHjvQneMZwPYWSI/UV11ToshhjTNPdNwQAAAAAHEshPycPAAAAABA8kjwAAAAAaEFI8gAAAACgBSHJAwAAAIAWhCQPAAAAAFoQkjwAAAAAaEFI8gAAAACgBSHJAwAAAIAWhCQPAAAAAFoQkjwAAKrp2rWrLBZLja+pU6f6y4wYMaJGfMqUKc1YawAAKoU3dwUAAAg133//vTwej//nDRs26Oyzz9Yll1wSUO66667Tgw8+6P/Z4XA0WR0BAKgLd/IAAM1qxIgRuvnmmzVt2jQlJSUpJSVF999/vyRp165dslgsWrt2rb98fn6+LBaLlixZIklasmSJLBaLPvvsM5100kmKiorSWWedpZycHC1YsEB9+/ZVXFycLr/8crlcrqDq1LZtW6WkpPi/Pv74Y3Xv3l3Dhw8PKOdwOALKxcXFHY0mAQDgFyHJAwA0u1deeUXR0dFasWKFnnjiCT344INauHBhg/Zx//3369lnn9W3336rvXv36o9//KP+8Y9/6I033tAnn3yizz//XM8880yD61ZWVqbXX39dV199tSwWS0Bszpw5Sk5OVv/+/XX33XcHnUQCAHAsMVwTANDsBg4cqOnTp0uSevbsqWeffVZffPGFevbsGfQ+HnroIZ1++umSpGuuuUZ33323du7cqW7dukmS/vCHP2jx4sW66667GlS3999/X/n5+Zo0aVLA9ssvv1xdunRRWlqa1q1bp7vuuktbt27Vu+++26D9AwBwtJHkAQCa3cCBAwN+Tk1NVU5OTqP30b59ezkcDn+C59u2cuXKBtftpZde0tixY5WWlhawffLkyf7vBwwYoNTUVI0cOVI7d+5U9+7dG3wcAACOFoZrAgCaXURERMDPFotFXq9XVmvlryljjD9WXl5e7z4sFkud+2yI3bt3a9GiRbr22mvrLTtkyBBJ0o4dOxp0DAAAjjaSPABAyGrbtq0kKSsry7+t6kNYjrVZs2apXbt2Ou+88+ot66tXamrqMa4VAABHxnBNAEDIioqK0mmnnabHHntM6enpysnJ0b333tskx/Z6vZo1a5YmTpyo8PDAX5c7d+7UG2+8oXPPPVdt2rTRunXrdNttt2nYsGE1hp4CANDUuJMHAAhpL7/8sioqKjR48GDdeuuteuihh5rkuIsWLdKePXt09dVX14jZbDYtWrRIo0ePVp8+fXT77bfr4osv1kcffdQkdQMA4EgspupEBwAAAADAcY07eQAAAADQgpDkAQBalT179igmJqbOrz179jR3FQEA+EUYrgkAaFUqKiq0a9euOuNdu3at8aAVAACOJyR5AAAAANCCMFwTAAAAAFoQkjwAAAAAaEFI8gAAAACgBSHJAwAAAIAWhCQPAAAAAFoQkjwAAAAAaEFI8gAAAACgBSHJAwAAAIAW5P8DkBVeYk0ayU0AAAAASUVORK5CYII=",
+                  "text/plain": [
+                     "<Figure size 900x300 with 1 Axes>"
+                  ]
+               },
+               "metadata": {},
+               "output_type": "display_data"
+            },
+            {
+               "name": "stderr",
+               "output_type": "stream",
+               "text": [
+                  "                                                                                "
+               ]
+            },
+            {
+               "name": "stdout",
+               "output_type": "stream",
+               "text": [
+                  "num_985: outliers = 1759702, fences -> lower=-1.5, upper=2.5\n"
+               ]
+            },
+            {
+               "data": {
+                  "image/png": "iVBORw0KGgoAAAANSUhEUgAAA3kAAAEiCAYAAABEJhvIAAAAOnRFWHRTb2Z0d2FyZQBNYXRwbG90bGliIHZlcnNpb24zLjEwLjAsIGh0dHBzOi8vbWF0cGxvdGxpYi5vcmcvlHJYcgAAAAlwSFlzAAAPYQAAD2EBqD+naQAASMpJREFUeJzt3Xd8FVX+//H3Te8hENKAhFCk9yaIgMJiAcGChQVE1EUEfyx+XWBdd7+67qJYvjZcuwL2gthWFFEQQRBXFOm9lxAgpPfc8/sDM8slCSQhZO6E1/Px4PHgzJw585lz7tx7P5mZc13GGCMAAAAAQJ3gY3cAAAAAAICaQ5IHAAAAAHUISR4AAAAA1CEkeQAAAABQh5DkAQAAAEAdQpIHAAAAAHUISR4AAAAA1CEkeQAAAABQh5DkAQAAAEAdQpIH1KI5c+bI5XJp9+7d1rIBAwZowIABtsV0quzsbN1+++2Ki4uTy+XSlClT7A4JZ2HAgAG65ZZb7A4DAADUIpI8nNc2bNig0aNHq1GjRgoMDFRCQoJGjRqlDRs2nFW7Dz30kD7++OOaCbKWPfTQQ5ozZ47uvPNOvfHGGxozZozdIXml7du3a8SIEYqKilJISIj69u2rJUuWlFv3/fff14UXXqh69eqpQYMG6t+/vz7//HOPOrt375bL5Sr337vvvlsbh1ShY8eOaerUqWrVqpWCgoJUv359XXbZZWWOodTzzz+v66+/XomJiXK5XOckyTxw4IBuuOEG1atXTxERERo+fLh27txZ6e1XrFihvn37KiQkRHFxcZo8ebKys7PL1CsoKND06dOVkJCg4OBg9erVS4sWLTrr+Pfu3asJEyaoadOmCgwMVExMjK655hqtWLGiTN2DBw9q9OjRatWqlcLDw1WvXj317NlTc+fOlTHmrGORpB9//FETJ05Ut27d5O/vL5fLVeU27OrTb7/9Vi6XS/Pmzat2G9UxY8YMDRs2TLGxsXK5XHrggQcqvW1pzOX9++GHH8rUr2zfVlbTpk01dOjQctf99NNPcrlcmjNnTrXbLzV//nzdeOONatasmUJCQtSqVSvdc889Sk9Pr9T2t9xyS7l91Lp16zJ13W63Hn30USUnJysoKEgdO3bUO++8c9bHADiVn90BAHaZP3++Ro4cqfr16+u2225TcnKydu/erVdffVXz5s3Tu+++q2uuuaZabT/00EMaMWKErr766jPW/eqrr6q1j3Nl8eLFuvDCC3X//ffbHYrX2rdvn3r37i1fX19NnTpVoaGhmj17tgYPHqxvvvlG/fr1s+rOmjVLkydP1pAhQzRz5kzl5+drzpw5Gjp0qD788ENde+21Hm2PHDlSV155pcey3r1718pxlWfLli0aOHCgjhw5onHjxql79+5KT0/XW2+9paFDh2r69OmaOXOmxzaPPPKIsrKy1LNnTx06dKjGY8rOztYll1yijIwM/eUvf5G/v7+efPJJ9e/fX2vWrFGDBg1Ou/2aNWs0cOBAtWnTRk888YT279+vxx9/XNu2bdMXX3zhUfeWW27RvHnzNGXKFLVs2VJz5szRlVdeqSVLlqhv377Viv/777+3xvj2229X27ZtlZKSojlz5qhv377617/+pTvvvNOqf/ToUe3fv18jRoxQYmKiioqKtGjRIt1yyy3asmWLHnrooWrFcbIFCxbolVdeUceOHdWsWTNt3bq1Stvb3ad2+Otf/6q4uDh16dJFCxcurFYbkydPVo8ePTyWtWjRwqNclb71NuPHj1dCQoJGjx6txMRErVu3Ts8++6wWLFign3/+WcHBwWdsIzAwUK+88orHssjIyDL17rvvPs2cOVN/+MMf1KNHD33yySf6/e9/L5fLpZtuuqnGjglwDAOch7Zv325CQkJM69atTWpqqse6I0eOmNatW5vQ0FCzY8eOarUfGhpqxo4dW2b57NmzjSSza9euarV7JiUlJSYvL++s2khOTjZDhgypoYiMKSoqMgUFBTXWnjeYOHGi8fPzM5s3b7aW5eTkmCZNmpiuXbt61G3ZsqXp0aOHcbvd1rKMjAwTFhZmhg0bZi3btWuXkWQee+yxGo21f//+5b4WK6OwsNC0b9/ehISEmB9++MFjXXFxsbnxxhuNJPP+++97rNu9e7d1vBWdC2fjkUceMZLMjz/+aC3btGmT8fX1Nffee+8Zt7/iiitMfHy8ycjIsJa9/PLLRpJZuHChtWzVqlVlxiQvL880b97c9O7du1qxp6Wlmbi4OBMbG2u2b9/usS43N9dcfPHFxtfX16xcufKMbQ0dOtSEhoaa4uLiasVyspSUFJObm2uMMWbSpEmmql8P7OzTJUuWGEnmgw8+qNb21VX6Pn7kyBEjydx///2V3rYqMVe2b6siKSmpwvf5//znP0aSmT17drXaPtmSJUvKLJs7d66RZF5++eUzbj927FgTGhp6xnr79+83/v7+ZtKkSdYyt9ttLr74YtO4ceMaOUcAp+F2TZyXHnvsMeXm5uqll15Sw4YNPdZFR0frxRdfVE5Ojh599FFr+S233KKmTZuWaeuBBx7wuLXJ5XIpJydHc+fOtW4tOd3tauU9k1dQUKD7779fLVq0UGBgoJo0aaJp06apoKDAo57L5dJdd92lt956S+3atVNgYKC+/PJLSdK7776rbt26KTw8XBEREerQoYOefvrpCuMovX1o165d+vzzz63YS58fTE1N1W233abY2FgFBQWpU6dOmjt3rkcbpbccPv7443rqqafUvHlzBQYGauPGjRXut/QYPv74Y7Vv316BgYFq166ddRylKtv/J7f5wQcfqG3btgoODlbv3r21bt06SdKLL76oFi1aKCgoSAMGDPB4RrIyli1bpi5duqhVq1bWspCQEA0bNkw///yztm3bZi3PzMxUTEyMR4wREREKCwur8K/YOTk5KiwsrFJM58KHH36o9evX689//rN69erlsc7X11cvvvii6tWrV+aqb1JSUrVu96usefPmqUePHh5XQFq3bq2BAwfq/fffP+22mZmZWrRokUaPHq2IiAhr+c0336ywsDCP7efNmydfX1+NHz/eWhYUFKTbbrtNK1eu1L59+6oc+4svvqiUlBQ99thjat68uce64OBg65x68MEHz9hW06ZNlZubWyOvldjY2EpdVSmP3X1ql/Lej6ojKytLxcXF5a6rSt96o/KeNy+9Q2bTpk2VbqekpESZmZkVrv/kk09UVFSkiRMnWstcLpfuvPNO7d+/XytXrqx80EAdwe2aOC999tlnatq0qS6++OJy1/fr109Nmzat8Jmj03njjTd0++23q2fPntYXmVO/zJ2O2+3WsGHDtHz5co0fP15t2rTRunXr9OSTT2rr1q1lnvVbvHix3n//fd11112Kjo5W06ZNtWjRIo0cOVIDBw7UI488IunEB+r333+vP/7xj+Xut02bNnrjjTd09913q3HjxrrnnnskSQ0bNlReXp4GDBig7du366677lJycrI++OAD3XLLLUpPTy/T5uzZs5Wfn6/x48crMDBQ9evXP+0xL1++XPPnz9fEiRMVHh6uZ555Rtddd5327t17xlvvKrJs2TJ9+umnmjRpkiTp4Ycf1tChQzVt2jQ999xzmjhxoo4fP65HH31Ut956qxYvXlzptgsKChQVFVVmeUhIiCRp9erVatmypaQTX3LmzZunWbNm6aqrrlJ+fr5mzZqljIyMcsfi73//u6ZOnSqXy6Vu3bppxowZGjx4cHW64Kx99tlnkk58oSxPZGSkhg8frrlz52rHjh1Vep1LJ/oxKyurUnWjo6MlnTg/1q5dq1tvvbVMnZ49e+qrr75SVlaWwsPDy21n3bp1Ki4uVvfu3T2WBwQEqHPnzvrll1+sZb/88osuuOACjy/XpfuRTtxG16RJk0rFX+qzzz5TUFCQbrjhhnLXJycnq2/fvvr666+Vn5+voKAga11eXp5ycnKUnZ2tpUuXavbs2erdu7dHcpabm6vc3NwzxuHr61vua7g67O7Tyjp+/LhKSkrOWC8kJMQ6l8+1cePGKTs7W76+vrr44ov12GOPefRjVfr2XKrOuVqRlJSUStUrlZubq4iICOXm5ioqKkojR47UI488orCwMKvOL7/8otDQULVp08Zj29LX1S+//OKoW4GBmkCSh/NORkaGDh48qOHDh5+2XseOHfXpp5+e9gtjeUaPHq0JEyaoWbNmGj16dJXje/vtt/X1119r6dKlHh9K7du314QJE7RixQr16dPHWr5lyxatW7dObdu2tZZNmTJFERERWrhwoXx9fSu139jYWI0ePVp//etf1ahRI4/Yn376aW3atElvvvmmRo0aJUmaMGGC+vfvr7/+9a+69dZbPfpo//792r59e5mrpBXZtGmTNm7caCUJl1xyiTp16qR33nlHd911V6XaONWWLVu0efNm66/tUVFRuuOOO/TPf/5TW7duteItKSnRww8/rN27d1f6L/OtWrXSsmXLyrw2li9fLunEpCClnnnmGR09elSTJ0/W5MmTJZ34cvPNN994PGvn4+OjwYMH65prrlGjRo20c+dOPfHEE7riiiv06aefasiQIdXqh7OxceNGRUZGKikpqcI6nTp1supWNcl75513NG7cuErVNb9NMJKWlqaCggLFx8eXqVO67ODBgx5XWU9W+oxgRdsvW7bMo+6Z9lNVGzduVKtWrRQYGFhhnU6dOmnp0qXatm2bOnToYC1/+umnde+991rlgQMHavbs2R7bPvroo/r73/9+xjiSkpKqfAW7Inb3aWV16dJFe/bsOWO9+++/v0qTqFRHQECArrvuOl155ZWKjo7Wxo0b9fjjj+viiy/WihUr1KVLF0lV69tzqTrnakUeeeQR+fr6asSIEWdsKz4+XtOmTVPXrl3ldrv15Zdf6rnnntOvv/6qb7/9Vn5+J77GHjp0yJoA59TtpXP7ugK8FUkezjulf408U+JWuj4zM7NKSd7Z+uCDD9SmTRu1bt1aR48etZZfeumlkqQlS5Z4JHn9+/f3SPAkqV69esrJydGiRYt0+eWXn3VMCxYsUFxcnEaOHGkt8/f31+TJkzVy5EgtXbrUY6a26667rtIJniQNGjTII0Ho2LGjIiIiqjRb4qkGDhzokbSV3m543XXXeYxn6fKdO3dWOsm788479dlnn+nGG2/UjBkzFBoaqueee04//fSTpBNXXEqVzijXuHFjDR06VFlZWXryySd17bXXatmyZdYkC4mJiWUmbxgzZozatm2re+65x5YkrzJ/4ChdX9m/8p/ssssuq/KsiqV9W16SVHrV6+T+r+r2J2+bl5dX7f1U5Gz6dOTIkerevbuOHDmif//73zp8+HCZGG6++eZKXbGo7q2Z5bG7TyvrrbfeqlT7zZo1O2cxlOrTp4/H+/iwYcM0YsQIdezYUffee691u3pV+vZcqs65Wp63335br776qqZNm2bd7XA6Dz/8sEf5pptu0gUXXKD77rtP8+bNsyZUsfN1BXgrkjycdyr7pbSyyWBN27ZtmzZt2lRhkpSamupRTk5OLlNn4sSJev/993XFFVeoUaNGGjx4sG644YZqJ3x79uxRy5Yt5ePj+Rhv6a0xp/51vLyYTicxMbHMsqioKB0/fryKkVbcZulsbKfeCla6vCr7uuKKKzRr1iz9+c9/VteuXSWdmBFvxowZmjZtmsdtRNdff738/PysWx8lafjw4WrZsqXuu+8+vffeexXup379+ho3bpxmzpyp/fv3q3HjxpWOsSaEh4d7/KGhPKXnSUxMTJXbj4+PL/cKxemUJienPp8qSfn5+R51qrP9ydsGBwdXez8VCQ8Pr/R7z6l9mpSUZF1VHTlypMaPH69BgwZpy5YtVizNmjWrlSTlZHb3aWVddNFFVd6m9NbCUpGRkecsxhYtWmj48OGaP3++SkpK5OvrW6W+rWknXxWrzrl6qmXLlum2227TZZddphkzZlS7nbvvvlt/+9vf9PXXX1tJnp2vK8BbkeThvBMZGan4+HitXbv2tPXWrl2rRo0aWc+OVDSRRGWe8agKt9utDh066Iknnih3/alJSnkfXjExMVqzZo0WLlyoL774Ql988YVmz56tm2++ucxkKedCVT9QK7ql9OTbfqra/xW1WZl9VcZdd92lcePGae3atdbzMa+++qok6YILLpB04urgl19+qZdeeslj2/r166tv3776/vvvz7if0vFOS0ur9SSvbdu2WrNmjfbu3VtuIi7JOo+qk1jk5eUpIyOjUnXj4uIknei7wMDAcn+aoXRZQkJChe2UflGtaPuTt42Pj/e49bYq+6lI27Zt9fPPP6ugoKDCWzZLX1ONGjU6bVsjRozQyy+/rO+++06XXXaZpBM/L1GZ30/z9fWt0tX207G7TyvryJEjlXq/DgsLs/5Qc2piM3v27HPyu4+lmjRposLCQuXk5CgiIqJKfVsVp7sKWPpM56nPg1b1XD3Zr7/+qmHDhql9+/aaN2+edZtldQQHB6tBgwZKS0uzlsXHx2vJkiUyxnh8VtTG6wrwVsyuifPS0KFDtWvXLusZqlMtW7ZMu3fv9rgFMSoqqtwfcC3vGY+zmVmwefPmSktL08CBAzVo0KAy/yp61uhUAQEBuuqqq/Tcc89px44duuOOO/T6669r+/btVY4pKSlJ27Ztk9vt9li+efNma/25VpX+ry2hoaHq3bu3unXrJl9fX3399dcKDg62rhgcPnxYUvmJaFFRUYUz6p2s9JbVmvpCXhVXXXWVJOn1118vd31mZqY++eQTde3atVpJ3nvvvWddITjTv1I+Pj7q0KGDdWvsyVatWqVmzZqd9up7+/bt5efnV2b7wsJCrVmzRp07d7aWde7cWVu3bi0zq9+qVaus9VVVOvnOBx98UO763bt3a9myZRo6dOgZ/1hS+iX95C/fjz/+eKX689TfZjsbdvdpZfXo0aNSffP4449b2yxatMjjX2kyfa7s3LlTQUFBVpJZlb6tiqSkpAp/C3HLli1WnVLVOVdL7dixQ5dffrliYmK0YMECjzsdqiMrK0tHjx71eE/s3LmzcnNzy8zYWRuvK8BbcSUP56WpU6fqzTff1B133KHvvvvOYwbHtLQ0TZgwQSEhIZo6daq1vHnz5srIyNDatWvVsWNHSSf+SvjRRx+VaT80NLTchKQybrjhBi1YsEAvv/yyxzTj0okvdW63W6Ghoadt49ixYx7H5OPjY8Vc3i0tZ3LllVfqq6++0nvvvWc9l1dcXKxZs2YpLCxM/fv3r3KbVVWV/rfDihUrNH/+fN15553WLaAtWrSQj4+P3nvvPd1xxx1W8r9//34tW7bM49mpI0eOlEnkDhw4oNdee00dO3Y861ulquO6665Tu3btNHPmTF1++eUeM/y53W7deeedOn78eJkfKq6s6j7nM2LECP35z3/WTz/9ZMW0ZcsWLV68WH/605886m7evFkhISHWlcjIyEgNGjRIb775pv72t79ZCeEbb7yh7OxsXX/99R77efzxx/XSSy9Z7RYUFGj27Nnq1atXtWaBvOOOO/T0009r6tSp6tOnj0dynJ+fr3HjxsnlcmnatGnW8vJeG5L06quvyuVyWbcMS7XzTJ639WllVeeZvEGDBp31fo8ePaqjR48qMTHRmrWzvDH99ddf9emnn+qKK66wbo2vSt9WRel7+scff6yrr77aWl5QUKBXXnlFMTExHq+r6p6rKSkpGjx4sHx8fLRw4cLT/rFqx44dkv47G3V+fr6KiorK/NHmH//4h4wxHo8fDB8+XHfffbeee+45Pfvss5JO3J3xwgsvqFGjRh7PPwLnC5I8nJdatmypuXPnatSoUerQoYNuu+02JScna/fu3Xr11Vd19OhRvfPOOx6Tgdx0002aPn26rrnmGk2ePFm5ubl6/vnndcEFF+jnn3/2aL9bt276+uuv9cQTTyghIUHJycllfmesImPGjNH777+vCRMmaMmSJbroootUUlKizZs36/3339fChQvLTKd9qttvv11paWm69NJL1bhxY+3Zs0ezZs1S586dy0wxXRnjx4/Xiy++qFtuuUWrV69W06ZNNW/ePH3//fd66qmnauW5xar0/7m2Z88e3XDDDRo2bJji4uK0YcMGvfDCC+rYsaMeeughq17Dhg1166236pVXXtHAgQN17bXXKisrS88995zy8vI8ZkqcNm2aduzYoYEDByohIUG7d++2fq/xdL9veC75+/vrww8/1KWXXqq+fftq3Lhx6t69u9LT0/X222/r559/1l/+8hdde+21Htt99tln+vXXXyWduGK5du1a/fOf/5R0YoKJ0iS9us/5TJw4US+//LKGDBmiP/3pT/L399cTTzyh2NhY66c/SrVp00b9+/fXt99+ay2bMWOG+vTpo/79+2v8+PHav3+//u///k+DBw/2+OLYq1cvXX/99br33nuVmpqqFi1aaO7cudb7xMkeeOAB/f3vf9eSJUvK/W2wUlFRUZo3b56uvPJKde3aVbfffrvatm2rlJQUzZkzRzt37tSzzz7r8X4xY8YMff/997r88suVmJiotLQ0ffjhh/rPf/6j//f//p81eY9U/Wfy9uzZozfeeEOSrKtGpWOWlJSkMWPGeG2flvrwww+tuwtONnbsWDVp0qRaz+SdzhtvvKE9e/ZYtzd+9913Vp+NGTPGuhL27LPPljmOG2+8UcHBwerTp49iYmK0ceNGvfTSSwoJCdHMmTM99lPZvpVO3EVy6tiUZ/z48Xrttdd0/fXX69Zbb1WXLl107Ngxvffee1q/fr1ef/11BQQEWPWre65efvnl2rlzp6ZNm6bly5d73D0TGxur3/3ud1Z54MCBkmTN+pqSkqIuXbpo5MiRat26tSRp4cKFWrBggS6//HKPGbIbN26sKVOm6LHHHlNRUZF69Oihjz/+WMuWLdNbb71V6VmmgTrFxh9iB2y3du1aM3LkSBMfH2/8/f1NXFycGTlypFm3bl259b/66ivTvn17ExAQYFq1amXefPNNc//995tTT6XNmzebfv36meDgYCPJjB071hhjzOzZs40ks2vXLqtu//79Tf/+/T22LywsNI888ohp166dCQwMNFFRUaZbt27m73//u8nIyLDqSTKTJk0qE+e8efPM4MGDTUxMjAkICDCJiYnmjjvuMIcOHTpjnyQlJZkhQ4aUWX748GEzbtw4Ex0dbQICAkyHDh3M7NmzPers2rXLSDKPPfbYGfdzpmNISkqy+q1UZfu/vDYrim3JkiVGkvnggw8qHXNaWpoZPny4iYuLMwEBASY5OdlMnz7dZGZmlqlbVFRkZs2aZTp37mzCwsJMWFiYueSSS8zixYs96r399tumX79+pmHDhsbPz89ER0eba665xqxevbrScZWnf//+Zfqxqo4cOWLuuece06JFCxMQEGAkGUnm1VdfLbf+2LFjrTqn/jv1NVNd+/btMyNGjDAREREmLCzMDB061Gzbtq1MPUllzi9jjFm2bJnp06ePCQoKMg0bNjSTJk0qd/zy8vLMn/70JxMXF2cCAwNNjx49zJdfflmm3j333GNcLpfZtGlTpeLfvXu3GT9+vElMTDR+fn5W/3z99ddl6n711Vdm6NChJiEhwfj7+5vw8HBz0UUXmdmzZxu3212p/Z1J6XlQ3r9T+8/b+vR0sUsyy5Ytq1JfVFb//v0r3OeSJUuseqXvUScve/rpp03Pnj1N/fr1jZ+fn4mPjzejR48u9zVsTOX6Nisry0gyN910U6XiP378uLn77rtNcnKy8ff3NxEREeaSSy4xX3zxRZX7oiKnG5dTX0NJSUkmKSnJI77Ro0ebFi1amJCQEBMYGGjatWtnHnroIVNYWFhmXyUlJeahhx4ySUlJJiAgwLRr1868+eabNXYsgNO4jKnibAMAAMcYMGCAmjZtqjlz5tRYm+vWrdPFF1+sJk2aaPny5dbtqeeznj17KikpqcJn7c7km2++0ZVXXqm+ffvqiy++8LiKcr462z493yxYsEBDhw7Vr7/+6vH7igDOT0y8AgCokg4dOuiTTz7Rtm3bdPXVV6uwsNDukGyVmZmpX3/9VQ8++GC12xg4cKDmzp2rJUuWaNy4cVWe7bWuqYk+Pd8sWbJEN910EwkeAEkSV/IA4DeVmSa8fv36jrrKci6u5AEAAO/GxCsA8Jv33ntP48aNO22dyk4CAQAAYBeu5AHAbw4dOqQNGzactk63bt0UFRVVSxEBAABUHUkeAAAAANQhTLwCAAAAAHVIpZ7Jc7vdOnjwoMLDw+Vyuc51TAAAAACAUxhjlJWVpYSEBPn4VHy9rlJJ3sGDB9WkSZMaCw4AAAAAUD379u1T48aNK1xfqSQvPDzcaiwiIqJmIjtLGblFWrz5sPal5epwVr7G92uupAahdocFAAAAAOdEZmammjRpYuVnFalUkld6i2ZERITXJHl7szJ0/5e7rPLAjm51SPaO2AAAAADgXDnTI3SOnXildVy43vlDL6ucHM1VPAAAAABwbJLn5+uj8CB/q+zrw4QwAAAAAODYJG9fWq4e/2qLVU7JyLcxGgAAAADwDo5N8opK3DqeU6jkBiEKDfCVvy9X8gAAAACgUhOveKNmDcP0yV197Q4DAAAAALyKY5M8SXK7jQqKSyRJgX6+8uG5PAAAAADnOccmeRsOZuja51aooNgtSXrmps4a1rmRzVEBAAAAgL0c+0xebESQxvZpapXrhwbYFwwAAAAAeAnHJnnRYYEa1inBKtcLIckDAAAAAMcmeVn5RVq957hVzi0stjEaAAAAAPAOjk3y9hzL1f2fbrDKB9P5nTwAAAAAcOzEKxfEhuu7qQOUW1Ss7PxitY6LtDskAAAAALCdY5O8AD8fJTYItTsMAAAAAPAqjk3yDqTnaeaCzdqfnqOUjAI9c1MX9Uiub3dYAAAAAGArxyZ5eYUl2pySqW2p2ZKko9kFNkcEAAAAAPZz7MQrLWLC9OSNna1yk/oh9gUDAAAAAF7CsUkeAAAAAKAsxyZ5mw5l6vcv/2CVdx3NsTEaAAAAAPAOjn0mr0FYgEZfmKSjWQXak5ar5jHMtAkAAAAAjk3yYsKDNO3y1naHAQAAAABexbFJXk5BsX7cnab9aTk6kl2okT0TFR8ZbHdYAAAAAGArxyZ5u47maNzs/1jlZtFhurpLIxsjAgAAAAD7OXbilRYxYXphdFernMhPKAAAAACAc5O8IH9fNY76b2IX4OfYQwEAAACAGuPYzOhQRp5eXrbTKh/NLrAxGgAAAADwDo5N8rLzi7Vmb7qiwwLk7+tScYnb7pAAAAAAwHaOnXilZWy4lk67xO4wAAAAAMCrOPZKHgAAAACgLMdeyduSkqUxr67S8dxCFZcYPTuqi4Z0SLA7LAAAAACwlWOv5NUL8dclrWJUVGJkJIUFODZfBQAAAIAa49gkLzYiSGN6J1nlBmGBNkYDAAAAAN7BsUleXmGJtqdmW+X8ohIbowEAAAAA7+DYJG/HkWxNeW+NVd5/PM++YAAAAADASzj2QbbmDcM0b0JvZeYV6mh2ofq1bGh3SAAAAABgO8cmecEBvuretL7dYQAAAACAV3Fsknc4M1/Pfbtde4/l6mBGvh65rqM6N6lnd1gAAAAAYCvHJnnpuUX6Yl2KUrMKJEn7j+eS5AEAAAA47zl24pVWceF67ZYeVrlpg1AbowEAAAAA7+DYJA8AAAAAUJZjk7xth7M08a2frfLetFwbowEAAAAA7+DYZ/LCgvzUp3kDtYoN0960XDWqF2R3SAAAAABgO8cmefGRwZp5XUe7wwAAAAAAr+LYJC+/qETbU7N14HieMvOLNLB1jOqHBdodFgAAAADYyrFJ3vbUbA2dtdwqP3VjZ13dpZGNEQEAAACA/Rw78UpydKgeua6DVW5UL9jGaAAAAADAOzg2yQsN9FO7hEirHBzga2M0AAAAAOAdHJvkpWbl6/2f9lnl4zmFNkYDAAAAAN7BsUnesexCfbzmgIL9feSSlJVfbHdIAAAAAGA7x0680iY+Qmvvv8zuMAAAAADAqzj2Sh4AAAAAoCzHXsnbnpqtiW+t1pGsAmUXFOv50d00qE2s3WEBAAAAgK0ceyUvOMBXzaLDdDy3SEUlRj4uuyMCAAAAAPs5NslrVC9Yd13awirHhAfZGA0AAAAAeAfHJnmFxW4dzS6wykUlbhujAQAAAADv4Ngkb+vhLN0y+z9Wec+xXBujAQAAAADv4NiJV5IahOiF0V11PKdIBzPy1Cu5vt0hAQAAAIDtHJvkhQf56/L28XaHAQAAAABexbFJ3tHsAr2zaq92H83RgYw8PXBVO7WOj7A7LAAAAACwlWOTvMOZ+Xp2yXYVFJ+YcGXr4SySPAAAAADnPcdOvNIuIVIf3tnHKjdrGGZjNAAAAADgHRyb5AEAAAAAynJskrfzSLb+PH+tVT5wPM/GaAAAAADAOzj2mTx/Xx/FRwYryNdH+zPyVS/E3+6QAAAAAMB2jk3ymtQP0cs3d7c7DAAAAADwKo5N8opL3DqaXaAjWQXKLy5Rm7gIhQVxNQ8AAADA+c2xSd7mlCwNnbXcKj91Y2dd3aWRjREBAAAAgP0cO/FKk6gQ/eWK1lY5LiLIxmgAAAAAwDs4NsmLDPFXnxbRVjksyLEXJQEAAACgxjg2yUvLKdTCDSlWOSOvyMZoAAAAAMA7ODbJO5iep1mLt1vlI1kFNkYDAAAAAN7Bsfc4tm8Uqd0zh9gdBgAAAAB4FcdeyQMAAAAAlOXYK3m7j+Zo+odrdSgjT8dyCvX8qG7qd0FDu8MCAAAAAFs5Nsnzcbnk43Jpb1qeJKmw2G1zRAAAAABgP8ferpnYIET3DWljleMi+Z08AAAAAHBskud2GxWV/PfqndsYG6MBAAAAAO/g2CRv46FMXfPcCqu880iOjdEAAAAAgHdw7DN5jaOCNePq9jqana/9x/PVJbGe3SEBAAAAgO0cm+TVCwnQqAuT7A4DAAAAALyKY5O89NxCfb72kPYcy9GhjHzd/bsL1KxhmN1hAQAAAICtHJvk7T+ep/s+Xm+VB7aJJckDAAAAcN5z7MQrbeIjNG9Cb6ucHB1qYzQAAAAA4B0cm+T5+rgU5O/rUQYAAACA851jk7y9x3L18BebrHJKRr6N0QAAAACAd3BskldijAqK3WoZE6qIID8F+jv2UAAAAACgxjh24pXk6FDNm9DH7jAAAAAAwKs4NsmTpBK3UVZ+kSQpPMif5/IAAAAAnPccm+StP5ChYc8ul9ucKD91Y2dd3aWRvUEBAAAAgM0c+yBbfGSQ7hzQ3Co3DA+0MRoAAAAA8A6OTfIahAXqivbxVjky2N/GaAAAAADAOzg2ycvIK9KqncescnZBsY3RAAAAAIB3cGySty8tV//4nN/JAwAAAICTOXbilVZx4frhL5cqv6BYecVuJTUItTskAAAAALCdY5M8f18fxUUE2x0GAAAAAHgVxyZ5+9JyNePzjdp3PFepWYWaNbKzLmwWbXdYAAAAAGArxyZ5hSVu7U3L08ZDWZKk9NwimyMCAAAAAPs5duKV5g3D9OiIjla5cVSIjdEAAAAAgHdwbJIHAAAAACjLsbdrbjiYoetfWGmVh85abmM0dY9LUlx4gEIC/bT7aK5KTlnn7yOFBPip2O1WfrFbvpJcPi65jSRjFBHsr7jIYLWMDdO2w9k6ml2gmPBAjeyZqEtax+jJRVu1ZHOqsvKL5Ofro0ZRwYoKCVBhsVvZBcUqLClReKC/LogLV1ZesXx9XLq0dYy6N43S/36yQTuOZCs0wFcJ9YKVnluk6LBARYcF6HhekXxdLl3cMloul/Td1qNyu40ahAUoIthfmXnFOppTIBkpOixQDcIC1CImTIPbxSnI37dMP+QXleirDSnafSxXTRuEVFivtO7Hv+zX26v2KjUrXzHhwRreJUE7U7O161iuWsaE6e7fXaAgf99Kt3m2KhN/VY6xKvuRZC1LiAxSsdut77YelSRd2jpGQzslKMjft9ZirMl2zlZtxlGT/VtRvbM5npO3jQkP0Lr9GR7nS72QgBrph5P3tS01W5l5RYoM9j/t+X8+8ZZzozbU1Ou1Jvqpuu2dT+NVWU7ok5NjTIgMksslHUjPLzfe9NxCPbloq7alZp+T90OUzwmvo8pybJIXEx6kO/o301Nfb7M7lDrJSDqUVShlFZa7rtAtFeb/9wfoiyWdyPBOOJpTpLScIm08lGltdDS7UM8v3aEv1qfox11pyi92/7ZxiTanZMvHJfn5SEUlJxJJH598bTyUqdBAf4X4+2p/ep5eWb5TO4/kyhi3it3SjiM58vf1kY+yZFxSgJ+PQvz9tP5ghiSpqMStvMISuY3UICxAx7IL5XJJLiO5JbWMCdOWw9mSpGGdG5U51q82pOjzdSkK8vfRhoOZFdYrrfvcku06mJEv92/Hu/NotnxcLkUE+Wl76on9dEuKqnSbZ6sy8VflGKuyH0nWsq83HVZ6bqGKStyScWl/ep4C/Hw0rHOjWouxJts5W7UZR032b0X1zuZ4Tt523urjSs8t8jhf/j68ffUO/DT7Opqdr31peWoSFXza8/984i3nRm2oqddrTfRTdds7n8arspzQJyfH+PWmw5IxSm4YVm68Ty7aqi/WpyjA13VO3g9RPie8jirLsbdrNgwP1JRBF9gdBk7H9d+8z8/XJR+XlFtYol1Hc+Q2pkz1E4tcMpJ8fCSf37b385Eigv1UWFyig+n58vWRgvx99dtFQ/n7umRcUonbyM/HpYhgP+UWFCu3sEQRQf7y9XFJxqioxC1jTtTx9XXJGKMAPx8F+ftoz7Hccg9h97FcBfn7qGmD0NPWK62bW1giH5dLfj4u+bhcyi8qkYxRo6gQBfi6tC01u0ptnq3K7Ksm4imvjZOXFRaXWONROpal+6mtGGuynbPl1NdARfXO5nhO3ja3sOz5UpNK9+Xv66MAX9cZz//zibecG7Whpl6vNdFP1W3vfBqvynJCn5z6uVhY4q4w3m2p2QrwdZ2z90OUzwmvo8pybJKXlV+khetT7A4Dp2NOJGqSVFxi5DZSSICvkqND5eNylal+YpGRS5LbfSLB83FJxW4pM69YAX6+SqgXpBL3icvprt+2KSoxchnJ18elYrdRZl6xQgL9FBLgq8z8IpW4jeRyyd/XRy7XiTolJUYul0uFxW7lF7mV1KD8iXuaNghRfpFbu4/lnLZead2QAF+5jVGx28htzIlL/C6XDhzPVWGJUcuYsCq1ebYqs6+aiKe8Nk5eFuDna41H6ViW7qe2YqzJds6WU18DFdU7m+M5eduQgLLnS00q3VdRiVuFJeaM5//5xFvOjdpQU6/Xmuin6rZ3Po1XZTmhT079XAzw9akw3pYxYSosMefs/RDlc8LrqLIce7vmnmO5uuPN1XaHUWeVPpMXGuinXef4mTx/Xx8l/PZMXlGxW1kFxSoscSs80O/EM3n5xfJzuXTJaZ7Ja/jb83Xpvz2T1/fkZ/KM1CDUX5HB/srIK9ax357JaxAWqOjwQDVvGGo9Q3aq0uV7juUq6aRnzSqqm1tY/NszeQWKCQ+q8Jm8yrZ5tioTf1WOsTr72XMsVxe3iLaeyXNJuqR1jFWntmKsyXbOVm3GUZP9W1G9szmek7ft3ax+mWfyalLpvranZisjoUj1QgJOe/6fT7zl3KgNNfV6rYl+qm5759N4VZYT+uTkGC9uceJ7ysH0/HLjLX3/O/mZPJx7TngdVZbLmHLumztFZmamIiMjlZGRoYiIiNqI64wKiku0fNtR3Tb3J0nSRxP7qEtilM1RAQAAAMC5Udm8zLG3awb6+So2Isgq+/s69lAAAAAAoMY4NjM6kJ6n57/dYZVTs/JtjAYAAAAAvINjk7y8wmJtOZyl+IhABfr56Mw3nQIAAABA3efYiVdaxITr6//pb3cYAAAAAOBVHHslDwAAAABQlmOv5G06lKnfv/yDMnKL5JY0a2QXXdUpwe6wAAAAAMBWjr2S1yA0QEM6xsv9Wzky2N/WeAAAAADAGzg2yYuJCNJNPRKtcv3QABujAQAAAADv4NgkL6egWJsOZVrlvMISG6MBAAAAAO/g2CRv19EcTZ231iofSM+zMRoAAAAA8A6OnXilRUyYPrvrImUWFOl4dpH6toy2OyQAAAAAsJ1jk7wgf191aFzP7jAAAAAAwKs4Nsk7lJGnZ77Zpr3HcnUoI1+PX99RXZPq2x0WAAAAANjKsUleVn6xvtt61HoW71BGvs0RAQAAAID9HDvxygWx4XpxTDernNQg1MZoAAAAAMA7ODbJAwAAAACU5dgkb+vhLP3h9Z+s8p5jOTZGAwAAAADewbHP5EUE+et3bWN1NKtAe9Ny1aR+iN0hAQAAAIDtHJvkxUUG6cHh7e0OAwAAAAC8imOTvPyiEm04mKkDaXk6nleoIR3jFR0WaHdYAAAAAGArxyZ521Ozdd3zK6xyZLC/ru7SyMaIAAAAAMB+jp14pVnDUD1xQyer3Dgq2MZoAAAAAMA7ODbJCwnw0wWx4VY5yN/XxmgAAAAAwDs4NslLzczXW6v2WOW0nEIbowEAAAAA7+DYJC8tt1CLNh5WWKCvfFxSTmGx3SEBAAAAgO0cO/FK67gI/fTX39kdBgAAAAB4FcdeyQMAAAAAlOXYK3nbDmfpD2/8pKNZhcorKtFzo7rosnbxdocFAAAAALZy7JW80EA/dUiIVHZBsUrcRgG+zK4JAAAAAI5N8hLqBeuO/s2tcsPwQBujAQAAAADv4NgkL7+oRAfT86xyYbHbxmgAAAAAwDs4Nsnbnpqt8W+stsp703JtjAYAAAAAvINjJ15pGh2q127poeM5hTqcma/ezRvYHRIAAAAA2M6xSV5YoJ8ubR1jdxgAAAAA4FUcm+QdySrQ3BW7tftYjg6m5+kfV7dXu4RIu8MCAAAAAFs5Osmbs2K3sguKJUk7UrNJ8gAAAACc9xw78UrbhAi9O/5Cq9ysYZiN0QAAAACAd3BskgcAAAAAKMuxSd6OI9m654NfrfL+4/yEAgAAAAA49pm8QD8ftYwJU/0Qf+0/nqfosEC7QwIAAAAA2zk2yWscFaJnf9/V7jAAAAAAwKs4NskrKnHrUEaeDmfkKbfQra5JUQoP8rc7LAAAAACwlWOTvC0pWRo6a7lVfurGzrq6SyMbIwIAAAAA+zl24pXEBiG6f2hbqxwfGWRjNAAAAADgHRyb5EUE+atHcn2rHBro2IuSAAAAAFBjHJvkHcsu0L/XHrTKGXlFNkYDAAAAAN7BsUneoYx8vbJsl3UAR7MLbI0HAAAAALyBY+9xbN8oUtsfutLuMAAAAADAqzj2Sh4AAAAAoCzHXsnbdTRH//P+GqWk5yk9r1jPj+6qAa1i7A4LAAAAAGzl2Ct5fj4uhQf66VBmgfKKSlRcYuwOCQAAAABs59gkr0n9EE27vLVVjuN38gAAAADAuUleidsot7DYowwAAAAA5zvHJnmbDmXqhhd/sMq7jubYGA0AAAAAeAfHTrzSJCpEj43oqGPZBdqfnqduiVF2hwQAAAAAtnNskhcZ4q/ruzexOwwAAAAA8CqOTfKO5xTqo18OaM+xHB3MyNe0y1qpZWy43WEBAAAAgK0cm+QdSM/Tg//eaJWHdIgnyQMAAABw3nPsxCvtEiL0yaSLrHLzhqE2RgMAAAAA3sGxSZ7L5ZKvj8ujDAAAAADnO8cmeXuO5XjcrnkoI8/GaAAAAADAOzg2yZMkPx+X2sWHKSrEX6EBjn28EAAAAABqjGMzo6QGoXr7DxfaHQYAAAAAeBXHJnnGGOUXleh4ToHcLikmLEgBfr52hwUAAAAAtnJskrfhYKaGzlpulZ+6sbOu7tLIxogAAAAAwH6OfSavUb1gTRnU0irHhAfaGA0AAAAAeAfHJnlRoQEa1CbWKkcE+9sYDQAAAAB4B8cmeRm5RVq+7ahVzs4vtjEaAAAAAPAOjk3y9h3P1cwvN1vllMx8G6MBAAAAAO/g2IlX2sRHaM3//k6FxW4VlrgVEx5kd0gAAAAAYDvHJnm+Pi7VCwmwOwwAAAAA8CqOTfL2peXq/k836EBaro7kFOjZkV3Vp0W03WEBAAAAgK0cm+QVu42OZRdoS2q2JCmrgIlXAAAAAMCxE68kR4dqxjUdrHKjesE2RgMAAAAA3sGxSR4AAAAAoCzHJnnrD2To6n99b5V3HMm2MRoAAAAA8A6OfSYvPjJI9wy+QMeyC7TnWK7axUfYHRIAAAAA2M6xSV6DsEDdOaCF3WEAAAAAgFdxbJKXmV+kbzenam9ajg5nFmp8v2Q1qR9qd1gAAAAAYCvHJnl7j+Vq8rtrrHK3pCiSPAAAAADnPcdOvNIqLlyv39rTKjdtEGJjNAAAAADgHRyb5Pn7+qh+aIBV9vN17KEAAAAAQI1xbGa0/3iunvlmm1VOzcy3MRoAAAAA8A6OTfIKit3adzxXjaOCFezvIx8fl90hAQAAAIDtHDvxSvOGYfrij/3sDgMAAAAAvIpjr+QBAAAAAMpy7JW8jQczdcOLK5VdUCxJeuamzhrWuZHNUQEAAACAvRx7Ja9heKCu797YKkedNNMmAAAAAJyvHJ3kXdf1pCQvhCQPAAAAAByb5GUXFGvt/nSrnFtYbF8wAAAAAOAlHJvk7T6ao798tN4qH0znd/IAAAAAwLETr7SICdPCKRcrO79YGflF6pYYZXdIAAAAAGA7xyZ5Qf6+ahUXYXcYAAAAAOBVHJvkHUzP0/99tUX7juXoUFaBnryhs7o3rW93WAAAAABgK8cmeTkFxVq957h2H8uVJKVmFdgcEQAAAADYz7ETr7SMDdezv+9qlRPrh9gYDQAAAAB4B8cmeQAAAACAsip1u6YxRpKUmZl5ToOpiq2HM3X7nJ/kLiiSJG3cnaLEcJfNUQEAAADAuVGaj5XmZxVxmTPVkLR//341adKkZiIDAAAAAFTbvn371Lhx4wrXVyrJc7vdOnjwoMLDw+Vyec/VsszMTDVp0kT79u1TRAQ/p2AHxsB+jIH9GAP7MQb2ov/txxjYjzGw3/kwBsYYZWVlKSEhQT4+FT95V6nbNX18fE6bKdotIiKizg6kUzAG9mMM7McY2I8xsBf9bz/GwH6Mgf3q+hhERkaesQ4TrwAAAABAHUKSBwAAAAB1iKOTvMDAQN1///0KDAy0O5TzFmNgP8bAfoyB/RgDe9H/9mMM7McY2I8x+K9KTbwCAAAAAHAGR1/JAwAAAAB4IskDAAAAgDqEJA8AAAAA6hBHJ3n/+te/1LRpUwUFBalXr1768ccf7Q6pTnj44YfVo0cPhYeHKyYmRldffbW2bNniUSc/P1+TJk1SgwYNFBYWpuuuu06HDx/2qLN3714NGTJEISEhiomJ0dSpU1VcXFybh1InzJw5Uy6XS1OmTLGW0f+148CBAxo9erQaNGig4OBgdejQQT/99JO13hij//3f/1V8fLyCg4M1aNAgbdu2zaONtLQ0jRo1ShEREapXr55uu+02ZWdn1/ahOE5JSYn+9re/KTk5WcHBwWrevLn+8Y9/6OTHyOn/mvXdd9/pqquuUkJCglwulz7++GOP9TXV32vXrtXFF1+soKAgNWnSRI8++ui5PjTHON0YFBUVafr06erQoYNCQ0OVkJCgm2++WQcPHvRogzE4O2c6D042YcIEuVwuPfXUUx7LGYOzU5kx2LRpk4YNG6bIyEiFhoaqR48e2rt3r7We70mSjEO9++67JiAgwLz22mtmw4YN5g9/+IOpV6+eOXz4sN2hOd5ll11mZs+ebdavX2/WrFljrrzySpOYmGiys7OtOhMmTDBNmjQx33zzjfnpp5/MhRdeaPr06WOtLy4uNu3btzeDBg0yv/zyi1mwYIGJjo429957rx2H5Fg//vijadq0qenYsaP54x//aC2n/8+9tLQ0k5SUZG655RazatUqs3PnTrNw4UKzfft2q87MmTNNZGSk+fjjj82vv/5qhg0bZpKTk01eXp5V5/LLLzedOnUyP/zwg1m2bJlp0aKFGTlypB2H5CgzZswwDRo0MP/+97/Nrl27zAcffGDCwsLM008/bdWh/2vWggULzH333Wfmz59vJJmPPvrIY31N9HdGRoaJjY01o0aNMuvXrzfvvPOOCQ4ONi+++GJtHaZXO90YpKenm0GDBpn33nvPbN682axcudL07NnTdOvWzaMNxuDsnOk8KDV//nzTqVMnk5CQYJ588kmPdYzB2TnTGGzfvt3Ur1/fTJ061fz8889m+/bt5pNPPvHIAfieZIxjk7yePXuaSZMmWeWSkhKTkJBgHn74YRujqptSU1ONJLN06VJjzIkPGn9/f/PBBx9YdTZt2mQkmZUrVxpjTpygPj4+JiUlxarz/PPPm4iICFNQUFC7B+BQWVlZpmXLlmbRokWmf//+VpJH/9eO6dOnm759+1a43u12m7i4OPPYY49Zy9LT001gYKB55513jDHGbNy40Ugy//nPf6w6X3zxhXG5XObAgQPnLvg6YMiQIebWW2/1WHbttdeaUaNGGWPo/3Pt1C9WNdXfzz33nImKivJ4H5o+fbpp1arVOT4i5zldglHqxx9/NJLMnj17jDGMQU2raAz2799vGjVqZNavX2+SkpI8kjzGoGaVNwY33nijGT16dIXb8D3pBEferllYWKjVq1dr0KBB1jIfHx8NGjRIK1eutDGyuikjI0OSVL9+fUnS6tWrVVRU5NH/rVu3VmJiotX/K1euVIcOHRQbG2vVueyyy5SZmakNGzbUYvTONWnSJA0ZMsSjnyX6v7Z8+umn6t69u66//nrFxMSoS5cuevnll631u3btUkpKisc4REZGqlevXh7jUK9ePXXv3t2qM2jQIPn4+GjVqlW1dzAO1KdPH33zzTfaunWrJOnXX3/V8uXLdcUVV0ii/2tbTfX3ypUr1a9fPwUEBFh1LrvsMm3ZskXHjx+vpaOpOzIyMuRyuVSvXj1JjEFtcLvdGjNmjKZOnap27dqVWc8YnFtut1uff/65LrjgAl122WWKiYlRr169PG7p5HvSCY5M8o4ePaqSkhKPgZGk2NhYpaSk2BRV3eR2uzVlyhRddNFFat++vSQpJSVFAQEB1odKqZP7PyUlpdzxKV2H03v33Xf1888/6+GHHy6zjv6vHTt37tTzzz+vli1bauHChbrzzjs1efJkzZ07V9J/+/F070MpKSmKiYnxWO/n56f69eszDmfw5z//WTfddJNat24tf39/denSRVOmTNGoUaMk0f+1rab6m/emmpOfn6/p06dr5MiRioiIkMQY1IZHHnlEfn5+mjx5crnrGYNzKzU1VdnZ2Zo5c6Yuv/xyffXVV7rmmmt07bXXaunSpZL4nlTKz+4A4N0mTZqk9evXa/ny5XaHct7Yt2+f/vjHP2rRokUKCgqyO5zzltvtVvfu3fXQQw9Jkrp06aL169frhRde0NixY22Oru57//339dZbb+ntt99Wu3bttGbNGk2ZMkUJCQn0P857RUVFuuGGG2SM0fPPP293OOeN1atX6+mnn9bPP/8sl8tldzjnJbfbLUkaPny47r77bklS586dtWLFCr3wwgvq37+/neF5FUdeyYuOjpavr2+ZWXIOHz6suLg4m6Kqe+666y79+9//1pIlS9S4cWNreVxcnAoLC5Wenu5R/+T+j4uLK3d8StehYqtXr1Zqaqq6du0qPz8/+fn5aenSpXrmmWfk5+en2NhY+r8WxMfHq23bth7L2rRpY83eVdqPp3sfiouLU2pqqsf64uJipaWlMQ5nMHXqVOtqXocOHTRmzBjdfffd1tVt+r921VR/89509koTvD179mjRokXWVTyJMTjXli1bptTUVCUmJlqfz3v27NE999yjpk2bSmIMzrXo6Gj5+fmd8fOZ70kOTfICAgLUrVs3ffPNN9Yyt9utb775Rr1797YxsrrBGKO77rpLH330kRYvXqzk5GSP9d26dZO/v79H/2/ZskV79+61+r93795at26dxxtd6YfRqScmPA0cOFDr1q3TmjVrrH/du3fXqFGjrP/T/+feRRddVOanQ7Zu3aqkpCRJUnJysuLi4jzGITMzU6tWrfIYh/T0dK1evdqqs3jxYrndbvXq1asWjsK5cnNz5ePj+RHl6+tr/RWX/q9dNdXfvXv31nfffaeioiKrzqJFi9SqVStFRUXV0tE4V2mCt23bNn399ddq0KCBx3rG4NwaM2aM1q5d6/H5nJCQoKlTp2rhwoWSGINzLSAgQD169Djt5zPfU39j98wv1fXuu++awMBAM2fOHLNx40Yzfvx4U69ePY9ZclA9d955p4mMjDTffvutOXTokPUvNzfXqjNhwgSTmJhoFi9ebH766SfTu3dv07t3b2t96dS0gwcPNmvWrDFffvmladiwYZ2amrY2nTy7pjH0f2348ccfjZ+fn5kxY4bZtm2beeutt0xISIh58803rTozZ8409erVM5988olZu3atGT58eLlTynfp0sWsWrXKLF++3LRs2ZIp/Cth7NixplGjRtZPKMyfP99ER0ebadOmWXXo/5qVlZVlfvnlF/PLL78YSeaJJ54wv/zyizVzY030d3p6uomNjTVjxowx69evN++++64JCQlh6vjfnG4MCgsLzbBhw0zjxo3NmjVrPD6fT54NkDE4O2c6D0516uyaxjAGZ+tMYzB//nzj7+9vXnrpJbNt2zYza9Ys4+vra5YtW2a1wfckB/+EgjHGzJo1yyQmJpqAgADTs2dP88MPP9gdUp0gqdx/s2fPturk5eWZiRMnmqioKBMSEmKuueYac+jQIY92du/eba644goTHBxsoqOjzT333GOKiopq+WjqhlOTPPq/dnz22Wemffv2JjAw0LRu3dq89NJLHuvdbrf529/+ZmJjY01gYKAZOHCg2bJli0edY8eOmZEjR5qwsDATERFhxo0bZ7KysmrzMBwpMzPT/PGPfzSJiYkmKCjINGvWzNx3330eX2bp/5q1ZMmSct/7x44da4ypuf7+9ddfTd++fU1gYKBp1KiRmTlzZm0dotc73Rjs2rWrws/nJUuWWG0wBmfnTOfBqcpL8hiDs1OZMXj11VdNixYtTFBQkOnUqZP5+OOPPdrge5IxLmOMObfXCgEAAAAAtcWRz+QBAAAAAMpHkgcAAAAAdQhJHgAAAADUISR5AAAAAFCHkOQBAAAAQB1CkgcAAAAAdQhJHgAAAADUISR5AAAAAFCHkOQBAAAAQB1CkgcAOO9lZWVpypQpSkpKUnBwsPr06aP//Oc/HnWys7N11113qXHjxgoODlbbtm31wgsveNQZMGCAXC6Xx78JEybU5qEAACA/uwMAAMBut99+u9avX6833nhDCQkJevPNNzVo0CBt3LhRjRo1kiT9z//8jxYvXqw333xTTZs21VdffaWJEycqISFBw4YNs9r6wx/+oAcffNAqh4SE1PrxAADOb1zJAwDUqgEDBmjy5MmaNm2a6tevr7i4OD3wwAOSpN27d8vlcmnNmjVW/fT0dLlcLn377beSpG+//VYul0sLFy5Uly5dFBwcrEsvvVSpqan64osv1KZNG0VEROj3v/+9cnNzzxhPXl6ePvzwQz366KPq16+fWrRooQceeEAtWrTQ888/b9VbsWKFxo4dqwEDBqhp06YaP368OnXqpB9//NGjvZCQEMXFxVn/IiIizrrPAACoCpI8AECtmzt3rkJDQ7Vq1So9+uijevDBB7Vo0aIqtfHAAw/o2Wef1YoVK7Rv3z7dcMMNeuqpp/T222/r888/11dffaVZs2adsZ3i4mKVlJQoKCjIY3lwcLCWL19ulfv06aNPP/1UBw4ckDFGS5Ys0datWzV48GCP7d566y1FR0erffv2uvfeeyuVaAIAUJO4XRMAUOs6duyo+++/X5LUsmVLPfvss/rmm2/UsmXLSrfxz3/+UxdddJEk6bbbbtO9996rHTt2qFmzZpKkESNGaMmSJZo+ffpp2wkPD1fv3r31j3/8Q23atFFsbKzeeecdrVy5Ui1atLDqzZo1S+PHj1fjxo3l5+cnHx8fvfzyy+rXr59V5/e//72SkpKUkJCgtWvXavr06dqyZYvmz59f6eMCAOBskeQBAGpdx44dPcrx8fFKTU2tdhuxsbEKCQmxErzSZafeSlmRN954Q7feeqsaNWokX19fde3aVSNHjtTq1autOrNmzdIPP/ygTz/9VElJSfruu+80adIkJSQkaNCgQZKk8ePHW/U7dOig+Ph4DRw4UDt27FDz5s2rdHwAAFQXSR4AoNb5+/t7lF0ul9xut3x8TjxFYIyx1hUVFZ2xDZfLVWGbldG8eXMtXbpUOTk5yszMVHx8vG688UYraczLy9Nf/vIXffTRRxoyZIikE0nmmjVr9Pjjj1tJ3ql69eolSdq+fTtJHgCg1vBMHgDAazRs2FCSdOjQIWvZyZOwnGuhoaGKj4/X8ePHtXDhQg0fPlzSiUSzqKjISkJL+fr6njaRLI09Pj7+nMUMAMCpuJIHAPAawcHBuvDCCzVz5kwlJycrNTVVf/3rX8/5fhcuXChjjFq1aqXt27dr6tSpat26tcaNGydJioiIUP/+/TV16lQFBwcrKSlJS5cu1euvv64nnnhCkrRjxw69/fbbuvLKK9WgQQOtXbtWd999t/r161fm9lQAAM4lruQBALzKa6+9puLiYnXr1k1TpkzRP//5z3O+z4yMDE2aNEmtW7fWzTffrL59+2rhwoUet4C+++676tGjh0aNGqW2bdtq5syZmjFjhvVj5wEBAfr66681ePBgtW7dWvfcc4+uu+46ffbZZ+c8fgAATuYyJz/4AAAAAABwNK7kAQAAAEAdQpIHAKjT9u7dq7CwsAr/7d271+4QAQCoUdyuCQCo04qLi7V79+4K1zdt2lR+fsxDBgCoO0jyAAAAAKAO4XZNAAAAAKhDSPIAAAAAoA4hyQMAAACAOoQkDwAAAADqEJI8AAAAAKhDSPIAAAAAoA4hyQMAAACAOoQkDwAAAADqkP8Pu9/xOlkbejgAAAAASUVORK5CYII=",
+                  "text/plain": [
+                     "<Figure size 900x300 with 1 Axes>"
+                  ]
+               },
+               "metadata": {},
+               "output_type": "display_data"
+            },
+            {
+               "name": "stderr",
+               "output_type": "stream",
+               "text": [
+                  "                                                                                "
+               ]
+            },
+            {
+               "name": "stdout",
+               "output_type": "stream",
+               "text": [
+                  "num_100: outliers = 1108016, fences -> lower=-45.0, upper=91.0\n"
+               ]
+            },
+            {
+               "data": {
+                  "image/png": "iVBORw0KGgoAAAANSUhEUgAAA3kAAAEiCAYAAABEJhvIAAAAOnRFWHRTb2Z0d2FyZQBNYXRwbG90bGliIHZlcnNpb24zLjEwLjAsIGh0dHBzOi8vbWF0cGxvdGxpYi5vcmcvlHJYcgAAAAlwSFlzAAAPYQAAD2EBqD+naQAATXpJREFUeJzt3Xd8FNX6P/DPluxuNmXTKwFC6KGjRlSaIM2C/kQRAbuAjasXAQsKWBCRa7kICCrYwYbKFUSQKoogCNJCCSQESIOEZNM3u/v8/ojZb5ZUQsIwyef9euUFO3N25plzZnbn2Zk5RyMiAiIiIiIiImoUtEoHQERERERERPWHSR4REREREVEjwiSPiIiIiIioEWGSR0RERERE1IgwySMiIiIiImpEmOQRERERERE1IkzyiIiIiIiIGhEmeURERERERI0IkzwiIiIiIqJGhEke0QX66KOPoNFokJSU5JrWr18/9OvXT7GYzpeXl4eHHnoIYWFh0Gg0ePLJJ5UOiS7Cfffdd1ntX0RERHR5Y5JHqnfgwAGMGTMGkZGRMBqNiIiIwOjRo3HgwIGLWu6sWbPw/fff10+Ql9isWbPw0Ucf4ZFHHsGnn36KsWPHKh3SZenVV1/FLbfcgtDQUGg0GsyYMaPKsqdPn8add94JPz8/+Pr6Yvjw4Th+/HilZT/88EN06NABJpMJbdq0wbx58xpoC2ovPz8fL7/8Mrp06QKz2QyLxYLevXvj008/hYhUKP/ll19izJgxaNOmDTQaTYMlmb/88guuv/56WCwW+Pj4oGfPnvjyyy9r9d74+HgMGTIE3t7eCAgIwNixY3HmzJkK5ZxOJ+bMmYPo6GiYTCZ06dIFy5Ytu+jYMzMzMXnyZLRr1w4mkwkBAQEYPHgwVq1aVaFsYWEhHnzwQXTq1AkWiwXe3t7o2rUr3nnnHZSUlFx0LJW54YYboNFo8Pjjj1c6/2L20+LiYkydOhURERHw9PREXFwc1q1bV2nZ33//Hddddx3MZjPCwsIwceJE5OXl1WmbgNIf1Tp16lTn91+skpISdOzYERqNBnPnznWbl5SUBI1GU+nf8uXLa7X87OxsjBs3DsHBwfDy8kL//v3x119/VVp25cqV6NGjB0wmE5o3b47p06fDbrfXeduq21+++eYbaDQabNq0qc7LL+/dd99Fhw4dYDQaERkZiX//+9/Iz8+vUO5CPqcro+S+SqQoIVKxb7/9VgwGg4SFhcnzzz8vH3zwgUybNk3Cw8PFYDDIihUr6rxsLy8vuffeeytMX7p0qQCQxMRE17Ti4mIpLi6u87rqW1xcnFx77bVKh3HZAyBhYWEyePBgASDTp0+vtFxubq60adNGQkJC5PXXX5c333xToqKipFmzZnL27Fm3su+9954AkNtvv10WL14sY8eOFQAye/bsOsd57733St++fev8/rS0NImNjRWtVit33323LFq0SN555x3p06ePAJC7775bHA6H23v69u0r3t7e0r9/f/H397+o9VdlyZIlotFoZNCgQfLuu+/KwoUL5cknn5Q33nijxveePHlSgoKCJCYmRt555x159dVXxd/fX7p27VrhWHzmmWcEgDz88MOyePFiufHGGwWALFu2rM6xHzp0SCIjI8VgMMj48ePl/ffflzfeeEO6desmAGTq1Klu5TMzMyUuLk4mT54s8+fPl4ULF8rYsWNFo9HIqFGj6hxHVb799lvx8vISAPLYY49VmH+x++ldd90ler1enn76aVm0aJH06tVL9Hq9/Prrr27ldu/eLSaTSbp37y4LFy6U559/XoxGowwZMqTO29a3b1+JjY2t8/sv1n/+8x9X3Z6/ryYmJgoAGTVqlHz66aduf0lJSTUu2+FwyDXXXCNeXl4yY8YMeffdd6Vjx47i4+MjR44ccSu7evVq0Wg00r9/f1m8eLE88cQTotVqZcKECXXetqr2FxGRr7/+WgDIxo0b67z8MlOmTBEAMmLECFm4cKE88cQTotfrZdCgQZXGVJvP6aooua8SKYlJHqlWQkKCmM1mad++vWRkZLjNO3PmjLRv3168vLzk2LFjdVr+hSR59cnhcEhhYeFFLSM6OlpuvPHGeopIpKSk5LJKYutLWRueOXOm2pOH119/XQDIjh07XNPi4+NFp9PJs88+65pWUFAggYGBFep+9OjR4uXlJVlZWXWK82KTvMGDB4tWq5Uffvihwrynn35aAMicOXPcpicnJ7sSv9jY2HpP8hITE8XT01MmTpxYp/c/8sgj4unpKSdOnHBNW7dunQCQRYsWuaadOnVKPDw83E5cnU6n9O7dW5o1ayZ2u/2C122z2aRTp05iNpvljz/+cJtnt9tl5MiRAkC++uqrGpf1+OOPCwBJTU294DiqUlhYKC1btpSXXnqp0pP2i91Pt2/fXiHBKSwslJiYGOnVq5db2aFDh0p4eLjk5OS4pr3//vsCQH7++ec6bZ+SSV56erpYLBZX3VaV5NXmh4rKfPnllwJAvv76a9e0jIwM8fPzq/BjQMeOHaVr165SUlLimvb888+LRqOR+Pj4Oq3/UiR5KSkpotfrZezYsW7T582bJwBk5cqVbtNr+zldGaX3VSIlMckj1Ro/frwAkC1btlQ6f/PmzQJAxo8f75p27733SosWLSqUnT59upS/sA2gwl9ZwldZkte3b98KJ8FFRUXy4osvSkxMjBgMBmnWrJlMnjxZioqK3MqVfal+9tln0rFjR9Hr9fLdd9+JiMiyZcukR48e4u3tLT4+PtKpUyd5++23q6yTjRs3Vhp7Wazp6enywAMPSEhIiBiNRunSpYt89NFHbssof5Ly1ltvSatWrUSr1cru3burXG/ZNnz33XcSGxsrBoNBOnbsKD/99JNbudrWf/llfvXVV9KhQwcxmUxy9dVXy969e0Wk9EpETEyMGI1G6du370Ul3TWdPFx55ZVy5ZVXVpg+aNAgiYmJcb1etWqVAJBVq1a5lfv9998FgHz66ad1iu9ikrxt27YJAHnggQcqnV9SUiJt2rSRgIAAKSgoqLRMQyR5U6dOFYPBINnZ2SJSerXU6XTW+v0hISFyxx13VJjetm1bGTBggOv1/PnzBYAcOHDArdwXX3whACr8ml8by5YtEwDy0ksvVTo/Oztb/Pz8pEOHDjUua+7cuQKgzifllZk5c6Y0b95cCgoKKj1pv9j9dPLkyaLT6dxOhkVEZs2aJQAkOTlZRERycnJEr9fL5MmT3coVFxeLt7e3PPjgg3XaPiWTvPvvv1+uuuoqOX78eI1JXl5e3gX/OHbHHXdIaGhohSvr48aNE7PZ7Pr+OHDggACQ+fPnu5U7ffq0AJCXX365Dlt3aZK8b7/9ttL9r+xz+O677670fXVJ8pTeV4mUpK/DHZ5El4X//e9/aNmyJXr37l3p/D59+qBly5aVPh9Tk08//RQPPfQQrrrqKowbNw4AEBMTU+v3O51O3HLLLdi6dSvGjRuHDh06YN++fXjrrbdw5MiRCs/6bdiwAV999RUef/xxBAUFoWXLlli3bh1GjRqFAQMG4PXXXwdQ+gzSb7/9hn/961+VrrdDhw749NNP8dRTT6FZs2aYNGkSACA4OBiFhYXo168fEhIS8PjjjyM6Ohpff/017rvvPmRnZ1dY5tKlS1FUVIRx48bBaDQiICCg2m3eunUrVqxYgUcffRQ+Pj7473//i9tvvx3JyckIDAysdd2V9+uvv2LlypV47LHHAACvvfYabrrpJkyZMgULFizAo48+inPnzmHOnDl44IEHsGHDhjqtpzpOpxN79+7FAw88UGHeVVddhbVr1yI3Nxc+Pj7YvXs3AOCKK65wK9ezZ09otVrs3r0bY8aMqfcYq/O///0PAHDPPfdUOl+v1+Puu+/GzJkz8fvvv2PAgAEXtPySkhLk5OTUqmxAQAC02tJHwX/55Re0b98eq1evxuTJk3H69Gn4+/vjsccew8yZM13lKnP69GlkZGRUqGegtE1Wr17ter179254eXmhQ4cOFcqVzb/uuutqFX+ZmurUYrFg+PDh+Pjjj3Hs2DG3zw6bzQar1YrCwkLs3LkTc+fORYsWLdC6dWtXmeLiYuTm5tYqlqCgILfXycnJmD17NpYsWQJPT89K33Ox++nu3bvRtm1b+Pr6uk0vq9M9e/YgKioK+/btg91ur7Aeg8GAbt26ueJoCBdTh1XZsWMHPv74Y2zduhUajabasjNnzsTkyZOh0WjQs2dPvPrqqxg0aFCN69i9ezd69OhRYf+/6qqrsHjxYhw5cgSdO3eusg0jIiLQrFmzBq3b8goKClBQUFBjOZ1OB39/fwClbQOgwv5pNpsBALt27aq3+NSwrxI1FCZ5pEo5OTlISUnB8OHDqy3XpUsXrFy50nUSXltjxozBhAkT0KpVqzqdlH/xxRf45ZdfsHnzZrcTyE6dOmHChAn4/fffcc0117imHz58GPv27UPHjh1d05588kn4+vri559/hk6nq9V6Q0NDMWbMGEybNg2RkZFusb/zzjuIj4/HZ599htGjRwMAJkyYgL59+2LatGl44IEH3Oro1KlTSEhIQHBwcK3WHR8fj4MHD7pOaPv374+uXbti2bJlVT7IX5PDhw/j0KFDaNmyJQDA398f48ePxyuvvIIjR4644nU4HHjttdeQlJTkKltfsrKyUFxcjPDw8ArzyqalpKSgXbt2SE1NhU6nQ0hIiFs5g8GAwMBApKSk1GtstXHw4EEAQNeuXassUzbv4MGDF5zk/fbbb+jfv3+tyiYmJrra5+jRo9DpdLj//vsxZcoUdO3aFStWrMArr7wCu92O1157rcrlpKamAkCVbVLWZkajEampqa4OG84vB6BObXLw4EFYLBa0aNGiyjLl67R8krdixQqMGjXK9fqKK67AkiVLoNf/39fxsmXLcP/999cqFjmv05xJkyahe/fuuOuuu6p8z8Xup6mpqTUeD2Xlyk8/v+yvv/5a7XouxsXUYVVlnnjiCYwcORK9evVy6125PK1Wi0GDBuG2225DZGQkjh8/jjfffBNDhw7FypUrceONN1a7ntTUVPTp06fC9PJ127lz5xrr9lJ91syZMwczZ86ssVyLFi1cddauXTsAFT87yvaH06dP11t8athXiRoKkzxSpbJfaGtK3MrmW63WC0ryLtbXX3+NDh06oH379jh79qxr+vXXXw8A2Lhxo1uS17dvX7cEDwD8/PyQn5+PdevWYciQIRcd0+rVqxEWFuZ2gunh4YGJEydi1KhR2Lx5M2666SbXvNtvv73WCR4ADBw40O1ktkuXLvD19a2yB8raGDBggFvSFhcX54qtfHuWTT9+/Hi9J3mFhYUAAKPRWGGeyWRyK1NYWAiDwVDpckwmk6vcpVSbY6VsXm2vfJTXtWvXKnuqO19YWJjr/3l5eXA6nZg9ezamTp0KoLRds7Ky8M477+C5556rMubatonRaHT9W125C1WbH42qqtP+/ftj3bp1yM7Oxvr16/H3339X6FFw8ODBta7T8jZu3Ihvv/0W27dvr7bcxe6nta3TmtqpIY+HutZhVT766CPs27cP33zzTbXlmjdvjp9//tlt2tixY9GxY0dMmjSpxiSvvurWarVWu576cs8999TqSnj5q3Y9evRAXFwcXn/9dURGRqJ///6Ij4/HI488Ag8Pj3rdL9SwrxI1FCZ5pEq1PSmtbTJY344ePYr4+Pgqk6SMjAy319HR0RXKPProo/jqq68wdOhQREZGYtCgQbjzzjvrnPCdOHECbdq0qXAbUNltbCdOnKgxpuo0b968wjR/f3+cO3fuAiOtepkWiwUAEBUVVen0i1lXVcpOTspuMSqvqKjIrYynpydsNlulyykqKqry9rmGVP5Y8fPzq7RM2XFy/pWd2vD398fAgQMv+H2enp7Iz893+9EBAEaNGoU1a9Zg9+7dlV7RKHsvUPs2qU25C+Hj4+P2401lqqrT0NBQhIaGAgBGjBiBWbNm4YYbbsDRo0ddSXB4eHilVxSqY7fbMXHiRIwdOxZXXnlltWUvdj+tbZ3W1E4NeTzUpQ7z8vLcusvX6XQIDg6G1WrFs88+i8mTJ1f47KmNgIAA3H///Zg9ezZOnTqFZs2aVVlWDXVb/qp4q1at0KpVqwtexrfffouRI0e6boPX6XT497//jc2bN+Pw4cP1Fqsa6pOooTDJI1WyWCwIDw/H3r17qy23d+9eREZGuu7Hr+o5CofDUa/xOZ1OdO7cGW+++Wal888/UajsCyQkJAR79uzBzz//jJ9++gk//fQTli5dinvuuQcff/xxvcZbmQv9UqvqltLyt0JdaP1XtczarKu+BAQEuG77O1/ZtIiICAClJ5YOhwMZGRluJ/c2mw2ZmZmucpdSx44d8f3332Pv3r1VJk1lx1FdTtZsNhuysrJqVTY4ONjVdhERETh69Kgr4SlTVm/VJexlJ+9VtUlZm5WV3bhxI0TEbf87v+0uRMeOHbFnzx4kJydX+uMGUPs6HTFiBJ5//nn88MMPGD9+PIDSqwq1fc6xLDH85JNPcPjwYSxatKjCrYS5ublISkpCSEgIzGbzRe+n4eHhld5SV9nxUH76+WUb8nioSx3OnTvX7dbDslsM586dC5vNhpEjR7rq9tSpUwBK99OkpCRERERUeXUU+L/P/KysrGqTvPDw8Fp/1pRNP//7JDU11fXM2YUqu/pdmbJn78quggEVE+OqlCXMZSIjI7F161YcPXoUaWlpaNOmDcLCwhAREYG2bdvWKfbKqGFfJWooHAydVOumm25CYmIitm7dWun8X3/9FUlJSW63IPr7+yM7O7tC2fOvYgFVJyS1ERMTg6ysLAwYMAADBw6s8Ff2TEJNDAYDbr75ZixYsADHjh3D+PHj8cknnyAhIeGCY2rRogWOHj0Kp9PpNv3QoUOu+Q3tQur/cqHVatG5c2fs3Lmzwrzt27ejVatWrqtl3bp1A4AKZXfu3Amn0+mafyndfPPNAEqTgMo4HA588cUXCA0NrTIJrM7vv//uumpS09/Jkydd7+vZsyeAis/flD0jU92twpGRkQgODq60TXbs2OFWz926dUNBQQHi4+PdypXd0liXNqmpTq1WK3744Qf06NGjxiSv7IS6fELy5Zdf1rpOyyQnJ6OkpATXXnstoqOjXX9lcUZHR2Pt2rVu21zX/bRbt244cuRIhVsCz6/TTp06Qa/XV1iPzWbDnj17GvR4qEsd3nPPPVi3bp3r7/PPPwdQWrfnzp1DbGysq17LOvyaNWsWoqOjXc++VqXstvWaboHv1q0b/vrrrwqf09u3b4fZbHYlQFW1YUpKCk6dOlXnum3RokWVV9LKppf/rpg7d26t6riqq8tt2rRB7969ERYWhoMHDyI1NbVOdwZURQ37KlFD4ZU8Uq3Jkyfjs88+w/jx47Flyxa3HhyzsrIwYcIEmM1mTJ482TU9JiYGOTk52Lt3L7p06QKg9Fe67777rsLyvby8Kk1IauPOO+/E6tWr8f7777t65yxTWFgIp9MJLy+vapeRmZnptk1ardYVc2W3lNRk2LBhWLt2Lb788kvXLXJ2ux3z5s2Dt7c3+vbte8HLvFAXUv+XkxEjRuCZZ57Bzp07Xb2vHT58GBs2bMDTTz/tKnf99dcjICAACxcuxLBhw1zTFy5cCLPZXOPzOA3h6quvxqBBg7B06VLceuutbj96AMDzzz+PI0eO4D//+Y9b5x+1Vddn8kaOHInly5fjww8/xKuvvgqg9Ar40qVLERAQ4EoCAeDYsWMA3Hu4vf322/Hxxx/j5MmTrisZ69evx5EjR/DUU0+5yg0fPhxPPfUUFixYgHfffRdA6RXf9957D5GRkW7PxtbW7bffjtjYWMyePRtDhgxx65HP6XTikUcewblz5/DBBx+4pp89exaBgYEVfjwqK1N+GXV5nuyuu+6q9ET0tttuw7Bhw/Dwww+7nl29kP307NmzOHv2LJo3b+7q/XDEiBGYO3cuFi9e7Nr/i4uLsXTpUsTFxbnaw2KxYODAgfjss8/wwgsvuH4M+fTTT5GXl4c77rjjgrbxQtSlDqu69XDixIm49dZb3aZlZGRg/PjxuO+++zB8+HBXQn3mzJkKidzp06exZMkSdOnSxS2pTE1NRU5ODmJiYuDh4QGgtG6/+eYbrFixAiNGjABQ2gZff/01br75ZtcV6tjYWLRv3x6LFy/G+PHjXVfIFy5cCI1G43rvhRo2bBjmzZuHXbt2uR2D2dnZ+Pzzz9GtWze347guz+RVxul0YsqUKTCbzZgwYUKdYlfrvkrUYBQcvoHoon311Vfi4eEh4eHhMm3aNPnwww/lhRdekIiICDEYDPLtt9+6lT979qx4eXlJq1at5O2335ZZs2ZJVFSU9OjRo8I4bcOGDRMvLy/5z3/+I8uWLXMNelybcfIcDocMGzZMNBqN3HXXXTJv3jx5++23ZcKECRIQECB//vmnqyyqGJfo1ltvlT59+siMGTPkgw8+kBdeeEH8/PykW7duFcZQOl+LFi0qDHRcUFAgHTp0EIPBIJMmTZJ58+ZJ3759BYDb2Ht1Gcy3qm1o0aKF24DyF1L/lS2zqtjKxgcsP4BwbXzyySfy8ssvy7PPPisApH///vLyyy/Lyy+/LElJSa5yVqtVYmJiJCQkRObMmSNvvfWWREVFSUREhGRkZLgts2xcthEjRsj7778v99xzjwCQV1999YJiK+9iB0NPS0uTjh07ilarlTFjxsiiRYvkv//9r/Tr108AyJgxYyqMUbd582ZXXYSEhEjLli1drzdv3lznWMo4nU4ZMGCAaDQaGTdunMyfP19uuOGGCoOZi5TuR+ePr5icnCyBgYESExMj//3vf2XWrFni7+8vnTt3rjAW5eTJkwWAjBs3Tt5//3258cYbBYB8/vnnbuXKju2lS5fWGP+hQ4ckIiJCjEajTJgwQT744AOZO3eua19+7rnn3Mq/9dZb0q5dO5k6daosWrRI5s6d69rem2++ufYVd4GqOjZru5+WjWF5/thod9xxh2tcsUWLFsk111wjer2+wr6xa9cuMRqN0r17d1m4cKE8//zzYjKZZNCgQZXGWpv9vG/fvhISEuLaH8v/ffbZZzVXSj2o6rPovvvuk969e8uMGTNk8eLF8txzz0lgYKAYDIYKdXjvvfdW+C6x2+1y9dVXi7e3t8ycOVPmz58vsbGx4uPjI4cOHXJ7///+9z/RaDRy/fXXy+LFi2XixImi1Wrl4YcfrjTW8p/FVUlLS5PIyEgxm83y1FNPyaJFi2T69OnSokULMRgMsmHDhguqp6pMnDhRxo0bJwsWLJB33nlH4uLiRKPRyCeffFKhbG0/py/lvkqkBkzySPX27t0ro0aNkvDwcPHw8JCwsDAZNWqU7Nu3r9Lya9eulU6dOonBYJB27drJZ599Vulg3IcOHZI+ffqIp6dnnQZDt9ls8vrrr0tsbKwYjUbx9/eXnj17ysyZM90GZq3qJOybb76RQYMGSUhIiBgMBmnevLmMHz9eUlNTa6yTypI8kdLB0O+//34JCgoSg8EgnTt3rnBC25BJnkjt6/9SJHllSW5lf+efKJw8eVJGjBghvr6+4u3tLTfddJMcPXq00uUuXrxY2rVrJwaDQWJiYuStt966oIG+z3exSZ5I6WDjM2fOlNjYWDGZTK7tfOGFFyotX9Ymlf1dyGDENcX0r3/9S8LCwlz7Y2Un6ZUleSIi+/fvl0GDBonZbBY/Pz8ZPXq0pKWlVSjncDhk1qxZrhPV2NjYStczb948ASBr1qypVfxnzpyRSZMmSevWrcVgMLjq58MPP6xQ9s8//5Q77rhDmjdvLkajUby8vKRHjx7y5ptvSklJSa3WVxdVHZsitdtPqzpxLiwslKefflrCwsLEaDTKlVdeWWW9/frrr3LNNdeIyWSS4OBgeeyxx8RqtbqVyc3NFQBy11131bhN1R23AwYMqPH99aGqz6IvvvhC+vTpI8HBwaLX6yUoKEhuu+022bVrV4VlVJbkiYhkZWXJgw8+KIGBgWI2m6Vv375uPwyW991330m3bt3EaDRKs2bNZNq0aWKz2dzK7Nu3TwDIM888U6ttO3XqlDz00EMSGRkper1eAgIC5KabbnL90Fkfli5dKl27dhUvLy/x8fGRAQMGVJlA1vZz+lLtq0RqoRFpgJ4KiIio3tx3331ISkrCpk2b6m2Zp0+fxjXXXAO73Y5t27ZV2YFIU3LnnXciKSkJO3bsqNP79+3bh969eyMqKgpbt2519fpKNVu9ejVuuukm/P333+jcubPS4TQqCxYswJQpU3Ds2LEKHR0RUePFjleIiJqgyMhIrFmzBkVFRRg6dGiDDD+hJiKCTZs24ZVXXqnzMjp37owffvgBR48exa233lrlMAVU0caNG3HXXXcxwWsAGzduxMSJE5ngETUxvJJHRI1KbbpODwgIqLa788tNQ1zJIyIiosaLvWsSUaPy5Zdf4v7776+2zMaNG9GvX79LExARERHRJcYreUTUqKSmpuLAgQPVlunZsyf8/f0vUURERERElxaTPCIiIiIiokaEHa8QERERERE1IrV6Js/pdCIlJQU+Pj7QaDQNHRMRERERERGdR0SQm5uLiIgIaLVVX6+rVZKXkpKCqKioeguOiIiIiIiI6ubkyZNo1qxZlfNrleT5+Pi4Fubr61s/kV2EnIIS7EjKRKivEcu2n8SouCikW4txVctAWMweSodHRERERERU76xWK6Kiolz5WVVqleSV3aLp6+t7WSR5ybk5mPT9UUy6oS1WHc5B++ah+M+6o/jxiVBEXQbxERERERERNZSaHqFTZccr7cN8sOfFGxDh5wkAiPDzxJ4Xb0D7sOozWiIiIiIiosZOlYOh63Va+JkN0GlLM1idVgM/s0HhqIiIiIiIiJSnyit5J7MK8OTy3cjMKwYAZOYV48nlu3Eyq0DhyIiIiIiIiJSlyiSvxOFEak4RvI16+Jj08DbqkZpThBKHU+nQiIiIiIiIFKUREampkNVqhcViQU5OzmXR8QoREREREVFTU9u8TJVX8srY7U7kFpXAbucVPCIiIiIiIkClSd6BlBx0eGEN3ttyDJ1nrMV7W46hwwtrcCAlR+nQiIiIiIiIFKXK3jVDfU2YMqQd9P/0rmnx9MCUIe0Q6mtSODIiIiIiIiJlqfJKXpC3EfdfGw0fkwcAwMfkgfuvjUaQt1HhyIiIiIiIiJSlyiQvt6gEm4+cQVGJAwBQVOLA5iNnkFtUonBkREREREREylJlknciswD3LtmBM7ml4+SdyS3GvUt24EQmx8kjIiIiIqKmTZVDKNjsTmTmF8Ok0yH5XD6a+3uhyOFAoJcRBr0q81YiIiIiIqJq1TYvU2XHKwa9FuEWTwCAv7dB4WiIiIiIiIguH6q87HU6uxDPrtiHH/9OwdWzfsGPf6fg2RX7cDq7UOnQiIiIiIiIFKXKJK/Q5sCBlByczi5EmrUYp7MLcSAlB4U2h9KhERERERERKUqVSV7rEG+sfPw617h4ob4mrHz8OrQO8VY4MiIiIiIiImWpMskjIiIiIiKiyqkyyYtPtaLHy+uQ8s8zeCnZhejx8jrEp1oVjoyIiIiIiEhZqkzyAr0NePC6aHSJsqB3myB0ibLgweuiEcieNomIiIiIqIlT5Th5RERERERETU2jHicvv9iOg6lW+HrqsXJPKm7pFg5roR0dw33hZVTlJhEREREREdULVd6umXg2H3e8tw1r96dj/sYErN2fjjve24bEs/lKh0ZERERERKQoVSZ5rUO8sX5SX4RZSodQCLOYsH5SXw6hQERERERETZ4qkzyThw4xwd7w0JWG76HTIibYGyYPncKRERERERERKUuVSV5qTiFe/vEgsgtsAIDsAhte/vEgUnMKFY6MiIiIiIhIWapM8vKK7Nhy5Ay0GsCg00KrAbYcOYO8IrvSoRERERERESmKQygQERERERGpQG3zMlVeySMiIiIiIqLKqTLJO5yWi2tnb8B7mxPQ8plVeG9zAq6dvQGH03KVDo2IiIiIiEhRqkzy/MweuK17JDw9Sgc+9/TQ47bukfAzeygcGRERERERkbJUmeSF+prw9OB2sHiWJnUWTw88PbgdQn1NCkdGRERERESkLFUmeYU2B/afzoHN7gQA2OxO7D+dg0KbQ+HIiIiIiIiIlKXKJO/YmTzcNG8r0q1FAIB0axFumrcVx87kKRwZERERERGRsvRKB1AXMcHe+PGJ6+BvNiAqwIwrWwagf/sQxAR7Kx0aERERERGRolSZ5HkadOgUaQEARPpH/vOvp5IhERERERERXRZUebtmurUIc38+jHUH0zHorc1YdzAdc38+7Lp9k4iIiIiIqKlSZZKXXVCC73afRkJ6Lo6k5yEhPRff7T6N7IISpUMjIiIiIiJSlCqTvHZhPvjtmesR7ld6i2a4nyd+e+Z6tAvzUTgyIiIiIiIiZakyySMiIiIiIqLKqTLJO5qeixve3Iy0nNJn8NJyinDDm5txND1X4ciIiIiIiIiUpcokz9ukR5+2wWgT6oXYCF+0CfVCn7bB8DapsrNQIiIiIiKieqMREampkNVqhcViQU5ODnx9fS9FXERERERERFRObfMyVV76Kipx4HR2IQw6DX49monebQJhcwgi/Txh8tApHR4REREREZFiVHm7ZkJGHgb8ZzO+352C577bh+93p2DAfzYjISNP6dCIiIiIiIgUpcokLzrIC19P6IUQHyMAIMTHiK8n9EJ0kJfCkRERERERESlLlUmel1GPK1sGwPjPrZlGDx2ubBkAL6Mq7z4lIiIiIiKqN6pM8jJyizB/YwKshSUAAGthCeZvTEBGbpHCkRERERERESlLlUleZp4NH25NRFGJAxqUdsTy4dZEZObZlA6NiIiIiIhIURxCgYiIiIiISAVqm5ep8koeERERERERVU6VSV5CRh5ueXcrPv49Ca2fW42Pf0/CLe9u5RAKRERERETU5KkyyfM06BAbYYHTKbA7BU6nIDbCAk8DB0InIiIiIqKmTZVJXqSfJ177f53h72UAAPh7GfDa/+uMSD9PhSMjIiIiIiJSliqTPJvdidScQtgdTgCA3VH62mZ3KhwZERERERGRslSZ5B1Jz0Wv1zYgNad0XLzUnCL0em0DjqTnKhwZERERERGRsvRKB1AXLQLN+PiBqxBpMUGjAYbEhqFLlB9aBJqVDo2IiIiIiEhRHCePiIiIiIhIBRr1OHln84qx9LdE/J5wBiMXbcPvCWew9LdEnM0rVjo0IiIiIiIiRakyyUu3FmHOmsP4Kzkb2xOz8FdyNuasOYx0a5HSoRERERERESlKlUlebIQF8S8PQTP/0mfwmvmbEf/yEMRGWBSOjIiIiIiISFmqTPKIiIiIiIiocqpM8o6fycPIRduQkVt6e2ZGbhFGLtqG42fyFI6MiIiIiIhIWapM8jx0WoRbTAj3NaGZvyfCfU0It5jgoVPl5hAREREREdUbDqFARERERESkArXNy1Q5GLrd4UResR0OpxPxqbnoEO4DnVYLb6Meel7NIyIiIiKiJkyVGdGhtFx0e2kdvth+EmM+3IEvtp9Et5fW4VBartKhERERERERKUqVV/Ki/M14b0wPZOXbAACB3ga8N6YHov4ZUoGIiIiIiKipUuWVPIvZA0M6hcNsKM1RzQY9hnQKh8XsoXBkREREREREylJlkpeVb8PyHcnIK7YDAPKK7Vi+I9l1ZY+IiIiIiKipUmWSl5JdiGdW7MO5f5K6c/k2PLNiH1KyCxWOjIiIiIiISFkcQoGIiIiIiEgFapuXqfJKHhEREREREVVOlUle0tl83L90B778MxkdX1yDL/9Mxv1LdyDpbL7SoRERERERESlKlUmeVqOBQa9FbpEdBTYHcovsMOi10Go0SodGRERERESkKFUmec0DzVg09goEeRsBAEHeRiwaewWaB3KcPCIiIiIiatpUmeQ5nYJiuwPOf/qMcco/r5019iFDRERERETUqKkyyTuYakW7aWtw+lzpkAmnzxWi3bQ1OJhqVTgyIiIiIiIiZemVDqAumvl74q2RXdE62Btp1iL0axeMZgGeaObvqXRoREREREREiuI4eURERERERCpQ27xMlVfysgts2HzkDKL8PfHh1kQ8eF00Tp4rRN+2wfAzG5QOj4iIiIiISDGqfCbv1LlC/Gv5HvyWkIlV+9LwW0Im/rV8D07984weERERERFRU6XKJK9DuC8OvjQYkX6lz+BF+nni4EuD0SGct5ISEREREVHTpsrbNXVaDcwGPbTa0sHPtf+8JiIiIiIiaupUeSUvObMAj36+C2fzigEAZ/OK8ejnu5CcWaBwZERERERERMpSZZLnEEFukR0WTw/4mT1g8fRAbpEdjpo7CiUiIiIiImrUOIQCERERERGRCtQ2L1PllbwyNrsTqdmFsNmdSodCRERERER0WVBlkrf/dA5inluNRZuPodfsDVi0+RhinluN/adzlA6NiIiIiIhIUarskjLcYsJLw2Mh/1zA8zcb8NLwWIRbTMoGRkREREREpDBVXskL9DZidFwLeJtKc1Rvkx6j41og0NuocGRERERERETKUmWSl1NYgnUH01FgswMACmx2rDuYjpzCEoUjIyIiIiIiUpYqk7yTWQV4+JOdyMyzAQAy82x4+JOdOJnFcfKIiIiIiKhpU+UQCiUOJ6yFJdDrNDhjLUawrxF2h8DX0wMeOlXmrURERERERNWqbV6myo5XPHRa1/N3Fk+DwtEQERERERFdPlR52etkVgEmffU3fth9Gle8sg4/7D6NSV/9zds1iYiIiIioyVNlkmdzOHEiMx9p1iKczbMhzVqEE5n5sDk4KDoRERERETVtqkzyYoK98c0j1yDUt3RcvFBfE7555BrEBHsrHBkREREREZGyVJnkERERERERUeVU2fHKgZQcjFz0Byb0bQUAePLLPXjyyz3KBlUPtACaB3jC5KHBkfQClN18ajECEf7esDkEgV4G5BWX4Iy1GIUlDuh1WgT7GBFh8UROYQmCfIwI9THBbNBiX0oOjmfko9BWAg+9DhazAWG+Jpj0OpwrsCHUYsKgjqG4sUsETB46FJU4sPZAGpIyCxDpZ4IIkJJT5Pb/loFm9GkbjC1HziApswAtA80YFBsGk4euwvZkF9jwxprD2JGUCS+DHnddFYUhncKrfG92gQ1vrTuCg6lW5BTYYHM4IQK0DfXBkE5hrjjPV1TiwI9/p2DDoQwAQJ+2QfDQaXE6u+p4Abi2tfy0VXtTsD6+dDnXtw/BTV2rXmf5sr3bBMGg/791lm1X+Tqtrq4ulfLxRFhM0GjgFjNQeb0ouQ3V1WFd6reh2qS2y63P9dfHsi50GZfbPk1ERFRfGtN3nCqTvBAfE54c2Aax4coP51CfnACSsgorTM8pBnLS8uChBY6fyYec967sQjuOZ+TDQ6+FJj0XHjotjHotMvNtcJYVttlxrsCOE5kF0GsArVaLxMx8pGYXwkOnxS3dIrH2QBpW7UuDyUOLXw6mARoNooO83P5/IMWKXSfOIc1aDJOHFgdSrACAW7pFVoj7rXVH8L+9KbDZS9PVBRsTEJ+aW+V731p3BD/tT0N+cQkKbE4IAK0GOJNbjHRrkSvO8609kIZP/jiBM9ZiQCPYfzobfmYDooO9q4wXgGtby0/7+PcknMkrBkSDU9mFMOirXmf5svtTcuDn6eFaZ9l2la/T6urqUnFr4/h0QMQtZqDyelFyG6qrw7rUb0O1SW2XW5/rr49lXegyLrd9moiIqL40pu84Vd6uGexjxEO9W6FX6yClQ7mk9DotqhrU0AnAQ6cBAIgIiu0OVDYCosj/ldVrNf90YlPaK2lSZgFMHlq0DPSCzeGEze6o8H+ThxZHM/Jc5UweWtf7z3c0Iw8iAi+jDh46DQpKnNW+92hGHgw6DbRaDQSABqVJngBucZ4vKbMANrsDvp56+Jo8UGBzwOZwVhtv+W0tP83mcMLX5AFfTz1sdkf16yxX9vx1Vlan1dXVpeLWxvaKMVdVL0puQ3Xrr0tsDbU9tV1ufa6/PpZ1octQen8gIiJqKI3pO06VSV5uUQm2Hj2LQ+WuNDQFdocTmirmaQGUOEqzOo1GA6NeB00lhTWa/ytrdwoMOi1aBJoBAC0DzSgqcSIpMx8GnRYGva7C/4tKnGgT4u0qV1TidL3/fG1CvKHRaJBf7ECJQ2D20Fb73jYhpbekOp0CDUqTO6eUJnvl4zxfy0AzDHodrIV2WItKYDboYNBpq423/LaWn2bQaWEtKoG10A6DXlf9OsuVPX+dldVpdXV1qbi1sb5izFXVi5LbUN366xJbQ21PbZdbn+uvj2Vd6DKU3h+IiIgaSmP6jlPl7ZonMgsw5sPtmHRDW6VDqVc1PZNndwj8z3smz0OnRVC5Z/KCfYwI8THBy6DF3pQcHD+Tj8JiOzz0WtczeZ56HbIKbAizmHBDx1DXc1dl/57ILECfNkEQAVJzitz+36LcM24nMgvQotxzW+d76oa2sDsEfyZlwWzQuT2TV9l7n/qnPeNTrcgusKHEIXCKoG2YD4bEhlW5nkGxYbDZndh4KAOC/3smLyW75njPn1bicGJ9fAY0APq3D6l2neXLXvfPM3ll66ysTqurq0ulfDy9WwdBo0GFmMvm12bapY75/PXXpX4bqk1qu9z6XH99LOtCl3G57dNERET1pTF9x2lEKrupz53VaoXFYkFOTg58fZV/Dq7Y7kCGtRjbj2fi6W/2Yu6ILohrFYgQXyOMenU+HElERERERFSd2uZlqrxd06jXISrADL2uNHy9TouoADMTPCIiIiIiavJUmeSdzi7EC9/vx7l8GwDgXL4NL3y/H6ezK/ZMSURERERE1JSoMskrtNnxV/I56HUamDy00Os0+Cv5HAptdqVDIyIiIiIiUpQqn8kjIiIiIiJqahr1M3lERERERERUOVUmefGpVlz56i9YsCkBLZ9ZhQWbEnDlq78gPrVpjZtHRERERER0PlUmeYFeBtxzdQt4GUqH+fMy6HHP1S0Q6GVQODIiIiIiIiJlqTLJC/E14YkBbWDx9AAAWDw98MSANgjxNSkcGRERERERkbJUmeTlF9ux68Q5FJc4AADFJQ7sOnEO+cXsXZOIiIiIiJo2VSZ5iWfzcfvC35GRWwwAyMgtxu0Lf0fi2XyFIyMiIiIiIlKWXukA6qJ1iDfWPtUHviY92oX5oEszCwZ3CkPzALPSoRERERERESlKlUmeyUOHtqE+AIAwi+c//yoZERERERER0eVBlbdrpuYUYtbqePy8PxX9527Cz/tTMWt1PFJzCpUOjYiIiIiISFGqTPJyi+z45WA6jp/NR+LZfBw/m49fDqYjt4gdrxARERERUdOmyiSvbagPNjzdD+H/3KoZbvHEhqf7uW7hJCIiIiIiaqpUmeQRERERERFR5VSZ5B1Jz0XfNza6nsFLzSlE3zc24kh6rsKRERERERERKUuVSZ6vyQPDOoejfZgPujf3Q/swHwzrHA5fk4fSoRERERERESlKIyJSUyGr1QqLxYKcnBz4+vpeiriIiIiIiIionNrmZaocJ6+oxIHEs/kwG3T45WA6BnYMRYHNgeggL5g8dEqHR0REREREpBhV3q6ZkJGHoe/8ipV7UvDyqnis3JOCoe/8ioSMPKVDIyIiIiIiUpQqk7xWwV744bFrEeJrBACE+Brxw2PXolWwl8KRERERERERKUuVSZ7ZoEfXKD8Y9aW3Zhr1OnSN8oPZoMq7T4mIiIiIiOqNKpO8DGsR3lp3BDmFJQCAnMISvLXuCDKsRQpHRkREREREpCxVJnlZBTZ8+edJlDic0GqAEocTX/55ElkFNqVDIyIiIiIiUhSHUCAiIiIiIlKB2uZlqrySR0RERERERJVTZZJ3ND0XQ97egiVbj6PVs6uwZOtxDHl7C46m5yodGhERERERkaJUmeR5GfW4ulUgNBoNnAJoNBpc3SoQXkb2rklERERERE2bKpO8CD9PzLglFv5mAwDA32zAjFtiEeHnqXBkREREREREylJlkldU4kDS2XyUOJwASnvXTDqbj6ISh8KRERERERERKUuVSV5CRh76zd2EtJzScfHScorQb+4mJGTkKRwZERERERGRslT5EFvLIC8se/hqhPoaYTbo0L99CK5oGYCWQV5Kh0ZERERERKQoVSZ53kY9esUEAgBaBXu7/UtERERERNSUqfJ2zTO5xVi0+Rg2H8nAbQt+w+YjGVi0+RjO5BYrHRoREREREZGiVJvkLdh0DPtPWbE7ORv7T1mxYBOTPCIiIiIiIlUmeR0jfPH39EGI9C8dMiHS3xN/Tx+EjhG+CkdGRERERESkLFUmeURERERERFQ5VSZ5x87k4bYFvyHdWjqEQrq1CLct+A3HznAIBSIiIiIiatpUmeQZ9Vq0DfFB8wAzooO80DzAjLYhPjDqVbk5RERERERE9UYjIlJTIavVCovFgpycHPj68rk3IiIiIiKiS622eZkqx8krcThxLt8GjQbYnZyN7s39IAL4exngoePVPCIiIiIiarpUmREdTsvFVbPWY/mOkxj36S4s33ESV81aj8NpuUqHRkREREREpChVJnnNA81Yct8VCPI2AgCCvI1Yct8VaB5oVjgyIiIiIiIiZakyyfM1eeD69qHwNOgAAJ4GHa5vHwpfk4fCkRERERERESlLlUleZl4xPtmWhLwiOwAgr8iOT7YlITOvWOHIiIiIiIiIlKXKJC81pwiv/BiPnCIbACCnyIZXfoxHak6RwpEREREREREpi0MoEBERERERqUBt8zJVXskjIiIiIiKiyqkyyUs8m4/RH/yBL7afQPsXfsIX209g9Ad/IPFsvtKhERERERERKUqVSZ5eq0GAlxGFNgeKSpwotDkQ4GWEXqtROjQiIiIiIiJFqTLJiwowY96o7gj8Z5y8QG8j5o3qjqgAjpNHRERERERNmyqTPIdTkFtUAqeztM8Y5z+vHc4a+5AhIiIiIiJq1FSZ5MWnWtF5xlqczi4EAJzOLkTnGWsRn2pVODIiIiIiIiJl6ZUOoC6i/M2Yf3cPRAeakV1YggHtQ9Aq2BtR/rxdk4iIiIiImjZVJnkWswdu7BIOAOgYaXH7l4iIiIiIqClTZZJ3Lt+GX+LT0SLAjMW/Hse43q1wIqsAAzuEwt/LoHR4REREREREilHlM3mnswsx+Zu92J6YhV/iM7A9MQuTv9nrekaPiIiIiIioqVJlkhcb4YuEV4eimb8nAKCZvycSXh2K2AhfhSMjIiIiIiJSlipv19RoNNDrNNBoNOVeqzJfJSIiIiIiqleqzIxOZObjoY//xNm8YgDA2bxiPPTxnziRma9wZERERERERMpSZZJXJtDLgCBvAwLZ2QoREREREREAQCMiUlMhq9UKi8WCnJwc+PryuTciIiIiIqJLrbZ5mSqv5IkI7A4n8otLkJCei/ziEtgdTtQiXyUiIiIiImrUVJnkHUixovXzP2HJ1iQMfGsLlmxNQuvnf8KBFKvSoRERERERESlKlb1rRvp54o0RXWCzOwEAAV4GvDGiCyL9PBWOjIiIiIiISFmqvJLn72XAHVdEwctYmqN6GfW444oo+LMDFiIiIiIiauJUmeTlFJRg1d5UFNjsAIACmx2r9qYip6BE4ciIiIiIiIiUpcok7+S5Ajz2xV/IzLMBADLzbHjsi79w8lyBwpEREREREREpS5VDKDicggKbHXqtFtkFNviZDbA7nTAb9NBpNUqHR0REREREVO9qm5epsuMVnVYDH5MHAMDTUNbZik65gIiIiIiIiC4T6rxdM6sATyzbjW//OoVuL63Ft3+dwhPLduNkFm/XJCIiIiKipk2VSZ7dKcjKL0ZWng3ZBSXIyrMhK78YdicHQyciIiIioqZNlUledJAXPn/oagT7GAEAwT5GfP7Q1YgO8lI4MiIiIiIiImWpMskjIiIiIiKiyqkyydt/Ogdtn/8Jp/4ZMuHUuQK0ff4n7D+do3BkREREREREylJl75rhFhOm3dQBHcN8cGPnMFwdHQDfmzog3GJSOjQiIiIiIiJFqXKcPCIiIiIioqamUY+TZy0qwc6kLIT6mvDF9mTcHdcc6dYiXNEyAL7/jJ9HRERERETUFKnymbzkzAI88NFObIjPwOfbk7EhPgMPfLQTyZkcJ4+IiIiIiJo2VSZ57cJ8sOO5AYjw8wQARPh5YsdzA9AuzEfhyIiIiIiIiJSlyts1PXRahPiaoNNqAAA6rQYhvux0hYiIiIiISJVX8k6dK8DUb/YiK98GAMjKt2HqN3tdQyoQERERERE1VapM8ortThzJyIWnQQuzQQdPgxZHMnJRbHcqHRoREREREZGiOIQCERERERGRCtQ2L1PllTwiIiIiIiKqnCqTvIMpVnSduRbzNySg5TOrMH9DArrOXIuDKValQyMiIiIiIlKUKnvXDPYx4tF+MTAbdAAAX089Hu0Xg2Afo8KRERERERERKUuVV/KCfYwY3zcGPiYPAICPyQPj+zLJIyIiIiIiUmWSl1dsx7ZjmSgqcQAAikoc2HYsE3nFdoUjIyIiIiIiUpYqk7yks/kY9f4fOJNbDAA4k1uMUe//gaSz+QpHRkREREREpCxVDqFQVOJAWk4RzAYtjqTnoW2oNwpsToRZTDB56JQOj4iIiIiIqN7VNi9TZccrJg8dWgZ5AQBCfD0VjoaIiIiIiOjyocrbNVOyCzFj5QGs2puC617fgFV7UzBj5QGkZBcqHRoREREREZGiVJnk5Rfb8cfxTJzMKsSpc4U4mVWIP45nIp8drxARERERUROnyiSvTagP1jzZB2EWEwAgzGLCmif7oE2oj8KRERERERERKUuVSR4RERERERFVrlYdr5R1wGm1Whs0mNo6km7FhE//wqirouAsLsCx0xm44rtdeG9sD7QNVb73TyIiIiIiovpWlo/VNEBCrYZQOHXqFKKiouonMiIiIiIiIqqzkydPolmzZlXOr1WS53Q6kZKSAh8fH2g0mnoNsK6sViuioqJw8uTJy2LsPqo7tmXjwHZsHNiOjQfbsnFgOzYObMfG4XJoRxFBbm4uIiIioNVW/eRdrW7X1Gq11WaKSvL19eXB0kiwLRsHtmPjwHZsPNiWjQPbsXFgOzYOSrejxWKpsQw7XiEiIiIiImpEmOQRERERERE1IqpN8oxGI6ZPnw6j0ah0KHSR2JaNA9uxcWA7Nh5sy8aB7dg4sB0bBzW1Y606XiEiIiIiIiJ1UO2VPCIiIiIiIqqISR4REREREVEjwiSPiIiIiIioEVFtkjd//ny0bNkSJpMJcXFx2LFjh9IhNVkzZsyARqNx+2vfvr1rflFRER577DEEBgbC29sbt99+O9LT092WkZycjBtvvBFmsxkhISGYPHky7Ha7W5lNmzahR48eMBqNaN26NT766KNLsXmN2pYtW3DzzTcjIiICGo0G33//vdt8EcGLL76I8PBweHp6YuDAgTh69KhbmaysLIwePRq+vr7w8/PDgw8+iLy8PLcye/fuRe/evWEymRAVFYU5c+ZUiOXrr79G+/btYTKZ0LlzZ6xevbret7exqqkd77vvvgrH6JAhQ9zKsB2V99prr+HKK6+Ej48PQkJCcOutt+Lw4cNuZS7l5ym/Z+umNu3Yr1+/CsfkhAkT3MqwHZW1cOFCdOnSxTUeWq9evfDTTz+55vNYVI+a2rLRHo+iQsuXLxeDwSBLliyRAwcOyMMPPyx+fn6Snp6udGhN0vTp0yU2NlZSU1Ndf2fOnHHNnzBhgkRFRcn69etl586dcvXVV8s111zjmm+326VTp04ycOBA2b17t6xevVqCgoLk2WefdZU5fvy4mM1m+fe//y0HDx6UefPmiU6nkzVr1lzSbW1sVq9eLc8//7ysWLFCAMh3333nNn/27NlisVjk+++/l7///ltuueUWiY6OlsLCQleZIUOGSNeuXeWPP/6QX3/9VVq3bi2jRo1yzc/JyZHQ0FAZPXq07N+/X5YtWyaenp6yaNEiV5nffvtNdDqdzJkzRw4ePCjTpk0TDw8P2bdvX4PXQWNQUzvee++9MmTIELdjNCsry60M21F5gwcPlqVLl8r+/ftlz549MmzYMGnevLnk5eW5ylyqz1N+z9Zdbdqxb9++8vDDD7sdkzk5Oa75bEflrVy5UlatWiVHjhyRw4cPy3PPPSceHh6yf/9+EeGxqCY1tWVjPR5VmeRdddVV8thjj7leOxwOiYiIkNdee03BqJqu6dOnS9euXSudl52dLR4eHvL111+7psXHxwsA2bZtm4iUnqBqtVpJS0tzlVm4cKH4+vpKcXGxiIhMmTJFYmNj3ZY9cuRIGTx4cD1vTdN1fnLgdDolLCxM3njjDde07OxsMRqNsmzZMhEROXjwoACQP//801Xmp59+Eo1GI6dPnxYRkQULFoi/v7+rLUVEpk6dKu3atXO9vvPOO+XGG290iycuLk7Gjx9fr9vYFFSV5A0fPrzK97AdL08ZGRkCQDZv3iwil/bzlN+z9ef8dhQpPan817/+VeV72I6XJ39/f/nggw94LDYCZW0p0niPR9Xdrmmz2bBr1y4MHDjQNU2r1WLgwIHYtm2bgpE1bUePHkVERARatWqF0aNHIzk5GQCwa9culJSUuLVX+/bt0bx5c1d7bdu2DZ07d0ZoaKirzODBg2G1WnHgwAFXmfLLKCvDNm84iYmJSEtLc6t3i8WCuLg4t7bz8/PDFVdc4SozcOBAaLVabN++3VWmT58+MBgMrjKDBw/G4cOHce7cOVcZtm/D2rRpE0JCQtCuXTs88sgjyMzMdM1jO16ecnJyAAABAQEALt3nKb9n69f57Vjm888/R1BQEDp16oRnn30WBQUFrnlsx8uLw+HA8uXLkZ+fj169evFYVLHz27JMYzwe9Q2y1AZ09uxZOBwOt4oGgNDQUBw6dEihqJq2uLg4fPTRR2jXrh1SU1Mxc+ZM9O7dG/v370daWhoMBgP8/Pzc3hMaGoq0tDQAQFpaWqXtWTavujJWqxWFhYXw9PRsoK1rusrqvrJ6L98uISEhbvP1ej0CAgLcykRHR1dYRtk8f3//Ktu3bBl0cYYMGYL/9//+H6Kjo3Hs2DE899xzGDp0KLZt2wadTsd2vAw5nU48+eSTuPbaa9GpUycAuGSfp+fOneP3bD2prB0B4O6770aLFi0QERGBvXv3YurUqTh8+DBWrFgBgO14udi3bx969eqFoqIieHt747vvvkPHjh2xZ88eHosqU1VbAo33eFRdkkeXn6FDh7r+36VLF8TFxaFFixb46quvmHwRXQbuuusu1/87d+6MLl26ICYmBps2bcKAAQMUjIyq8thjj2H//v3YunWr0qHQRaiqHceNG+f6f+fOnREeHo4BAwbg2LFjiImJudRhUhXatWuHPXv2ICcnB9988w3uvfdebN68WemwqA6qasuOHTs22uNRdbdrBgUFQafTVejBKD09HWFhYQpFReX5+fmhbdu2SEhIQFhYGGw2G7Kzs93KlG+vsLCwStuzbF51ZXx9fZlINpCyuq/uWAsLC0NGRobbfLvdjqysrHppXx7TDaNVq1YICgpCQkICALbj5ebxxx/Hjz/+iI0bN6JZs2au6Zfq85Tfs/WjqnasTFxcHAC4HZNsR+UZDAa0bt0aPXv2xGuvvYauXbvinXfe4bGoQlW1ZWUay/GouiTPYDCgZ8+eWL9+vWua0+nE+vXr3e6tJeXk5eXh2LFjCA8PR8+ePeHh4eHWXocPH0ZycrKrvXr16oV9+/a5nWSuW7cOvr6+rkvpvXr1cltGWRm2ecOJjo5GWFiYW71brVZs377dre2ys7Oxa9cuV5kNGzbA6XS6PiR79eqFLVu2oKSkxFVm3bp1aNeuHfz9/V1l2L6XzqlTp5CZmYnw8HAAbMfLhYjg8ccfx3fffYcNGzZUuD32Un2e8nv24tTUjpXZs2cPALgdk2zHy4/T6URxcTGPxUagrC0r02iOxwbpzqWBLV++XIxGo3z00Udy8OBBGTdunPj5+bn1ekOXzqRJk2TTpk2SmJgov/32mwwcOFCCgoIkIyNDREq7GW7evLls2LBBdu7cKb169ZJevXq53l/WNe2gQYNkz549smbNGgkODq60a9rJkydLfHy8zJ8/n0Mo1IPc3FzZvXu37N69WwDIm2++Kbt375YTJ06ISOkQCn5+fvLDDz/I3r17Zfjw4ZUOodC9e3fZvn27bN26Vdq0aePW9X52draEhobK2LFjZf/+/bJ8+XIxm80Vut7X6/Uyd+5ciY+Pl+nTp7Pr/QtQXTvm5ubK008/Ldu2bZPExET55ZdfpEePHtKmTRspKipyLYPtqLxHHnlELBaLbNq0ya0r74KCAleZS/V5yu/ZuqupHRMSEuSll16SnTt3SmJiovzwww/SqlUr6dOnj2sZbEflPfPMM7J582ZJTEyUvXv3yjPPPCMajUbWrl0rIjwW1aS6tmzMx6MqkzwRkXnz5knz5s3FYDDIVVddJX/88YfSITVZI0eOlPDwcDEYDBIZGSkjR46UhIQE1/zCwkJ59NFHxd/fX8xms9x2222SmprqtoykpCQZOnSoeHp6SlBQkEyaNElKSkrcymzcuFG6desmBoNBWrVqJUuXLr0Um9eobdy4UQBU+Lv33ntFpHQYhRdeeEFCQ0PFaDTKgAED5PDhw27LyMzMlFGjRom3t7f4+vrK/fffL7m5uW5l/v77b7nuuuvEaDRKZGSkzJ49u0IsX331lbRt21YMBoPExsbKqlWrGmy7G5vq2rGgoEAGDRokwcHB4uHhIS1atJCHH364wpcK21F5lbUhALfPukv5ecrv2bqpqR2Tk5OlT58+EhAQIEajUVq3bi2TJ092G5dLhO2otAceeEBatGghBoNBgoODZcCAAa4ET4THoppU15aN+XjUiIg0zDVCIiIiIiIiutRU90weERERERERVY1JHhERERERUSPCJI+IiIiIiKgRYZJHRERERETUiDDJIyIiIiIiakSY5BERERERETUiTPKIiIiIiIgaESZ5REREREREjQiTPCIiIiIiokaESR4RETV5W7Zswc0334yIiAhoNBp8//33FcqICF588UWEh4fD09MTAwcOxNGjR93KZGVlYfTo0fD19YWfnx8efPBB5OXlXaKtICIiKsUkj4iImrz8/Hx07doV8+fPr7LMnDlz8N///hfvvfcetm/fDi8vLwwePBhFRUWuMqNHj8aBAwewbt06/Pjjj9iyZQvGjRt3KTaBiIjIhUkeERFdUv369cPEiRMxZcoUBAQEICwsDDNmzAAAJCUlQaPRYM+ePa7y2dnZ0Gg02LRpEwBg06ZN0Gg0+Pnnn9G9e3d4enri+uuvR0ZGBn766Sd06NABvr6+uPvuu1FQUFCrmIYOHYpXXnkFt912W6XzRQRvv/02pk2bhuHDh6NLly745JNPkJKS4rrqFx8fjzVr1uCDDz5AXFwcrrvuOsybNw/Lly9HSkpKXauLiIjogjHJIyKiS+7jjz+Gl5cXtm/fjjlz5uCll17CunXrLmgZM2bMwLvvvovff/8dJ0+exJ133om3334bX3zxBVatWoW1a9di3rx59RJvYmIi0tLSMHDgQNc0i8WCuLg4bNu2DQCwbds2+Pn54YorrnCVGThwILRaLbZv314vcRAREdWGXukAiIio6enSpQumT58OAGjTpg3effddrF+/Hm3atKn1Ml555RVce+21AIAHH3wQzz77LI4dO4ZWrVoBAEaMGIGNGzdi6tSpFx1vWloaACA0NNRtemhoqGteWloaQkJC3Obr9XoEBAS4yhAREV0KvJJHRESXXJcuXdxeh4eHIyMjo87LCA0NhdlsdiV4ZdMudJlERESNAZM8IiK65Dw8PNxeazQaOJ1OaLWlX0si4ppXUlJS4zI0Gk2Vy6wPYWFhAID09HS36enp6a55YWFhFZJKu92OrKwsVxkiIqJLgUkeERFdNoKDgwEAqamprmnlO2FRSnR0NMLCwrB+/XrXNKvViu3bt6NXr14AgF69eiE7Oxu7du1yldmwYQOcTifi4uIuecxERNR08Zk8IiK6bHh6euLqq6/G7NmzER0djYyMDEybNq3B15uXl4eEhATX68TEROzZswcBAQFo3rw5NBoNnnzySbzyyito06YNoqOj8cILLyAiIgK33norAKBDhw4YMmQIHn74Ybz33nsoKSnB448/jrvuugsRERENvg1ERERleCWPiIguK0uWLIHdbkfPnj1diVVD27lzJ7p3747u3bsDAP7973+je/fuePHFF11lpkyZgieeeALjxo3DlVdeiby8PKxZswYmk8lV5vPPP0f79u0xYMAADBs2DNdddx0WL17c4PETERGVp5HyDz4QERERERGRqvFKHhERERERUSPCJI+IiBq15ORkeHt7V/mXnJysdIhERET1irdrEhFRo2a325GUlFTl/JYtW0KvZz9kRETUeDDJIyIiIiIiakR4uyYREREREVEjwiSPiIiIiIioEWGSR0RERERE1IgwySMiIiIiImpEmOQRERERERE1IkzyiIiIiIiIGhEmeURERERERI0IkzwiIiIiIqJG5P8D5c9p8tXfw8AAAAAASUVORK5CYII=",
+                  "text/plain": [
+                     "<Figure size 900x300 with 1 Axes>"
+                  ]
+               },
+               "metadata": {},
+               "output_type": "display_data"
+            },
+            {
+               "name": "stderr",
+               "output_type": "stream",
+               "text": [
+                  "                                                                                "
+               ]
+            },
+            {
+               "name": "stdout",
+               "output_type": "stream",
+               "text": [
+                  "num_unq: outliers = 865402, fences -> lower=-42.5, upper=89.5\n"
+               ]
+            },
+            {
+               "data": {
+                  "image/png": "iVBORw0KGgoAAAANSUhEUgAAA3cAAAEiCAYAAABa7yt7AAAAOnRFWHRTb2Z0d2FyZQBNYXRwbG90bGliIHZlcnNpb24zLjEwLjAsIGh0dHBzOi8vbWF0cGxvdGxpYi5vcmcvlHJYcgAAAAlwSFlzAAAPYQAAD2EBqD+naQAATPxJREFUeJzt3Xd8U/X+P/BXkjZJ00mBLugCatlTwSoyhB/IElwgF6/ABZmK+kVAryioiCioeLmCoAhcRUVw4ACVvUVlyCqFYguULtrSpCvN+vz+4DY3oW06c5I2r+fj0Qf0nPMZ78/JSfPOGR+ZEEKAiIiIiIiIGjS5qztAREREREREdcfkjoiIiIiIqBFgckdERERERNQIMLkjIiIiIiJqBJjcERERERERNQJM7oiIiIiIiBoBJndERERERESNAJM7IiIiIiKiRoDJHRERERERUSPA5I6oCuvXr4dMJkNqaqp1Wb9+/dCvXz+X9elWhYWFmDx5MsLCwiCTyfDMM8+4uktUB/369cOECRNc3Q0iIiJqYJjcUYNz9uxZPPbYY2jRogVUKhUiIiIwbtw4nD17tk71Ll68GN9++239dFJiixcvxvr16zF9+nR88skn+Pvf/+7qLpGL5ebmYs6cOYiPj4darUZwcDAGDx6MH3/8scLtV61ahUceeQRRUVGQyWT1nlzGxMRAJpNV+BMXF1etOg4fPozevXtDo9EgLCwMs2bNQmFhYbntSktLMW/ePERERMDHxwe9evXCjh076hzDlStXMG3aNMTExEClUiEkJAQPPPAADh8+XG7b9PR0PPbYY4iPj4e/vz+CgoLQs2dPbNiwAUKIOvflVkajEe3bt4dMJsOyZcvKrbdYLHjrrbcQGxsLtVqNzp074/PPP692/fn5+ZgyZQqaN28OX19f9O/fH8ePH69w2++++w7du3eHWq1GVFQUFixYAJPJVOvYYmJiMHz48FqXr6v8/HyEhIRAJpNhy5Ytdut+//13PPnkk+jQoQN8fX0RFRWF0aNH48KFC9Wqu+zLw4p+MjMzy21f32Mrk8nw5JNPVrhuy5YtkMlk2Lt3b63rt/Xll1/izjvvRFBQEJo2bYq+fftW+H6UnJyMhx9+GE2aNIFGo0Hv3r2xZ8+earXh6vEkcgderu4AUU18/fXXGDt2LIKDgzFp0iTExsYiNTUVa9euxZYtW/DFF1/ggQceqFXdixcvxsMPP4xRo0ZVue0vv/xSqzacZffu3bjzzjuxYMECV3eF3EBSUhIGDBiA69evY+LEibj99tuRn5+PjRs3Yvjw4Zg3bx6WLFliV+bNN99EQUEBevbsiYyMjHrv0/Lly8slYpcvX8b8+fMxaNCgKsufPHkSAwYMQLt27fDOO+8gLS0Ny5Ytw8WLF7F9+3a7bSdMmIAtW7bgmWeeQVxcHNavX4+hQ4diz5496N27d636f+jQIQwdOhQAMHnyZLRv3x6ZmZlYv349evfujffffx/Tp0+3bp+Tk4O0tDQ8/PDDiIqKgtFoxI4dOzBhwgQkJSVh8eLFtepHZVasWIErV65Uuv7FF1/EkiVL8MQTT+COO+7A1q1b8be//Q0ymQyPPvqow7otFguGDRuGP//8E3PmzEGzZs2wcuVK9OvXD8eOHbNLzrdv345Ro0ahX79+WLFiBU6fPo1FixYhOzsbq1atqrd4pfTyyy+juLi4wnVvvvkmDh06hEceeQSdO3dGZmYm/v3vf6N79+749ddf0bFjx2q18eqrryI2NtZuWVBQkN3vDXlsV6xYgVmzZmHYsGFYsmQJ9Ho91q9fj+HDh+Orr77Cgw8+CAC4evUqEhISoFAoMGfOHPj6+mLdunUYNGgQdu3ahT59+lSrvcY+nkQOCaIGIjk5WWg0GtG2bVuRnZ1tt+769euibdu2wtfXV1y6dKlW9fv6+orx48eXW75u3ToBQKSkpNSq3qqYzWZRUlJSpzpiY2PFsGHD6qlHQhiNRlFaWlpv9VHN9O3bt8LXYnUYDAbRsWNHodFoxK+//mq3zmQyiTFjxggA4ssvv7Rbl5qaKiwWixCi8mOhvr322msCgDh06FCV2w4ZMkSEh4cLrVZrXfbhhx8KAOLnn3+2Ljt69KgAIJYuXWpdVlJSIlq3bi0SEhJq1c+8vDwRFhYmQkNDRXJyst264uJicc899wiFQiGOHDlSZV3Dhw8Xvr6+wmQy1aovFcnKyhKBgYHi1VdfLRe7EEKkpaUJb29vMXPmTOsyi8Ui7rnnHtGyZcsq+7Jp0yYBQGzevNm6LDs7WwQFBYmxY8fabdu+fXvRpUsXYTQarctefPFFIZPJRGJiYq3ii46Ortf3t5o4ffq08PLyso6t7RgIIcShQ4fKvVdeuHBBqFQqMW7cuCrrL/v78vvvv1e5rTPGFoDd68LW5s2bBQCxZ8+eWtVtKy4uTtxxxx3W9xghhNBqtcLPz0/cf//91mUzZswQXl5e4vz589ZlRUVFIjIyUnTv3r3Kdlw9nkTugJdlUoOxdOlSFBcXY82aNWjevLndumbNmmH16tUoKirCW2+9ZV0+YcIExMTElKtr4cKFkMlk1t9lMhmKioqwYcMG6yUcji5Lq+ieu9LSUixYsABt2rSBSqVCZGQk5s6di9LSUrvtyi6D2bhxIzp06ACVSoWffvoJAPDFF1+gR48e8Pf3R0BAADp16oT33nuv0n7s3bsXMpkMKSkp+PHHH619L7s/MDs7G5MmTUJoaCjUajW6dOmCDRs22NWRmppqvZRr+fLlaN26NVQqFc6dO1dpu2UxfPvtt+jYsSNUKhU6dOhgjaNMdcffts7Nmzejffv28PHxQUJCAk6fPg0AWL16Ndq0aQO1Wo1+/frZ3QNZHRW1CVR8T2XZZWAHDx5Ez549oVar0apVK/znP/8pV/7s2bO499574ePjg5YtW2LRokX4+OOPy9Upla+++gpnzpzB888/j169etmtUygUWL16NYKCgsqd5Y2Ojq5wfJzps88+Q2xsLO666y6H2+l0OuzYsQOPPfYYAgICrMsff/xx+Pn54csvv7Qu27JlCxQKBaZMmWJdplarMWnSJBw5cgRXr16tcT9Xr16NzMxMLF26FK1bt7Zb5+PjYz2mXn311SrriomJQXFxMQwGQ437UZnnn38e8fHxeOyxxypcv3XrVhiNRsyYMcO6TCaTYfr06UhLS8ORI0cc1r9lyxaEhoZaz64AQPPmzTF69Ghs3brV+h537tw5nDt3DlOmTIGX1/8uDJoxYwaEEOUuaWwInn76aTzwwAO45557Klx/1113QalU2i2Li4tDhw4dkJiYWKO2CgoKYDabK1zX0MdWp9NZL20tExAQAD8/P/j4+FiXHThwAN26dUN8fLx1mUajwf3334/jx4/j4sWL1W6zMY8nkSO8LJMajO+//x4xMTGV/pHt06cPYmJiKr2nyJFPPvkEkydPRs+ePa0fCm/9EOeIxWLB/fffj4MHD2LKlClo164dTp8+jXfffRcXLlwody/f7t278eWXX+LJJ59Es2bNEBMTgx07dmDs2LEYMGAA3nzzTQBAYmIiDh06hKeffrrCdtu1a4dPPvkEzz77LFq2bInZs2cDuPnBq6SkBP369UNycjKefPJJxMbGYvPmzZgwYQLy8/PL1blu3Tro9XpMmTIFKpUKwcHBDmM+ePAgvv76a8yYMQP+/v7417/+hYceeghXrlxB06ZNqz12tg4cOIDvvvsOM2fOBAC88cYbGD58OObOnYuVK1dixowZuHHjBt566y384x//wO7du2vVTnWU3fcxadIkjB8/Hh9//DEmTJiAHj16oEOHDgCAzMxM9O/fHyaTCc8//zx8fX2xZs0auw8rUvv+++8B3Ex8KhIYGIiRI0diw4YNuHTpUo1e58DNLzEKCgqqtW2zZs0qXXfixAkkJibixRdfrLKe06dPw2Qy4fbbb7dbrlQq0bVrV5w4ccKu3ttuu80uCQSAnj17Arh5eWdkZGS1+l/m+++/h1qtxujRoytcHxsbi969e2Pnzp3Q6/VQq9XWdSUlJSgqKkJhYSH27duHdevWISEhwe41UlxcXOllf7YUCgWaNGlit+y3337Dhg0bcPDgwUqT8xMnTsDX1xft2rWzW142JidOnHB4ueqJEyfQvXt3yOX23wf37NkTa9aswYULF9CpUyfrfrh1P0VERKBly5Z2+6m+1WUMK7N582YcPnwYiYmJNfqiRgiBrKws6/tEdfTv3x+FhYVQKpUYPHgw3n77bbvLXV05trZqO879+vXDli1bsGLFCowYMQJ6vR4rVqyAVqu1+1tUWlpa4f7RaDQAUO4y4Mo0lPEkcgYmd9QgaLVapKenY+TIkQ6369y5M7777jsUFBTA39+/2vU/9thjmDZtGlq1alXpt9+OfPbZZ9i5cyf27dtn9yGpY8eOmDZtGg4fPmx3diIpKQmnT59G+/btrcueeeYZBAQE4Oeff4ZCoahWu6GhoXjssccwf/58tGjRwq7v7733HhITE/Hpp59i3LhxAIBp06ahb9++mD9/Pv7xj3/YjVFaWhqSk5PLnRWtTGJiIs6dO2dNDvr3748uXbrg888/r/QG/aokJSXh/Pnz1rN9TZo0wdSpU7Fo0SJcuHDB2l+z2Yw33ngDqampFZ4ZrA9JSUnYv3+/9cuE0aNHIzIyEuvWrbM+sOLNN9/E9evXcfToUesH5fHjx1f7ASHOcO7cOQQGBiI6OrrSbbp06WLdtqbJ3eeff46JEydWa1vh4MEhGzduBADra9ORsnsAw8PDy60LDw/HgQMH7LatbDvg5oNOaurcuXOIj4+HSqWqdJsuXbpg3759uHjxIjp16mRd/t577+GFF16w/j5gwACsW7fOruxbb72FV155pcp+REdH2yUZQgg89dRTGDNmDBISEipNQDIyMhAaGlou+avumGRkZFR4r5Nt+U6dOlW5n2oz9tVV2zGsTElJCZ577jk8++yziImJqVFyt3HjRly7dq1aZ3I1Gg0mTJiA/v37IyAgAMeOHcM777yDu+66C8ePH7d+EeHKsbVV23H+17/+hZycHMyaNQuzZs0CcPPLn127diEhIcG6XXx8PA4cOFDub/jBgwcBANeuXXPYbkMbTyJnYHJHDULZmYKqEray9TqdrkbJXV1t3rwZ7dq1Q9u2bZGTk2Ndfu+99wIA9uzZY5fc9e3b1y6xA27e7F1UVIQdO3bgvvvuq3Oftm3bhrCwMIwdO9a6zNvbG7NmzcLYsWOxb98+uyfQPfTQQ9VO7ABg4MCBdolB586dERAQgL/++qvWfR4wYIBdslZ2WeFDDz1ktz/Llv/1119OS+7at29vd5a4efPmiI+Pt4tv27ZtuPPOO62JXdl248aNw8qVK53Sr6pU54uNsvXVPQNna/DgwXV+8qTFYsEXX3yBbt26lTubVJGSkhIAqDC5UqvV1vVl21a2nW1dNVGXMR07dixuv/12XL9+HT/88AOysrLK9eHxxx+v1oNebj0jvH79epw+fbrKS8jqOibVLV/VftLpdA7bqYvajmFllixZAqPRiH/+85816sf58+cxc+ZMJCQkYPz48VVuP3r0aLszwqNGjcLgwYPRp08fvP766/jggw8AuHZsbdV2nDUaDeLj49GyZUsMHz4cBQUFePfdd/Hggw/iwIEDaNOmDQBg+vTp+P777zFmzBi8/vrr8PX1xcqVK/HHH38AqPq12tDGk8gZmNxRg1DdD6PVTQLr28WLF5GYmFhpcpSdnW33+61P8QJuXuv/5ZdfYsiQIWjRogUGDRqE0aNH1zrRu3z5MuLi4spdSlX2Yfry5ctV9smRqKiocsuaNGmCGzdu1LCnldcZGBgIAOUuoytbXpe2atoXoHx8ly9fLndfGwC7+0Wk5u/vb/cFQ0XKjpOQkJAa1x8eHl7ht901sW/fPly7dg3PPvtstbYv+6B46/2rAKDX6+0+SPr4+FS6nW1dNeHv71/t955bxzQ6Otp6FnXs2LGYMmUKBg4ciKSkJGtfWrVqhVatWtWoTzqdDi+88ALmzJlT5WWmdR2T6pavyX6qb7UZQ61Wa5csKJVKBAcHIzU1FUuXLsX7778PPz+/ateXmZmJYcOGITAw0HrvZ2307t0bvXr1ws6dO63LXDm2tmd8azPOAPDII4/Ay8vLetk4AIwcORJxcXF48cUXsWnTJgDAkCFDsGLFCjz//PPo3r07AKBNmzZ4/fXXMXfu3BrtjzLuNp5EzsbkjhqEwMBAhIeH49SpUw63O3XqFFq0aGG936aye1Aqu8m6tiwWCzp16oR33nmnwvW3fviq6A9HSEgITp48iZ9//hnbt2/H9u3bsW7dOjz++OPlHoLiDDX9Y1bZBxfbS/FqOv6V1VmdtqpSX32pSZuu0L59e5w8eRJXrlypMEEFYD2OavMhraSkBFqttlrbhoWFVbh848aNkMvldmeVHSlLJiuaoiEjIwMRERF221Z06VZZWdttq6t9+/Y4fvw4SktLK70089SpU1AqlWjRooXDuh5++GF8+OGH2L9/PwYPHgwAKCwsrHC+vlspFArrF0jLli2DwWDAmDFjrJe/paWlAbj5pUdqaioiIiKgVCoRHh6OPXv2QAhhdxxUd0zCw8MrHXvb8rb76db3vIyMDLsz3PWtNmP49NNP27239u3bF3v37sXLL7+MFi1a2D24qWyOtOvXryM1NRVRUVF2X5xptVoMGTIE+fn5OHDgQK1eZ7YiIyORlJRk/d1ZY6tSqSo9G1Z2b53tPaS1Gee//voLP/30E9asWWO3TXBwMHr37o1Dhw7ZLX/yyScxceJE6zHVtWtXrF27FgBw2223VT84G1KNJ5E74NMyqcEYPnw4UlJSrNfe3+rAgQNITU21u9SwSZMmyM/PL7ftrWetgMo//FdH69atkZeXhwEDBmDgwIHlfqp7JkepVGLEiBFYuXIlLl26hKlTp+I///kPkpOTa9yn6OhoXLx4ERaLxW75+fPnreudrSbjL0VfAJTrT136UjbGt7L9ECG1ESNGAECFT/YEbp7x2bp1K7p3716r5G7Tpk3Ws3dV/VSktLQUX331Ffr161ftD8AdO3aEl5eX9dKsMgaDASdPnkTXrl2ty7p27YoLFy6Uu6zq6NGj1vU1VfYAiM2bN1e4PjU1FQcOHMDw4cOr/JKk7IO0bYK8bNmyao3nHXfcYS1z5coV3LhxAx06dEBsbCxiY2OtlxEvXrwYsbGx1ifedu3aFcXFxeWe3ljdMenatSuOHz9e7r3k6NGj0Gg01g/cZfXcup/S09ORlpZWq7GvrtqM4dy5c7Fjxw7rz9tvvw3g5tgmJyejVatW1rEt+yJixowZiI2NtXt96fV6jBgxAhcuXMAPP/xQ7pL72vjrr7/srgRx1thGR0dX+n5Vttz2b0VtxjkrKwtAxV+kGY3GCicN9/X1RUJCAnr06AGFQoGdO3fCx8cHd999d63ilGo8idwBz9xRgzFnzhx8+umnmDp1Kvbv32/3RMa8vDxMmzYNGo0Gc+bMsS5v3bo1tFotTp06hc6dOwO4+a3cN998U65+X1/fChOR6hg9ejS2bduGDz/80O4R7MDND3MWiwW+vr4O68jNzbWLSS6XW/tc0aUjVRk6dCh++eUXbNq0yfrBxGQyYcWKFfDz80Pfvn1rXGdN1WT8pegLAOzfvx/3338/AFinv6itoUOHYvny5fjtt9+s3/Rev37d+rAQV3jooYfQoUMHLFmyBPfdd5/d0+AsFgumT5+OGzdu4KOPPqpV/XW9527btm3Iz893+CCV8+fPQ6PRWM88BgYGYuDAgfj000/x0ksvWS+7/uSTT1BYWIhHHnnEWvbhhx/GsmXLsGbNGjz33HMAbh4/69atQ69evWr8pEwAmDp1Kt577z3MmTMHd911l11SrNfrMXHiRMhkMsydO9e6/Pr16xVepr127VrIZDLrJWdA7e5jmjVrFkaNGmW3Pjs7G1OnTsWECRMwcuRI66XWI0eOxLPPPouVK1fi3//+N4CbZ6A/+OADtGjRwu5+4IyMDGi1WrRu3Rre3t4Abo7pli1b8PXXX+Phhx8GcHOS9s2bN2PEiBHWs5kdOnRA27ZtsWbNGkydOtV69nvVqlWQyWTWss5QmzFs3759hYnYokWLyl3afObMGbz00kuYO3cuEhISrO/nZrMZY8aMwZEjR7B161a7h4PcqqKxreh1sm3bNhw7dsz64BHAeWM7dOhQrFixAseOHUOPHj2sy/Pz87Fx40Z07drV7gx8bca5TZs2kMvl2LRpE6ZOnWr9IjUtLQ0HDhyosr7Dhw/j66+/xvTp062X5APuOZ5EbsFF8+sR1cqXX34pvL29RXh4uJg/f75Yu3ateOmll0RERIRQKpXiq6++sts+JydH+Pr6ilatWonly5eLxYsXWydDvfXlP3ToUOHr6yvefvtt8fnnn1sngK5oEvO+ffuKvn37Wn83m81i6NChQiaTiUcffVSsWLFCLF++XEybNk0EBwfbTaiKSiaNHTVqlOjTp49YuHCh+Oijj8RLL70kgoKCRNeuXYXZbHY4LhVN8ltcXCzatWsnlEqlmD17tlixYoXo27evACCWL19u3S4lJaXCiY8dqSyG6Ohou8mvazL+FdVZWd/27NlT4YTCjhgMBhEVFSWaNWsm3nzzTbFs2TLRvn170aNHj3L7t7JJk2/d7+np6aJp06aiSZMmYuHChWLp0qUiLi5OdO7cuU4T39dlEnMhhDh//ryIiIgQKpVKTJs2TXz00Udi2bJl1nH/5z//Wa7Md999J1577TXx2muvCaVSKbp162b9/c8//6x1X2710EMPCZVKJfLz8yvdBoDdOAshxLFjx4RKpRLdunUTq1atEi+++KJQq9Vi0KBB5co/8sgjwsvLS8yZM0esXr1a3HXXXcLLy0vs27fPbrsFCxZUe5LmgwcPioCAABEYGChmz54t1q5dK15//XURFxcnFAqFWLVqld32Tz/9tLj99tvF/PnzxZo1a8SSJUvEHXfcIQCIp556qsr2asPRsTxnzhwBQEyZMkV8+OGHYtiwYQKA2Lhxo91248ePL/faNZlM4s477xR+fn7ilVdeEe+//77o0KGD8Pf3t5tsWgghvv/+eyGTycS9994r1qxZI2bNmiXkcrl44oknKuxrdV7n0dHRIj4+3vp6tP354Ycfqj9AdVDZe87TTz8tAIgRI0aITz75pNyPrYrGtk2bNuKRRx4Rb775pvjggw/ElClThJeXl4iMjBSZmZl25Z0xtpmZmaJFixZCo9GIZ599VqxevVosWLBAREdHC6VSKXbv3l2zgarE5MmTBQDRv39/sWLFCrF48WLRsmVLoVAo7I7L1NRU0bNnT7Fo0SLx0UcfiWeffVb4+PiIbt26CZ1OZ1enVONJ1NAwuaMG59SpU2Ls2LEiPDxceHt7i7CwMDF27Fhx+vTpCrf/5ZdfRMeOHYVSqRTx8fHi008/tX6os3X+/HnRp08f4ePjY/eHsTrJnRA3k4c333xTdOjQQahUKtGkSRPRo0cP8corrwitVmvdrrLEaMuWLWLQoEEiJCREKJVKERUVJaZOnSoyMjKqHJPKkpGsrCwxceJE0axZM6FUKkWnTp3EunXr7LZxZnInRPXH39nJnRA3E4RevXpZx/edd96pcP9WN7kT4ubrsW/fvkKtVosWLVqI1157Taxdu9alyZ0QQly/fl3Mnj1btGnTRiiVSgFAABBr166tcPuyD0oV/dz6mqktrVYr1Gq1ePDBBx1uV1FyJ4QQBw4cEHfddZdQq9WiefPmYubMmeU+8AkhRElJiXjuuedEWFiYUKlU4o477hA//fRTue1mz54tZDKZSExMrFb/U1NTxZQpU0RUVJTw8vKyjs/OnTvLbfvLL7+I4cOHi4iICOHt7S38/f3F3XffLdatWycsFku12qspR8ey2WwWixcvtn5o79Chg/j000/LbVfRB2YhhMjLyxOTJk0STZs2FRqNRvTt29fuSytb33zzjejatatQqVSiZcuWYv78+cJgMNhtc/r0aQFAPP/881XGFR0dXelrc9KkSVWWrw+VveeUfWFW2Y+tisb2xRdfFF27dhWBgYHC29tbREVFienTp5dLRMrU99gKIURaWpqYPHmyaNGihfDy8hLBwcFi+PDh1i8464PRaBQrVqwQXbt2FX5+fsLPz0/079+/XPKYl5cnRo4cKcLCwoRSqRSxsbFi3rx5FR7nUo0nUUMjE8LNnw5ARNTArF+/HhMnTkRKSkqtpmro168fYmJisH79+nrr0+nTp3HPPfcgMjISBw8etLu8yVP17NkT0dHRld5LV5Vdu3Zh6NCh6N27N7Zv3w6lUlnPPWy8Vq5ciblz5+LSpUsIDQ11dXcaFY4tkWfjA1WIiDxAp06dsHXrVly8eBGjRo2CwWBwdZdcSqfT4c8//6zWRNOVGTBgADZs2IA9e/Zg4sSJbv8kVXeyZ88ezJo1i8mHE3BsiTwbH6hCRA1adR7NHxwczLMquPmo97K5yTxdQEBArR5UdKtHH30Ujz76aD30yLPU9mwpVY1jS+TZmNwRUYO2adMmTJw40eE2e/bsQb9+/aTpEBEREZGL8J47ImrQMjIycPbsWYfb9OjRwzrPHREREVFjxeSOiIiIiIioEeADVYiIiIiIiBqBat1zZ7FYkJ6eDn9/f8hkMmf3iYiIiIiIyCMJIVBQUICIiAjI5TU7F1et5C49PR2RkZG16hwRERERERHVzNWrV9GyZcsalalWcufv729tICAgoMYd0xYb8VtqLnrGNEWgxrvG5R3JKzJgd2IW7m0XimDfmj/qvK7lHXFm3ERERERE1PjodDpERkZac7CaqFZyV3YpZkBAQK2SuysFWsz+9iJ+eCoUkbUoX1Xdr/6Sip7xLRFTy77VpXxVdTsrbiIiIiIiarxqczucJPPctQ3zx8mX/x/8VJ41rZ6nxk1ERERERNKTJOvwUsgRpKnfSx4bAk+Nm4iIiIiIpCfJVAhX84rxzBcncDWvWIrm3Ianxk1ERERERNKTJLkzmi3I0OphNFvqvW6NUoFescHQKBUuKe+IM+MmIiIiIiKyJRNCiKo20ul0CAwMhFarrdUDVYiIiIiIiKhqdcm9JDlz50wWi0CpyQyLpcoc1SnliYiIiIiI3IEkyd3ZdC3avfQTzqZr673ucxk6xM//CecydC4p74gz4yYiIiIiIrIlSXIXGqDG3PviERqglqI5t+GpcRMRERERkfQkmQqhmZ8KE++OlaIpt+KpcRMRERERkfQkOXNXoDdi34XrKNAbpWjObXhq3EREREREJD1JkrvLucUY//FvuJzrWfO9eWrcREREREQkPUmmQjCYLMgtKkVTXxWUXvWbT9a1bnfuGxEREREReZa65F6S3HOn9JIjPNDHLet2574RERERERFVlySnk67ll+CFr0/jWn5Jvdd9JbcYMzYew5VaXvpY1/KOODNuIiIiIiIiW5IkdyUGM86ma1FiMNd73Tq9EdtOZ0JXy4eW1LW8I86Mm4iIiIiIyJYkl2W2CfHDd0/2lqIpt+KpcRMRERERkfT4lA8iIiIiIqJGQJLkLjFDh+6v7UBihk6K5tyGp8ZNRERERETSkyS5a+qnxKTesWjqp6z3ukMCVJgzOB4hASqXlHfEmXETERERERHZkmSeOyIiIiIiIqpaXXIvSc7cFZWa8HtqHopKTfVet7bEiB3nsqAtqd3TLuta3hFnxk1ERERERGRLkuQuJacIj3xwBCk5RfVe99W8Yjzxnz9wNa9289TVtbwjzoybiIiIiIjIlmRTIeya3RctgnykaM5teGrcREREREQkPUmSO7W3Aq2b+0nRlFvx1LiJiIiIiEh6klyWmaEtwWs/nEOGtkSK5tyGp8ZNRERERETSkyS5K9SbsP/CdRTq6//BIiovOeJC/KDyql0odS3viDPjJiIiIiIissWpEIiIiIiIiNyE20+FQERERERERM4lSXKXlFmAu5fsRlJmQb3XfTZdi44LfsbZdK1LyjvizLiJiIiIiIhsSZLcBWm88UC3FgjSeNd73UIAhaUmVH1xqXPKO+LMuImIiIiIiGxJMhVCaIAazw2Ol6Ipt+KpcRMRERERkfQkOXNXYjDjzDUtSgxmKZpzG54aNxERERERSU+S5O7S9UIMX3EQl64XStGc2/DUuImIiIiISHqSTIVQYjDj0vVCtG7uBx+lolYddVbd7tw3IiIiIiLyLHXJvTjPHRERERERkZtw+3nusnR6LPs5CVk6fb3XfS2/BC99ewbX8ktcUt4RZ8ZNRERERERkS5LkLr/YiG9OXEN+sbHe675RZMAnv17GjSKDS8o74sy4iYiIiIiIbEkyFUJ8mD8OPX+vFE25FU+Nm4iIiIiIpCfJmTsiIiIiIiJyLkmSu4tZBfh/7+zDxawCKZpzG54aNxERERERSU+S5M5P7YU+tzWHn7r+rwJt6qfEpN6xaOqndEl5R5wZNxERERERkS1OhUBEREREROQm3H4qBL3x5mTeeqO53usuKjXh2OUbKCo1uaS8I86Mm4iIiIiIyJYkyV1ydiEGvL0PydmF9V53Sk4RHlp1GCk5RS4p74gz4yYiIiIiIrIlSXIX28wXm6clILaZrxTNuQ1PjZuIiIiIiKQnyZM+fFVeuCMmWIqm3Iqnxk1ERERERNKT5MxddoEe7+9JRnaBXorm3Ianxk1ERERERNKTJLnLLTRg7cEU5BYa6r1uhVyGYF8lFHKZS8o74sy4iYiIiIiIbHEqBCIiIiIiIjfh9lMhEBERERERkXNJNhXC/f8+6JQpAS5kFaDv0j24kFXgkvKOODNuIiIiIiIiW5Ikdz5KBTpEBMJHqaj3ug0mCy7nFsNgsrikvCPOjJuIiIiIiMiWJFMhtAjywRsPdpKiKbfiqXETEREREZH0JDlzZzBZkKEtccrZMXfmqXETEREREZH0JEnuLmQVIOGN3U65r82deWrcREREREQkPUmmQijQG3H8Sj66RwXBX+1dq446q2537hsREREREXmWuuRenOeOiIiIiIjITbj9PHc5haVYdygFOYWl9V53tk6Pd3dcQLZO75LyjjgzbiIiIiIiIluSJHdZOj3e+ikJWU5IoLILSvHerovILqhdAlXX8o44M24iIiIiIiJbkkyF0CEiEImv3SdFU27FU+MmIiIiIiLpSXLmjoiIiIiIiJxLkuTur+uFGLP6CP66XihFc27DU+MmIiIiIiLpSZLceSvkCA9Uw1tR/80F+nhjVNcIBPrUbqqBupZ3xJlxExERERER2eJUCERERERERG7C7adCMJktyC82wGS21HvdeqMZqTlF0BvNLinviDPjJiIiIiIisiVJcnc+swBdX92B85kF9V53cnYh+i3bi+Ts2t3XVtfyjjgzbiIiIiIiIluSJHeRTTT44LHuiGyikaI5t+GpcRMRERERkfQkmecuUOON+zqGS9GUW/HUuImIiIiISHqSnLnLKzLgi9+uIK/IIEVzbsNT4yYiIiIiIulJktyl55fg+a9PIz2/RIrm3Ianxk1ERERERNLjVAhERERERERuwu2nQiAiIiIiIiLnkiS5S80pwsR1vyE1p6je6750vRAPrDyES9drN5VBXcs74sy4iYiIiIiIbEmS3MllMii95JDLZPVed4nBjBNX8lFiqN0k5HUt74gz4yYiIiIiIrIlyVQIUU01WP3326Voyq14atxERERERCQ9Sc7cWSwCpSYzLJYqn93SqHhq3EREREREJD1JkrtzGTrEz/8J5zJ0UjTnNjw1biIiIiIikp4kyV3LJj54d0wXtGzi43Z1u3PfiIiIiIiIqovz3BEREREREbkJt5/nLr/YgK0nryG/2FDvdecWluI/R1KRW1jqkvKOODNuIiIiIiIiW5Ikd2k3SvD0FyeRdqOk3uvO0Orx8tazyNDqXVLeEWfGTUREREREZEuSqRDahQfg3KuDofJSSNGc2/DUuImIiIiISHqSJHcKuQwapSRNuRVPjZuIiIiIiKQnyWWZV3KLMWPjMVzJLZaiObfhqXETEREREZH0JEnuzEKgQG+CueoHc9aYr8oL98Q1g6+qdmfI6lreEWfGTUREREREZItTIRAREREREbkJt58KwZnMFoECvRFmS+3OjtW1PBERERERkTuQJLk7c02L1v/chjPXtPVed2KGDp0W/oLEDJ1LyjvizLiJiIiIiIhsSZLchQeq8erIDggPVEvRnNvw1LiJiIiIiEh6kjynv6mfCuN6RUvRlFvx1LiJiIiIiEh6kpy505YYseNcFrQlRimacxueGjcREREREUlPkuTual4xnvjPH7ia51nzvXlq3EREREREJD1JpkIwmi3QlRgR4OMNb0X95pN1rdud+0ZERERERJ6lLrmXJPfceSvkaOqncsu63blvRERERERE1SXZZZmzv/zTKZcnXs4twuQNv+NybpFLyjvizLiJiIiIiIhsSZLcGcwWXM4tgsFsqfe6C/Qm7EzMRoHe5JLyjjgzbiIiIiIiIluSXJbZurkftky/S4qm3Iqnxk1ERERERNLjUz6IiIiIiIgaAUnO3J1N12LM6l+xaeqd6BARKEWTLhfz/I+u7gJRoyUDIGz+rS21HDALwFhJJUFqBQxmgRKjxdqeHIBcVnEZxX87Zxb/+93y3z4q5YCPtxwlRgss4ub/24T6IVtXihslRqi8FPDxkqOg1AgZZIhq6osRXcKwNykH5zMLYDCZAAEYzAJechnCgtRQeymQV2SAQi5DcakRxUYLVAoZQgN90MRXhcgmPjh+NQ9peXoIATTx8UKb0AB0j26CVs18IZMB1/L1CPFX4vfUPBxKzoUQQEwzDfxV3lDIZQjSeCO3yICcglI091chxF+NYD8l4kL80DM2GCt2JeO31Fz4eCvQPiIAwRoligxmBPh4IzpYY20jpqkGfW5rjv0XriM1txgh/kqcTtMhJbcIsU190TpEg6+PX8PVvGKovb3Qv21zPD+kHYI0SgCA3mjGL2czkZpbjBZBahhMFhy4mAMAGNAuBAPahVrrjmmqwaAOYVB7K+zKlS0HYLesrF8Xswtxo8iA6wWlAIBmfio09VOiTYiftb5b+1JWfldiFnYlZgMA7m0bguFdIqzb11VZexezC6ErMcJX5YWiUhMCfLwR99++3RpTZcsq6lN1xqgm9dUlxlv3iaO29EYzfvgzHbvP3xz3Ae1CMKxzRLl+Vqcud3PrPg/08S73OnR139x9PBtKP8k1GvPrQ5LkLsRfjWcGxiHEX13vdYcGqDF/WDuEBtSu7rqWJyLpiVv+rS19FbfD5uvN5do143/J263Mt3TKtrTBAhhK/9dggcGCE1d11t+LDRbcsNk+MUOHi1k6GC2A5Zb2jBaBlJySCvtgMAsUXC+Gr1aP41duwPaW35xiE3JT8pBVoIe/2hsQArHN/bDl2A2k55fAIm62lV1QCh9vOZRecuiNFshkgBDAhawCeCnkiAv1w4WsQmw5loaTV/NhMFlgsghcyCpEeKAaRQYzIoN9sO+CsLZxNl2HY5dvIFNXCrW3HFv+yEN+iQkBai+cuaaFxWJBscECCwCt3oytJ9Oh8lLglZEdAdz8sP7j6UyoveXYeS4T+SVGGE0CkAmk3SjGqTStte6z6TfH9f6uLezKlS0HYLesrF85hXpczCqETCaDTAhYAMSF+CEpq9Ba3619KSt/4soNXC8sBYQMafklUHrJrdvXVVl7OYV6XM0rga9KgaLSm2N84b99uzWmypZV1KfqjFFN6qtLjLfuE0dt/XI2E//59TKu60qtr4OyaYdqWpe7uXWfRzbxKfc6dHXf3H08G0o/yTUa8+tDkssym/urMPmeVmjuX//TAtS1bmf2jYiotgQAo/lmUiVzsJ28kpVyuRyVPcvJaBYwmMwwmC2IaeqLYoMZFgF4yWWQy262LQAo5DJY/jsVqrdCdnO5EPBWyKH2liMlpwhCCPiqFJDLAIsQMFosUCpk8FbI7dpQe8txMbsQam+5tU0hBFo00UAIgVKTBZD99+yoDDBbBC5m/y9xSc0ttpY1mC0oLjUhwMcLAWpvGMwWu7rV3nJczi0uV65s+a3Lysp6K+QQQsBLDigUMgghoPSS29VXUZ0XswthMFsQoPZGgI8XDCaz3fZ1Vdaet0IOpUIGo1lYx7iymCpb5qj+qspWt766xFjRa6WytlJzi2Ewme1eB472rzP67Sy37vOKXoeu7pu7j2dD6Se5RmN+fUiS3BXojTh4MQcFemO9160tNuLHUxnQFteu7rqWJyJyBhkAbwVunjVzsN2tZ/Wsyy0WKCp5h/dWyKD0UkCpkCM1twga5c3kzGQRsPw3mZThZoIll93MHo1mcXO5TAaj2QK90YLYZr6QyWQoKr2ZHMplMnjL5TCYBYxmi10beqMFcSF+0Bst1jZlMhmu3SiGTCaDyksOiJuxWsTNxDIuxM/a55imGmtZpUIOjcoLuhITdHojlAq5Xd16owXRTTXlypUtv3VZWVmj2QKZTAaTBTCbBWQyGQwmi119FdUZF+IHpUIOnd4IXYkJSi+F3fZ1Vdae0WyBwSzgrZBZx7iymCpb5qj+qspWt766xFjRa6WytmKaaqD0Uti9DhztX2f021lu3ecVvQ5d3Td3H8+G0k9yjcb8+pDksszLucV4bO1R/PBUb3RsUb/33F29UYyZnx3HD0/1RqCm5nXXtTwRSa+299zdur1afvPSSWMlZ7iCfBQwmCq+584kyrdd53vuvOUo/O+0LJXdc2f87z13oVXccxfsq0LLatxzl56vR0Kr4ArvufOSyxCo8Ubef+9Dax6gQoif2nofWtk9d7+n5kGtlKN9eACa+qpQWGpCoI83ov57z116vh7RNvc+Xc4tRkKr4EruuSuB2luB/m2b49n/d5t1bMvu+bqcW4w+cc1gMFlw8GIOBOzvubucW4xom3vEbMvZLrddVtav5OxCtAsLwPXCUsgE0NRPhWb+KrRu7mtX7tY6be+5kwHo3zbEbvu6KqsrObsQ2oj/3XNnex/WrTFVtayi+qtbtqr66hLjrfvEUVuDOoTBYLJgz/ls6+vA0f51Rr+d5dZ9HqRRlnsduoqj14s7aSj9JNdozK8PmRCiys9GOp0OgYGB0Gq1CAgIqHEjpSYzsnWlCAlQQeVVvzcrnrmmxfAVB2udONa1vCPOjJuIiIiIiBqfuuRekpy5U3kpEBnceE53Vpenxk1ERERERNKT5J67a/kleOnbM7iWX/HT3RorT42biIiIiIikJ0lyV2Iw4fiVGygxmOq9brW3HB0iAqD2rl0odS3viDPjJiIiIiIisiXJPXdERERERERUtbrkXpKcuSMiIiIiIiLnkiS5S8zQ4Y7XdyIxQ1fvdZ+5psVtL27HmWtal5R3xJlxExERERER2ZIkuWvqq8Tjd0ajqa/SKfUbzJVMUiVR+co4O24iIiIiIqIykkyFEBKgxlMD4qRoyq14atxERERERCQ9Sc7cFZWacOzyDRSVetZTIz01biIiIiIikp4kyV1KThEeWnUYKTlFUjTnNjw1biIiIiIikp4kUyHojWZcyStGVLAGam9FrTrqrLrduW9ERERERORZ6pJ7cZ47IiIiIiIiN+H289xlaEuweFsiMrQl9V532o1izNtyCmk3il1S3hFnxk1ERERERGRLkuSuQG/CznNZKNDX/4NF8ouN2PTHVeQXG11S3hFnxk1ERERERGRLkqkQbgv1x+7n+knRlFvx1LiJiIiIiEh6kpy5IyIiIiIiIueSJLm7kFWAvkv34EJWgRTNuQ1PjZuIiIiIiKQnSXIXoPbG0E7hCFB713vdzfxUmN6vNZr5qVxS3hFnxk1ERERERGSLUyEQERERERG5CbefCkFvNCMxQwe90VzvdReWmnDkUi4KS2v3RMq6lnfEmXETERERERHZkiS5S84uxJD3DiA5u7De607NKcLYD39Fak6RS8o74sy4iYiIiIiIbEmS3LVq7outM+9Gq+a+UjTnNjw1biIiIiIikp4k89xplF7oEhkkRVNuxVPjJiIiIiIi6Uly5i5bp8e7Oy4gW6eXojm34alxExERERGR9CRJ7vKKDdj0+1XkFRvqvW4vhQxhAWp4KWQuKe+IM+MmIiIiIiKyxakQiIiIiIiI3ITbT4VAREREREREziVJcncxqwD3Ld+Pi1kF9V73+Uwd7ly8C+czdS4p74gz4yYiIiIiIrIlSXLnq/LCna2awldV/w/nNJkFMnV6mMxVXl3qlPKOODNuIiIiIiIiW5JkHRFBPlh4fwcpmnIrnho3ERERERFJT5Izd3qjGak5RdAbzVI05zY8NW4iIiIiIpKeJMldcnYh+i3bi+TsQimacxueGjcREREREUlPkqkQCktNOJ2mRaeWgfCr5/vP6lq3O/eNiIiIiIg8S11yL85zR0RERERE5Cbcfp676wWlWL3vEq4XlNZ73ZlaPd786TwytXqXlHfEmXETERERERHZkiy5W7nXOUlOTmEpVu29hJzC2tVd1/KOODNuIiIiIiIiW5LcCNY+IgB/LhgkRVNuxVPjJiIiIiIi6Uly5o6IiIiIiIicS5Lk7tL1Qjyw8hAuXfesKQE8NW4iIiIiIpKeJMmdykuO20L8ofKq/+aCNN4Yc3skgjTeLinviDPjJiIiIiIissWpEIiIiIiIiNyE20+FYDRbkK3Tw2i21HvdeqMZF7IKoDeaXVLeEWfGTUREREREZEuS5C4pswA9F+9CUmZBvdednF2IQe/uR3J27e5rq2t5R5wZNxERERERkS1Jkruophp8POF2RDXVSNGc2/DUuImIiIiISHqSzHMXoPbGvW1DpWjKrXhq3EREREREJD1JztzlFpbiP0dSkVtYKkVzbsNT4yYiIiIiIulJktxlaPVY9EMiMrR6p9SvVNQtjLqWr4yz4yYiIiIiIirDqRCIiIiIiIjchNtPhUBERERERETOJUlyl5JThHEf/YqUnKJ6rzs5uwDD/nUAydm1m26gruUdcWbcREREREREtiRJ7rzkMgT7quAll9V73XqjBWfTddAbazdReF3LO+LMuImIiIiIiGxJMhVCZLAGK8Z2k6Ipt+KpcRMRERERkfQkOXNntggU6I0wW6p8dkuj4qlxExERERGR9CRJ7hIzdOi08BckZuikaM5teGrcREREREQkPUmSu8gmGrz/t+6IbKJxu7rduW9ERERERETVxXnuiIiIiIiI3ITbz3N3o8iAzX9cxY0iQ73Xfb2gFB8d+AvXC0pdUt4RZ8ZNRERERERkS5Lk7lp+CeZsOYVr+SX1XneWTo9FPyYiS6d3SXlHnBk3ERERERGRLUmmQugQEYDk14dA4WHzvXlq3EREREREJD1JkjuZTAYvheclOJ4aNxERERERSU+SyzIv5xZh8obfcTm3SIrm3Ianxk1ERERERNKTJLlzJn+1Fwa2C4G/unYnIetanoiIiIiIyB1wKgQiIiIiIiI34fZTIQghYDJbUI08ssaMZgtyC0thNFtcUt4RZ8ZNRERERERkS5Lk7my6Dm1e3I6z6bp6rzspswA9Fu1EUmaBS8o74sy4iYiIiIiIbEmS3LUI8sHShzujRZCPFM25DU+Nm4iIiIiIpCfJU0Sa+CrxyO2RUjTlVjw1biIiIiIikp4kZ+60xUb8eCoD2mKjFM25DU+Nm4iIiIiIpCdJcnf1RjFmfnYcV28US9Gc2/DUuImIiIiISHqSTIVgtggUG0zQKL2gkMtq1VFn1e3OfSMiIiIiIs9Sl9xLknvuFHIZ/NXeblm3O/eNiIiIiIiouqS5LDOvGE99fgJX8+r/8sSUnCL8fe1RpOQUuaS8I86Mm4iIiIiIyJYkyZ3JIpBXVAqTpf4n8y4qNeHAxRwUlZpcUt4RZ8ZNRERERERkS5LLMmOb+WLj5DulaMqteGrcREREREQkPUnO3BEREREREZFzSZLcnbmmxW0vbseZa1opmnMbnho3ERERERFJT5LkLjxQjfnD2yE8UO2Uul8d2aHWdde1fFV1OytuIiIiIiIiW5LMc0dERERERERVq0vuJcmZO53eiN3ns6DTG+u97vxiA745kYb8YoNLyjvizLiJiIiIiIhsSZLcXcktxj/W/4ErufU/31vajRI8u+lPpN0ocUl5R5wZNxERERERkS1JpkKID/PHb/8cgCa+SimacxueGjcREREREUlPkuTOWyFHSIDnPVTEU+MmIiIiIiLpSXJZZtqNYszbcgppNzzr8kRPjZuIiIiIiKQnSXJXarLgQnYBSk2Weq/bR6lAt6gg+CgVLinviDPjJiIiIiIissWpEIiIiIiIiNyE20+FQERERERERM4lSXJ3Ll2HLq/8gnPpunqv+8w1LWKe/xFnrmldUt4RZ8ZNRERERERkS5Lkrrm/CjP6tUZzf5UUzbkNT42biIiIiIikJ8lUCM39VZjat7UUTbkVT42biIiIiIikJ8mZu8JSE45cykVhqUmK5tyGp8ZNRERERETSkyS5S80pwtgPf0VqTpEUzbkNT42biIiIiIikJ8lUCHqjGZlaPcIC1VB71+98cnWt2537RkREREREnqUuuZck99ypvRWIaebrlnW7c9+IiIiIiIiqS5LLMtPzS7Dwu7NIzy+p97qv5hXjmS9O4GpesUvKO+LMuImIiIiIiGxJktwVlZrw61+5KHLCg0W0JUZ8ezId2hKjS8o74sy4iYiIiIiIbElyWWZcqD9+eqaPFE25FU+Nm4iIiIiIpCfJmTsiIiIiIiJyrmqduSt7oKZOp6tVIxeydJj2yXF88PfuuC205k/bdKSwQAdLaTEKC3TQ6WSSl3fEmXETEREREVHjU5ZzVWNSg3KqNRVCWloaIiMja94zIiIiIiIiqrGrV6+iZcuWNSpTreTOYrEgPT0d/v7+kMnq9+xWbeh0OkRGRuLq1au1mneP3Av3Z+PDfdq4cH82LtyfjQv3Z+PDfdq41GZ/CiFQUFCAiIgIyOU1u4uuWpdlyuXyGmeNUggICOCLvhHh/mx8uE8bF+7PxoX7s3Hh/mx8uE8bl5ruz8DAwFq1wweqEBERERERNQJM7oiIiIiIiBqBBpncqVQqLFiwACqVytVdoXrA/dn4cJ82LtyfjQv3Z+PC/dn4cJ82LlLvz2o9UIWIiIiIiIjcW4M8c0dERERERET2mNwRERERERE1AkzuiIiIiIiIGoEGl9y9//77iImJgVqtRq9evfDbb7+5uktUgTfeeAN33HEH/P39ERISglGjRiEpKclum379+kEmk9n9TJs2zW6bK1euYNiwYdBoNAgJCcGcOXNgMpmkDIUALFy4sNy+atu2rXW9Xq/HzJkz0bRpU/j5+eGhhx5CVlaWXR3cl+4lJiam3D6VyWSYOXMmAB6f7m7//v0YMWIEIiIiIJPJ8O2339qtF0Lg5ZdfRnh4OHx8fDBw4EBcvHjRbpu8vDyMGzcOAQEBCAoKwqRJk1BYWGi3zalTp3DPPfdArVYjMjISb731lrND80iO9qfRaMS8efPQqVMn+Pr6IiIiAo8//jjS09Pt6qjomF6yZIndNtyf0qnqGJ0wYUK5/XXffffZbcNj1H1UtT8r+nsqk8mwdOlS6zZSHaMNKrnbtGkT/u///g8LFizA8ePH0aVLFwwePBjZ2dmu7hrdYt++fZg5cyZ+/fVX7NixA0ajEYMGDUJRUZHddk888QQyMjKsP7YvYrPZjGHDhsFgMODw4cPYsGED1q9fj5dfflnqcAhAhw4d7PbVwYMHreueffZZfP/999i8eTP27duH9PR0PPjgg9b13Jfu5/fff7fbnzt27AAAPPLII9ZteHy6r6KiInTp0gXvv/9+hevfeust/Otf/8IHH3yAo0ePwtfXF4MHD4Zer7duM27cOJw9exY7duzADz/8gP3792PKlCnW9TqdDoMGDUJ0dDSOHTuGpUuXYuHChVizZo3T4/M0jvZncXExjh8/jpdeegnHjx/H119/jaSkJNx///3ltn311VftjtmnnnrKuo77U1pVHaMAcN9999ntr88//9xuPY9R91HV/rTdjxkZGfj4448hk8nw0EMP2W0nyTEqGpCePXuKmTNnWn83m80iIiJCvPHGGy7sFVVHdna2ACD27dtnXda3b1/x9NNPV1pm27ZtQi6Xi8zMTOuyVatWiYCAAFFaWurM7tItFixYILp06VLhuvz8fOHt7S02b95sXZaYmCgAiCNHjgghuC8bgqefflq0bt1aWCwWIQSPz4YEgPjmm2+sv1ssFhEWFiaWLl1qXZafny9UKpX4/PPPhRBCnDt3TgAQv//+u3Wb7du3C5lMJq5duyaEEGLlypWiSZMmdvtz3rx5Ij4+3skRebZb92dFfvvtNwFAXL582bosOjpavPvuu5WW4f50nYr26fjx48XIkSMrLcNj1H1V5xgdOXKkuPfee+2WSXWMNpgzdwaDAceOHcPAgQOty+RyOQYOHIgjR464sGdUHVqtFgAQHBxst3zjxo1o1qwZOnbsiBdeeAHFxcXWdUeOHEGnTp0QGhpqXTZ48GDodDqcPXtWmo6T1cWLFxEREYFWrVph3LhxuHLlCgDg2LFjMBqNdsdm27ZtERUVZT02uS/dm8FgwKeffop//OMfkMlk1uU8PhumlJQUZGZm2h2TgYGB6NWrl90xGRQUhNtvv926zcCBAyGXy3H06FHrNn369IFSqbRuM3jwYCQlJeHGjRsSRUMV0Wq1kMlkCAoKslu+ZMkSNG3aFN26dcPSpUvtLpPm/nQ/e/fuRUhICOLj4zF9+nTk5uZa1/EYbbiysrLw448/YtKkSeXWSXGMetWt+9LJycmB2Wy2+yABAKGhoTh//ryLekXVYbFY8Mwzz+Duu+9Gx44drcv/9re/ITo6GhERETh16hTmzZuHpKQkfP311wCAzMzMCvd32TqSTq9evbB+/XrEx8cjIyMDr7zyCu655x6cOXMGmZmZUCqV5T5khIaGWvcT96V7+/bbb5Gfn48JEyZYl/H4bLjKxr+i/WN7TIaEhNit9/LyQnBwsN02sbGx5eooW9ekSROn9J8c0+v1mDdvHsaOHYuAgADr8lmzZqF79+4IDg7G4cOH8cILLyAjIwPvvPMOAO5Pd3PffffhwQcfRGxsLC5duoR//vOfGDJkCI4cOQKFQsFjtAHbsGED/P397W5PAaQ7RhtMckcN18yZM3HmzBm7e7QA2F033qlTJ4SHh2PAgAG4dOkSWrduLXU3yYEhQ4ZY/9+5c2f06tUL0dHR+PLLL+Hj4+PCnlF9WLt2LYYMGYKIiAjrMh6fRO7HaDRi9OjREEJg1apVduv+7//+z/r/zp07Q6lUYurUqXjjjTegUqmk7ipV4dFHH7X+v1OnTujcuTNat26NvXv3YsCAAS7sGdXVxx9/jHHjxkGtVtstl+oYbTCXZTZr1gwKhaLcE/iysrIQFhbmol5RVZ588kn88MMP2LNnD1q2bOlw2169egEAkpOTAQBhYWEV7u+ydeQ6QUFBuO2225CcnIywsDAYDAbk5+fbbWN7bHJfuq/Lly9j586dmDx5ssPteHw2HGXj7+jvZVhYWLmHkZlMJuTl5fG4dVNlid3ly5exY8cOu7N2FenVqxdMJhNSU1MBcH+6u1atWqFZs2Z277E8RhueAwcOICkpqcq/qYDzjtEGk9wplUr06NEDu3btsi6zWCzYtWsXEhISXNgzqogQAk8++SS++eYb7N69u9xp5oqcPHkSABAeHg4ASEhIwOnTp+3e3Mr+oLVv394p/abqKSwsxKVLlxAeHo4ePXrA29vb7thMSkrClStXrMcm96X7WrduHUJCQjBs2DCH2/H4bDhiY2MRFhZmd0zqdDocPXrU7pjMz8/HsWPHrNvs3r0bFovFmsgnJCRg//79MBqN1m127NiB+Ph4Xu4lsbLE7uLFi9i5cyeaNm1aZZmTJ09CLpdbL+3j/nRvaWlpyM3NtXuP5THa8KxduxY9evRAly5dqtzWacdojR6/4mJffPGFUKlUYv369eLcuXNiypQpIigoyO5pbeQepk+fLgIDA8XevXtFRkaG9ae4uFgIIURycrJ49dVXxR9//CFSUlLE1q1bRatWrUSfPn2sdZhMJtGxY0cxaNAgcfLkSfHTTz+J5s2bixdeeMFVYXms2bNni71794qUlBRx6NAhMXDgQNGsWTORnZ0thBBi2rRpIioqSuzevVv88ccfIiEhQSQkJFjLc1+6J7PZLKKiosS8efPslvP4dH8FBQXixIkT4sSJEwKAeOedd8SJEyesT09csmSJCAoKElu3bhWnTp0SI0eOFLGxsaKkpMRax3333Se6desmjh49Kg4ePCji4uLE2LFjrevz8/NFaGio+Pvf/y7OnDkjvvjiC6HRaMTq1aslj7exc7Q/DQaDuP/++0XLli3FyZMn7f6mlj1V7/Dhw+Ldd98VJ0+eFJcuXRKffvqpaN68uXj88cetbXB/SsvRPi0oKBDPPfecOHLkiEhJSRE7d+4U3bt3F3FxcUKv11vr4DHqPqp6zxVCCK1WKzQajVi1alW58lIeow0quRNCiBUrVoioqCihVCpFz549xa+//urqLlEFAFT4s27dOiGEEFeuXBF9+vQRwcHBQqVSiTZt2og5c+YIrVZrV09qaqoYMmSI8PHxEc2aNROzZ88WRqPRBRF5tjFjxojw8HChVCpFixYtxJgxY0RycrJ1fUlJiZgxY4Zo0qSJ0Gg04oEHHhAZGRl2dXBfup+ff/5ZABBJSUl2y3l8ur89e/ZU+B47fvx4IcTN6RBeeuklERoaKlQqlRgwYEC5/ZybmyvGjh0r/Pz8REBAgJg4caIoKCiw2+bPP/8UvXv3FiqVSrRo0UIsWbJEqhA9iqP9mZKSUunf1D179gghhDh27Jjo1auXCAwMFGq1WrRr104sXrzYLlEQgvtTSo72aXFxsRg0aJBo3ry58Pb2FtHR0eKJJ54od7KCx6j7qOo9VwghVq9eLXx8fER+fn658lIeozIhhKj+eT4iIiIiIiJyRw3mnjsiIiIiIiKqHJM7IiIiIiKiRoDJHRERERERUSPA5I6IiIiIiKgRYHJHRERERETUCDC5IyIiIiIiagSY3BERERERETUCTO6IiIiIiIgaASZ3REREREREjQCTOyIiIiIiokaAyR0REREREVEjwOSOiIicrl+/fpg1axbmzp2L4OBghIWFYeHChQCA1NRUyGQynDx50rp9fn4+ZDIZ9u7dCwDYu3cvZDIZfv75Z3Tr1g0+Pj649957kZ2dje3bt6Ndu3YICAjA3/72NxQXF1erTzExMVi+fLndsq5du1r7BQAymQwfffQRHnjgAWg0GsTFxeG7776zK7Nt2zbcdttt8PHxQf/+/bF+/XrIZDLk5+fXcJSIiIjqhskdERFJYsOGDfD19cXRo0fx1ltv4dVXX8WOHTtqVMfChQvx73//G4cPH8bVq1cxevRoLF++HJ999hl+/PFH/PLLL1ixYkW99vuVV17B6NGjcerUKQwdOhTjxo1DXl4eAODq1at48MEHMWLECJw8eRKTJ0/G888/X6/tExERVReTOyIikkTnzp2xYMECxMXF4fHHH8ftt9+OXbt21aiORYsW4e6770a3bt0wadIk7Nu3D6tWrUK3bt1wzz334OGHH8aePXvqtd8TJkzA2LFj0aZNGyxevBiFhYX47bffAACrVq1C69at8fbbbyM+Ph7jxo3DhAkT6rV9IiKi6mJyR0REkujcubPd7+Hh4cjOzq51HaGhodBoNGjVqpXdsprWWZM2fX19ERAQYG0jMTERvXr1sts+ISGhXtsnIiKqLiZ3REQkCW9vb7vfZTIZLBYL5PKbf4qEENZ1RqOxyjpkMlmldVaHXC63a7OyduvSBhERkZSY3BERkUs1b94cAJCRkWFdZvtwFWe2a9umTqdDSkpKjepo166d9RLNMr/++mu99I+IiKimmNwREZFL+fj44M4778SSJUuQmJiIffv2Yf78+U5v995778Unn3yCAwcO4PTp0xg/fjwUCkWN6pg2bRouXryIOXPmICkpCZ999hnWr1/vnA4TERFVgckdERG53McffwyTyYQePXrgmWeewaJFi5ze5gsvvIC+ffti+PDhGDZsGEaNGoXWrVvXqI6oqCh89dVX+Pbbb9GlSxd88MEHWLx4sZN6TERE5JhM3HrDAREREdXa3r170b9/f9y4cQNBQUGu7g4REXkQnrkjIiIiIiJqBJjcERFRo3PlyhX4+flV+nPlyhVXd5GIiKje8bJMIiJqdEwmE1JTUytdHxMTAy8vL+k6REREJAEmd0RERERERI0AL8skIiIiIiJqBJjcERERERERNQJM7oiIiIiIiBoBJndERERERESNAJM7IiIiIiKiRoDJHRERERERUSPA5I6IiIiIiKgRYHJHRERERETUCPx/GBVjlLUIwWoAAAAASUVORK5CYII=",
+                  "text/plain": [
+                     "<Figure size 900x300 with 1 Axes>"
+                  ]
+               },
+               "metadata": {},
+               "output_type": "display_data"
+            },
+            {
+               "name": "stderr",
+               "output_type": "stream",
+               "text": [
+                  "                                                                                "
+               ]
+            },
+            {
+               "name": "stdout",
+               "output_type": "stream",
+               "text": [
+                  "total_secs: outliers = 1073894, fences -> lower=-11842.704999999998, upper=24429.894999999997\n"
+               ]
+            },
+            {
+               "data": {
+                  "image/png": "iVBORw0KGgoAAAANSUhEUgAAA3kAAAEiCAYAAABEJhvIAAAAOnRFWHRTb2Z0d2FyZQBNYXRwbG90bGliIHZlcnNpb24zLjEwLjAsIGh0dHBzOi8vbWF0cGxvdGxpYi5vcmcvlHJYcgAAAAlwSFlzAAAPYQAAD2EBqD+naQAAT2tJREFUeJzt3Xl8TFf/B/DPZN9DJJGEkIjEEom1iC321Fr7UkXUWhSlliqNvRStPnba2vet1FKUKEVpSR77GhFbiJB9z5zfH3lmfq6ZJJMgI3c+79crr8O95975zpyZufc799xzFEIIASIiIiIiIpIFI30HQERERERERG8PkzwiIiIiIiIZYZJHREREREQkI0zyiIiIiIiIZIRJHhERERERkYwwySMiIiIiIpIRJnlEREREREQywiSPiIiIiIhIRpjkERERERERyQiTPNLJ2rVroVAoEBkZqV7WtGlTNG3aVG8xvS4pKQmDBg2Ci4sLFAoFxowZo++Q3rng4GB4eHjoO4wi1bRpUwQHB+s7DCIiIqL3FpO8Yurq1av45JNPUKZMGZibm8PNzQ19+vTB1atX32i/c+bMwa+//vp2gixic+bMwdq1a/HZZ59hw4YN6Nu37zt/vDd5ra5du4Zp06ZJEmcqGrGxsRg/fjwqVaoECwsLODg4ICgoCAcOHNBaf/ny5ejevTvKlSsHhULx1pPMmzdv4osvvkCDBg1gYWGh8YOKyokTJ6BQKHL9mz17trqu6ocZbX/R0dGS/SYlJWHMmDEoW7YszM3NUaVKFSxfvlyn2CMjI3N9nK1bt6rrKZVKrF27Fh07doS7uzusra1RrVo1zJo1C2lpaYV74V5x+vRpdO7cGaVLl4a5uTk8PDwwbNgwPHjwQKPuyZMn1XFYWFjAxcUFH374IU6fPv3Gcahs27YNn3zyCby9vaFQKPL8QSw9PR0TJ06Em5sbLC0tUa9ePRw9elSjnlKpxIoVK1CjRg3Y2NigdOnSaNOmDc6cOSOp988//2DkyJHw9fWFtbU1ypUrhx49euDWrVsa+8zr/dSqVSudnmtiYiImTJgAT09PmJubo0yZMujWrRtSUlLUdZo2bZrr45iamur0OK9Tvcf//fffQm1fGElJSQgJCcGHH34IBwcHKBQKrF27Vmvd8+fPY/jw4ahduzZMTU2hUChy3W98fDwmTJgAb29vWFpaonz58hg4cCCioqLyjKdVq1ZQKBQYOXKkZPmDBw8wffp01K1bFyVLloSjoyOaNm2KP/74Q6fnOW3atDzfG69/Vq5fv44PP/wQNjY2cHBwQN++fRETE6PTY2nTtGlTVKtWTeu658+fQ6FQYNq0aYXev8qxY8fw6aefwsfHB1ZWVqhQoQIGDRqEJ0+e5LldXFwcnJ2doVAosHPnzjzrzp49GwqFQuP5pKSkYOnSpWjdujVcXV1ha2uLmjVrYvny5cjOztbYz507d9CtWzeULFkSVlZWaNSoEUJDQ3V+rhcuXED79u3h4uICGxsb+Pv74z//+Y/GY73J8YDeLyb6DoAKbvfu3ejduzccHBwwcOBAeHp6IjIyEj///DN27tyJrVu3onPnzoXa95w5c9CtWzd06tQp37pHjhwp1GO8K8ePH0f9+vUREhJSJI9XkNdKm2vXrmH69Olo2rSpwV2N06ebN2+iRYsWiImJwYABA1CnTh3ExcVh06ZNaN++PSZOnIi5c+dKtpk3bx4SExNRt27dfA/+hXH27Fn85z//QdWqVVGlShWEh4drrVelShVs2LBBY/mGDRtw5MgRtG7dWmPdjBkz4OnpKVlWokQJ9b+zs7MRFBSEf//9FyNGjIC3tzcOHz6M4cOH4+XLl5g8ebJOz6F3795o27atZFlAQID63ykpKRgwYADq16+PYcOGwdnZGWfPnkVISAiOHTuG48eP53kSnJfFixdj9OjRqFChAj7//HO4urri+vXr+Omnn7Bt2zYcOnQI9evXV9e/desWjIyMMGzYMLi4uODly5fYuHEjmjRpggMHDuDDDz8sVByvWr58OS5cuIAPPvgAsbGxedYNDg7Gzp07MWbMGHh7e2Pt2rVo27YtQkND0ahRI3W98ePH4/vvv8cnn3yC4cOHIy4uDitXrkRgYCBOnz6NunXrAsh5v54+fRrdu3eHv78/oqOjsWTJEtSqVQt///235GRT2/vp33//xY8//qj1/fS6+Ph4BAYG4uHDhxgyZAgqVqyImJgYnDp1Cunp6bCysgIAfP311xg0aJBk2+TkZAwbNkynx3lfPH/+HDNmzEC5cuVQvXp1nDhxIte6Bw8exE8//QR/f39UqFBBa5IN5CTvrVq1wrVr1zB8+HD4+Pjgzp07WLZsGQ4fPozr16/D1tZWY7vdu3fj7NmzWve5d+9ezJs3D506dUL//v2RlZWF9evXo1WrVvjll18wYMCAPJ9nly5dULFiRY3lkydPRlJSEj744AP1socPH6JJkyawt7fHnDlzkJSUhAULFuDy5cs4f/48zMzM8nwsfZo4cSJevHiB7t27w9vbGxEREViyZAn279+P8PBwuLi4aN3um2++kfyIkZuHDx9izpw5sLa21lgXERGBzz//HC1atMDYsWNhZ2en/u79+++/sW7dOnXdBw8eICAgAMbGxhg/fjysra2xZs0atG7dGseOHUOTJk3yjOPChQto0KABvL29MXHiRFhZWeHQoUMYPXo07t69ix9//BHA2zse0HtCULFy584dYWVlJSpXriyePXsmWRcTEyMqV64srK2txd27dwu1f2tra9G/f3+N5WvWrBEAxL179wq13/xkZ2eL1NTUN9qHp6enaNeu3VuKSIjMzEyRnp6e6/rcXitd7dixQwAQoaGhhd5H//79Rfny5Qu9fXEUGBhY6Nc9IyNDVKtWTVhZWYm///5bsi4rK0v07NlTABDbt2+XrIuMjBRKpVII8ebtrk1sbKxISEgQQggxf/78An/WKlasKLy9vSXLVJ/Zf/75J89tt2/fLgCIn3/+WbK8a9euwsLCQjx9+jTP7e/duycAiPnz5+dZLz09XZw+fVpj+fTp0wUAcfTo0Ty3z81ff/0ljIyMROPGjUVycrJk3Z07d0Tp0qWFm5ubePnyZZ77SU5OFqVLlxZBQUGFiuN1UVFRIjs7WwghhK+vrwgMDNRa79y5cxqvX2pqqvDy8hIBAQHqZZmZmcLS0lJ069ZNsn1ERIQAIEaNGqVedvr0aY3vrlu3bglzc3PRp0+ffGMfOHCgUCgU4sGDB/nW/eyzz0SJEiVEREREvnVft2HDBgFAbNq0qcDbCqH7e/xtSktLE0+ePBFCCPHPP/8IAGLNmjVa60ZHR4uUlBQhhBAjRowQuZ1ynT59WgAQS5YskSz/5ZdfBACxe/dujW1SU1OFh4eHmDFjhgAgRowYIVl/5coVERMToxF75cqVRdmyZXV6rq+LiooSCoVCDB48WLL8s88+E5aWluL+/fvqZUePHhUAxMqVKwv1WIGBgcLX11frupiYGAFAhISEFGrfr/rzzz/Vn9NXlwEQX3/9tdZtLl++LExMTNSv/Y4dO3Ldf8+ePUXz5s21Pp+YmBhx5coVjW0GDBggAIjbt2+rlw0fPlyYmJiIGzduqJclJycLd3d3UatWrXyf5+DBg4WZmZmIjY2VLG/SpImws7NT//9Njwf0fmF3zWJm/vz5SElJwapVq+Dk5CRZ5+joiJUrVyI5ORnfffedenlu922pumOoKBQKJCcnY926deouGXl1S9N2T156ejpCQkJQsWJFmJubw93dHRMmTEB6erqknqp7yaZNm+Dr6wtzc3P8/vvvAICtW7eidu3asLW1hZ2dHfz8/NS/Mmmj6sJ27949HDhwQB27qrvbs2fPMHDgQJQuXRoWFhaoXr265Bcy4P+7nC1YsACLFi2Cl5cXzM3Nce3aNa2Pmd9rFRYWhjZt2sDOzg42NjZo0aIF/v77b/X6tWvXonv37gCAZs2aqfeh+lV47969aNeuHdzc3GBubg4vLy/MnDlTaxeOgrp9+za6du0KFxcXWFhYoGzZsujVqxfi4+Ml9TZu3IjatWvD0tISDg4O6NWrl9aub+fOnUPbtm1RsmRJWFtbw9/fX9Je0dHRGDBggLrrh6urKz766CO9dFPdtWsXrly5gkmTJqFevXqSdcbGxli5ciVKlCihcTW4fPnyhb7KpAsHBwetv9Tr4vz587hz5w769OmTa53ExMRc3zunTp0CAPTq1UuyvFevXkhLS8PevXt1jiU5ORkZGRla15mZmaFBgwYay1W9Dq5fv67z47xq5syZUCgUWLdunfqqkYqXlxe+++47PH78GKtWrcpzP1ZWVnByckJcXFyh4nidu7s7jIzyP8Tu3LkTxsbGGDJkiHqZhYUFBg4ciLNnz6o/c5mZmUhNTUXp0qUl2zs7O8PIyAiWlpbqZQ0aNNC4euLt7Q1fX998X+f09HTs2rULgYGBKFu2bJ514+LisGbNGgwZMgSenp7IyMjQ+K7Py+bNm2FtbY2PPvpI5230zdzcPNerO68rXbq0pF1yk5CQoK7/KldXVwDQuo/vvvsOSqUSX375pdZ9+vr6wtHRUSP2tm3b4uHDh0hMTNTpObxqy5YtEEJofNfs2rUL7du3R7ly5dTLWrZsCR8fH2zfvr3Aj1OUmjRpovE5bdKkCRwcHHL9rIwePRqdO3dG48aN89z3yZMnsXPnTixatEjrekdHR/j6+mos1/adeOrUKdSsWROVKlVSL7OyskLHjh1x8eJF3L59O89YEhISYGFhIenFAeS8x159f73N4wHpH7trFjO//fYbPDw8cv1yadKkCTw8PHK9tygvGzZswKBBg1C3bl31CYeXl5fO2yuVSnTs2BF//fUXhgwZgipVquDy5cv44YcfcOvWLY37144fP47t27dj5MiRcHR0hIeHB44ePYrevXujRYsWmDdvHoCcL7rTp09j9OjRWh9X1YXtiy++QNmyZTFu3DgAgJOTE1JTU9G0aVPcuXMHI0eOhKenJ3bs2IHg4GDExcVp7HPNmjVIS0vDkCFDYG5uDgcHhwK/VlevXkXjxo1hZ2eHCRMmwNTUFCtXrkTTpk3x559/ol69emjSpAlGjRqF//znP5g8eTKqVKmifi5AThJoY2ODsWPHwsbGBsePH8c333yDhIQEzJ8/X+c2eV1GRgaCgoKQnp6Ozz//HC4uLnj06BH279+PuLg42NvbA8i5h2Dq1Kno0aMHBg0ahJiYGCxevBhNmjRBWFiY+kBx9OhRtG/fHq6urhg9ejRcXFxw/fp17N+/X/3adu3aFVevXsXnn38ODw8PPHv2DEePHkVUVFSRd1P97bffAAD9+vXTut7e3h4fffQR1q1bh7t37xbo/Q/knCDrevL0+glYYW3atAkAck3ymjVrhqSkJJiZmSEoKAgLFy6Et7e3en16ejqMjY01kgJVwnThwgUMHjw43zimT5+O8ePHQ6FQoHbt2pg9e7ZO3fBU9wcW5vVISUnBsWPH0LhxY40uqSo9e/bEkCFD8Ntvv2HChAmSdQkJCcjIyMDz58+xfv16XLlyRaM7Unx8PDIzM/ONxcLCAjY2NgV+DmFhYfDx8YGdnZ1kuarrZXh4ONzd3dX36q1duxYBAQFo3Lgx4uLiMHPmTJQsWVKSJGojhMDTp0+1nlS+6uDBg4iLi8vzRwOVv/76C2lpaahYsSK6deuGX3/9FUqlEgEBAVi6dClq1KiR67YxMTE4evQoevbsqbUr29v0/PlznerZ2trC3Nz8ncaiTZ06dWBtbY2pU6fCwcEBlSpVwp07dzBhwgR88MEHaNmypaR+VFQU5s6di19++UWnJPJV0dHRsLKy0vhBRBebNm2Cu7u7pGvgo0eP8OzZM9SpU0ejft26dXHw4MECP05hZGZmavxQmRsHB4c8f4BJSkpCUlKS1u+kHTt24MyZM7h+/XqeP1RmZ2fj888/x6BBg+Dn56dTXCravhPT09NRsmRJjbqvfk+/+r3+uqZNm2Lbtm0YOnQoxo4dq+6uuXv3bsk5xds6HtB7Qt+XEkl3cXFxAoD46KOP8qzXsWNHAUDd/Su3Ln0hISEa3UcK0l0zMDBQ0gVpw4YNwsjISJw6dUqy7YoVKwQASVctAMLIyEhcvXpVUnf06NHCzs5OZGVl5fkctSlfvrxGd81FixYJAGLjxo3qZRkZGSIgIEDY2NioXyNVlzM7OzuNbrC5ye216tSpkzAzM5N0mX38+LGwtbUVTZo0US/Lq7umqovPq4YOHSqsrKxEWlqaellBu2uGhYXl270kMjJSGBsbi9mzZ0uWq7qoqJZnZWUJT09PUb58eY2ucKqujS9fvtSpK19BvEl3zRo1agh7e/s863z//fcCgNi3b5/W9Xl111R9TnT5y01BumtmZWWJ0qVLi7p162qs27ZtmwgODhbr1q0Te/bsEVOmTBFWVlbC0dFRREVFqestXLhQAND43E6aNEkAEO3bt88zhvv374vWrVuL5cuXi3379olFixaJcuXKCSMjI7F///58n0PLli2FnZ1dvt0ptQkPDxcAxOjRo/Os5+/vLxwcHDSWBwUFqdvDzMxMDB06VKPbeGBgoE7tmdd7Mq/umr6+vqJ58+Yay69evSoAiBUrVqiX3b59W9SqVUvyuBUqVJB04cqNqmvk692wXte1a1dhbm6uU3uoPiulSpUSdevWFZs2bRLLli0TpUuXFiVLlhSPHz/OddvFixcLAOLgwYP5Pk5udO2uqetnMrdul7nJr7vmq/LqrimEEPv37xeurq6SeIKCgkRiYqJG3W7duokGDRpInt/r3TW1uX37trCwsBB9+/bNt+7rrly5IgCICRMmSJarXoP169drbDN+/HgBQHLM0lVBu2uGhobq3M75fbfOnDlTABDHjh2TLE9JSRHlypUTX331leQxtR1PlyxZIuzt7dXnE3k9n1elp6eLqlWrCk9PT5GZmale3qFDB1GiRAn1OYtKQECAACAWLFiQ536zsrLEyJEjhampqfp1MDY2FsuXL5fUe9PjAb1feCWvGFFdIcivW5dqfUJCQqG7gBXGjh07UKVKFVSuXFnyy2nz5s0BAKGhoZLuWoGBgahatapkHyVKlEBycjKOHj36VgY/OHjwIFxcXNC7d2/1MlNTU4waNQq9e/fGn3/+ifbt26vXde3aVaMbbEFkZ2fjyJEj6NSpEypUqKBe7urqio8//hirV69GQkKCxq/2r3v119nExESkp6ejcePGWLlyJW7cuIHq1asXKj7VlbrDhw+jbdu2Wn/N3b17N5RKJXr06CFpRxcXF3h7eyM0NBSTJ09GWFgY7t27hx9++EGjC4iqa6OlpSXMzMxw4sQJDBw4UOsvkUUpMTFR589PYbozBQUFaR0V8V05duwYnj59qvVm+B49eqBHjx7q/3fq1AlBQUFo0qQJZs+ejRUrVgAAPv74Y8yYMQOffvopli5dCm9vbxw5cgTLli0DAKSmpuYZQ7ly5XD48GHJsr59+6Jq1aoYN24c2rVrl+u2c+bMwR9//IFly5ZpvId0UZDvRG3tOXfuXIwbNw4PHjzAunXrkJGRgaysLEmdhQsX4uXLl/nG4ubmVoDI/19qaqrWq0cWFhbq9Sq2trbw9fVFQEAAWrRogejoaMydOxedOnXCqVOncr0aeuPGDYwYMQIBAQHo379/rrEkJCTgwIEDaNu2rU7tkZSUBCDn837s2DH1lcyaNWuqr+bNmjVL67abN2+Gk5OTziN4vgldP5P5XeV8l5ycnFCzZk31qKjh4eH47rvvMGDAAOzYsUNdLzQ0FLt27cK5c+cKtP+UlBR0794dlpaWGgNL6SK3HgOq92d+7+F3fYW0evXqOrdzXt1tT548ienTp6NHjx7qcxeVuXPnIjMzM9/BR2JjY/HNN99g6tSpBT6fGDlyJK5du4YDBw7AxOT/T9E/++wz/Pbbb+jZsydmz54Na2trLFu2TD2ybH7f08bGxvDy8kJQUBC6d+8OCwsLbNmyRd2jRzWA3JseD+j9wiSvGNH15FPXE5+37fbt27h+/XquX2rPnj2T/F9b96rhw4dj+/btaNOmDcqUKYPWrVujR48ehU747t+/D29vb42uGapukffv3883poKIiYlBSkqKpN/8q4+pVCrx4MGDfE8mrl69iilTpuD48ePq+zVUdO2Soo2npyfGjh2L77//Hps2bULjxo3RsWNHfPLJJ+oE8Pbt2xBC5Nr1QzXc+d27dwEg12GugZwD/7x58zBu3DiULl0a9evXR/v27dGvXz+d72t5m2xtbfPtuqX6/Dg7Oxd4/66urur7aIrCpk2bYGxsjJ49e+pUv1GjRqhXr55kGHUXFxfs27cPffv2VXevtLOzw+LFi9G/f/9CdUF0cHDAgAEDMHfuXDx8+FDrvV3btm3DlClTMHDgQHz22WcFfgygYN+J2trz1e6En3zyCWrVqqUe6VKldu3ahYpNV5aWllrvY1NNK6H6wScrKwstW7ZE06ZNsXjxYnW9li1bwtfXF/Pnz1d3cX9VdHQ02rVrB3t7e/X9f7nZtWsX0tLSdOqq+WpsHTp0kLxP6tevD09PT42pHVQiIiJw9uxZjBw5UnIi+6683t0xP9nZ2RrD/zs4OLyzUSIjIiLQrFkzrF+/Hl27dgUAfPTRR/Dw8EBwcDAOHTqENm3aICsrC6NGjULfvn0lo1vmJzs7G7169cK1a9dw6NChAv8gIYTA5s2bUa1aNfj7+0vWqd4DuryH37ZX75MuWbJkgdv5dTdu3EDnzp1RrVo1/PTTT5J1kZGRmD9/PpYuXZrvd+KUKVPg4OCAzz//vECPP3/+fKxevRozZ87UGKm4TZs2WLx4MSZNmoRatWoBACpWrIjZs2djwoQJ+cY0d+5c/Pjjj7h9+7a6bo8ePdCsWTOMGDEC7du3h4mJyTs5HpD+MMkrRuzt7eHq6opLly7lWe/SpUsoU6aM+mpRbgNGvI1BPF6lVCrh5+eH77//Xut6d3d3yf+1ffE7OzsjPDwchw8fxqFDh3Do0CGsWbMG/fr10xgs5V14VwejgoiLi0NgYCDs7OwwY8YMeHl5wcLCAhcvXsTEiROhVCrfaP8LFy5EcHAw9u7diyNHjmDUqFH49ttv8ffff6Ns2bJQKpVQKBQ4dOiQ1hPCgn7JjxkzBh06dMCvv/6Kw4cPY+rUqfj2229x/Phx1KxZ842eS0FVrVoV4eHhiIqKkgwS8CrV5+vVK7G6Sk1N1TkJf9MkNzU1FXv27EHLli01BmzIi7u7O27evClZ1qRJE0RERODy5ctITk5G9erV8fjxYwCAj49PoeJTfd5fvHihkeQdPXoU/fr1Q7t27dRXFAvD29sbJiYmeX4npqen4+bNm+p73HJjZmaGjh07Yu7cuUhNTVV/F7x48SLXwWReZWlpqf6hpCBcXV3x6NEjjeWqqTpUJ+QnT57ElStXNL5fvb29UaVKFa1z/MXHx6NNmzaIi4vDqVOn8j2537RpE+zt7SW9G/Ki2p+295+zs3OuV0A3b94MIPf7SN+21+eFzI29vT0sLS3x4MEDjR/8QkND85zr8E2sXbsWaWlpGq97x44dAeTMAdmmTRusX78eN2/exMqVKzXuB0tMTERkZCScnZ01emgMHjwY+/fvx6ZNmzSuTuni9OnTuH//Pr799luNdaoftbRNLfPkyRM4ODgU6iqehYVFrleNVFMXqK4UAjn3m7948UKnfTs5OWkc2x48eIDWrVvD3t4eBw8e1PiR/JtvvkGZMmXQtGlT9Wuvel/FxMQgMjIS5cqVw927d7Fq1SosWrRI/R0K5CS8mZmZiIyMhJ2dncb9/mvXrsXEiRMxbNgwTJkyRWvcI0eOxIABA3Dp0iWYmZmhRo0a+PnnnwHk/z29bNkyNG/eXOP43bFjR4wdOxaRkZHqKTPexfGA9INJXjHTvn17rF69Gn/99Zdk/iSVU6dOITIyEkOHDlUvK1mypNYR416/igXknhDqwsvLC//973/RokWLN9qPmZkZOnTogA4dOkCpVGL48OFYuXIlpk6dqnXenryUL18ely5dglKplFzNu3Hjhnp9YWl7jk5OTrCystI4iVY9ppGRkfrkN7fX6MSJE4iNjcXu3bslN7jfu3ev0LG+zs/PD35+fpgyZQrOnDmDhg0bYsWKFZg1axa8vLwghICnp2eeX+iqQUmuXLmS7y+oXl5eGDduHMaNG4fbt2+jRo0aWLhwITZu3PjWnpMuOnTogM2bN2P9+vVaD6QJCQnYu3cvatWqVagkb9u2bfnOP6UihCjw/l+1b98+JCYmFvhEOSIiQuvVdmNjY8mVLdXVvsL+Oh4REQEAGo917tw5dO7cGXXq1MH27dvf6EqOlZUVWrRogT/++AP379/X+nnevn070tPT1aPZ5iU1NRVCCCQmJqqTvC5duuDPP//Md9v+/fvnOil2XmrUqIHQ0FCNbtyq7niqNnn69CkA7T/OZWZmanQzTUtLQ4cOHXDr1i388ccfGl3jX/fkyROEhoYiODhY55Ny1VVObUnq48ePUblyZa3bbd68GV5eXpK5C98lXa+ur1mzBsHBwXBxcdHo+lfYLvK6ePr0KYQQGm2rGvBH1bZRUVHIzMxEw4YNNfaxfv16rF+/Hnv27JHM3Tp+/HisWbMGixYtkty2UBCbNm2CQqHAxx9/rLGuTJkycHJy0joh/fnz5/McfCcv5cuXx/HjxyU/uKiojq+vft7PnDmDZs2a6bTve/fuSQb9io2NRevWrZGeno5jx45pfb9ERUXhzp07Wo8Lw4cPBwC8fPkSjx49glKpxKhRozBq1CiNup6enhg9erRkxM29e/di0KBB6NKlC5YuXZpn7NbW1pL5R//44w9YWlpqfU+86unTp7l+dwDQ+P5428cD0g8mecXM+PHjsXHjRgwdOhQnT55EqVKl1OtevHiBYcOGwcrKCuPHj1cv9/LyQnx8PC5duqTuavHkyRPs2bNHY//W1taFHkK8R48eOHjwIFavXq0x0ltqaiqUSmW+o6jFxsZKnpORkZE65oIMza3Stm1bHDlyBNu2bVMf4LKysrB48WLY2NggMDCwwPtU0fZaGRsbo3Xr1ti7dy8iIyPVB5KnT59i8+bNaNSokfpETvVaaNsHIE0CMjIy1H3i30RCQgKsrKwkJ9Z+fn4wMjJSv75dunTBV199henTp2Pjxo2SZFQIgRcvXqBUqVKoVasWPD09sWjRIgQHB0vu4RFCQKFQICUlBUZGRpJfXL28vGBra1uo9nxTXbt2ha+vL+bOnYsPP/xQMiKcUqnEZ599hpcvX2p01dFVUd6Tt3nzZlhZWamH235dTEyMRoJ18OBBXLhwQevJx+vbzps3D/7+/pKDenx8PJ48eQJXV1f1VSttj/Po0SP88ssv8Pf3l5wwXb9+He3atYOHhwf279//Vq6cT5kyBUePHkVwcDAOHjwo2ee9e/cwYcIEuLu7o2/fvurlz5490+i+GRcXh127dsHd3V2y7l3fk9etWzcsWLAAq1atUg+Hn56ejjVr1qBevXrqH4VUP7hs3bpV0n394sWLuHnzpuQ7Nzs7Gz179sTZs2exd+9eyUlhbrZu3QqlUpnrjwaZmZm4e/euukcJAFSqVAnVq1fH3r178fz5c/U9gUeOHMGDBw+0dlcLCwvD9evXMXXqVF1enreioPfkWVhYFOnJrI+PD4QQ2L59u2Qqni1btgCAusdDr169tCZNnTt3Rtu2bTF48GDJ1DDz58/HggULMHny5FxHpwa0f65VMjMzsWPHDjRq1CjX3g9du3bFunXr8ODBA/X79dixY7h16xa++OILnV6D17Vt2xarVq3CypUrMWbMGPVypVKJ5cuXw8zMDC1atFAvL+w9ecnJyWjbti0ePXqE0NDQXG9TmDVrlkZX/ytXrmDq1KmYMGECAgICYG1tjWrVqmk9t5oyZQoSExPx448/SkZtPnnyJHr16oUmTZpg06ZNOk27onLmzBns3r0bn332maTdnjx5gvj4eHh5ealvr/Dx8cHRo0cl51jZ2dnYvn07bG1t8xxJOrfjAb3/mOQVM97e3li3bh369OkDPz8/DBw4EJ6enoiMjMTPP/+M58+fY8uWLZIPbK9evTBx4kR07twZo0aNQkpKCpYvXw4fHx9cvHhRsv/atWvjjz/+wPfffw83Nzd4enpqzCeWm759+2L79u0YNmwYQkND0bBhQ2RnZ+PGjRvYvn07Dh8+rHWY5VcNGjQIL168QPPmzVG2bFncv38fixcvRo0aNdT30RXEkCFDsHLlSgQHB+PChQvw8PDAzp07cfr0aSxatOiN7lvM7bWaNWsWjh49ikaNGmH48OEwMTHBypUrkZ6eLpm/sEaNGjA2Nsa8efMQHx8Pc3NzNG/eHA0aNEDJkiXRv39/jBo1CgqFAhs2bHjjKz9AzrQVI0eORPfu3eHj44OsrCxs2LABxsbG6ntBvLy8MGvWLHz11VeIjIxEp06dYGtri3v37mHPnj0YMmQIvvzySxgZGWH58uXo0KEDatSogQEDBsDV1RU3btzA1atXcfjwYdy6dQstWrRAjx49ULVqVZiYmGDPnj14+vSpxjw8RcHU1BS7du1C8+bN0ahRIwwYMAB16tRBXFwcNm/ejIsXL2Ly5Mno0qWLZLvffvsN//3vfwHknPRcunRJPaBEx44d1T9EFPaevPj4ePV9Vqpud0uWLEGJEiVQokQJjBw5UlL/xYsXOHToELp27Zpr99kGDRqgZs2aqFOnDuzt7XHx4kX88ssvcHd31xg4IDAwEAEBAahYsSKio6OxatUqJCUlYf/+/ZKTjj179mDAgAHqKx4AMGHCBNy9exctWrSAm5sbIiMj1fN1vjpfYmJiIoKCgvDy5UuMHz9eY5oXLy8vSTKimnIkv/d9o0aN8MMPP2DMmDHw9/dHcHCw+n24evVqGBkZ4ddff5X8CNGmTRuULVsW9erVg7OzM6KiorBmzRo8fvwY27Ztk+y/sPfknTx5EidPngSQc5KUnJysfs80adJEfZW+Xr166N69O7766is8e/YMFStWxLp169Tf6a/G0apVK6xbtw4JCQlo3bo1njx5gsWLF8PS0lJyIjxu3Djs27cPHTp0wIsXLzSumH/yySca8W7atAlubm65dkl89OgRqlSponHF8ocffkCrVq3QqFEjDB06FPHx8fj+++/h4+Oj9V7L/Kb8AHLmdl23bp3GFZfc/PLLL+p5Vl81evRo2NravvUT0yVLliAuLk7dhe23337Dw4cPAQCff/65+oT7/v372LBhAwCor3Sp3gPly5dX//AQHByMBQsWYOjQoQgLC4Ovry8uXryIn376Cb6+vuofcipXrpzr1VFPT0/JFbw9e/ZgwoQJ6u68r78HWrVqpe5mq+1zrXL48GHExsbm2V6TJ0/Gjh070KxZM4wePRpJSUmYP38+/Pz8NHo2qNozv3lSO3TogNatW+OLL77A+fPn0aBBA6SkpGDfvn04ffo0Zs2aJflxqbD35PXp0wfnz5/Hp59+iuvXr0vmprOxsVG/ptp6Tqm+Uz744AN1PUdHR0k7qKiu3L267v79++jYsSMUCgW6desmGWAHAPz9/dXHlvv376NHjx7o2LEjXFxccPXqVaxYsQL+/v6YM2eOZLuvvvpK4/MzadIkfPLJJ6hXrx6GDBkCS0tLbNmyBRcuXMCsWbPUySCg+/GAigH9DOpJb+rSpUuid+/ewtXVVZiamgoXFxfRu3dvcfnyZa31jxw5IqpVqybMzMxEpUqVxMaNG7VOoXDjxg3RpEkTYWlpKRkWXJcpFITImZ5g3rx5wtfXV5ibm4uSJUuK2rVri+nTp4v4+Hh1PeQy5PPOnTtF69athbOzszAzMxPlypUTQ4cOFU+ePMn3NdE2hYIQQjx9+lQMGDBAODo6CjMzM+Hn56cx5LVqCoWCDPWf22slhBAXL14UQUFBwsbGRlhZWYlmzZqJM2fOaOxj9erVokKFCsLY2FgyncLp06dF/fr1haWlpXBzcxMTJkwQhw8f1phyoaBTKERERIhPP/1UeHl5CQsLC+Hg4CCaNWsm/vjjD426u3btEo0aNRLW1tbC2tpaVK5cWYwYMULcvHlTUu+vv/4SrVq1Era2tsLa2lr4+/uLxYsXCyGEeP78uRgxYoSoXLmysLa2Fvb29qJevXpi+/btOsf8ujeZQkElJiZGjBs3TlSsWFGYmZmph5TObXj5/v37v7Vh17VRvf+0/WlrX9W0JLlN8yCEEF9//bV6yghTU1NRrlw58dlnn4no6GiNul988YWoUKGCMDc3F05OTuLjjz+WTAGiovoeePU5b968WTRp0kQ4OTkJExMT4ejoKDp37iwuXLig83N8/fMjhBC1a9cWLi4ueb9wrzh16pT46KOPhKOjo1AoFAKAcHZ21vrdsWTJEtGoUSPh6OgoTExMhJOTk+jQoYM4efKkzo+XH9X3q7a/V4d+F0KI1NRU8eWXXwoXFxdhbm4uPvjgA/H7779r7DMlJUXMmDFDVK1aVVhaWgp7e3vRvn17ERYWJqmX37QPr7tx44YAIMaOHZvr81G1n7bP3tGjR0X9+vXV3yl9+/bV+rpnZ2eLMmXKiFq1auX6OELkTONgaWmZ7zQO+U1Z8uDBgzy3L6zy5cvrNDx/XsP6v37sfPjwofj000+Fp6enMDMzE66urmLw4MEiJiYm33i0HU/zev+9fhzR9rlW6dWrlzA1NRWxsbF5xnDlyhXRunVrYWVlJUqUKCH69Omj9bvG0dFR1K9fP9/nJIQQaWlpYtq0aaJy5crC3NxcWFtbi/r160umRHpTebVlfsfWvKZQeJ22KRTym/bh1e+JFy9eiI8++ki4uLgIMzMz4enpKSZOnKgxpYIQ/3+8en2qiN9//10EBgZKzoVenaJFRdfjAb3/FEK8hcsDRERFpGnTpvDw8CjU/U+5uXz5Mho3bgx3d3f89ddfhRpAg96exMREODg4YNGiRRgxYkSh9jFz5kx88803+Prrr3Mdxp/eT6VLl0a/fv0kkzRT8Xft2jX4+vpi//79eU6tQkRvB6+7EpHB8/Pzw969e3H79m106tRJp9EU6d05efIkypQpg8GDBxd6H1OnTsWwYcMwe/ZsrFq16i1GR+/S1atXkZqaiokTJ+o7FHrLQkNDERAQwASPqIjwSh6RTOQ31LuxsfEbTfT+vngXV/KIiIiI5IQDrxDJRH5DvZcvXz7fm92JiIiIqPjjlTwimbhw4UKeQ73rMpcOERERERV/TPKIiIiIiIhkhAOvEBERERERyYhO9+QplUo8fvwYtra2UCgU7zomIiIiIiIieo0QAomJiXBzc8tzgnqdkrzHjx/D3d39rQVHREREREREhfPgwQOULVs21/U6JXm2trbqndnZ2b2dyN6is3efY+6hG5jUpjICvBz1HQ4REREREdFbl5CQAHd3d3V+lhudkjxVF007O7v3Msk7FXkf9xIETkUmI6hmBX2HQ0RERERE9M7kdwudLAZe8S9bQlISEREREREZKlkkeWYmRpKSiIiIiIjIUMkiK7rzLFFSEhERERERGSpZJHkWJsaSkoiIiIiIyFAphBAiv0oJCQmwt7dHfHz8eznwChERERERkdzpmpfJ4kpeVpYSiWmZyMpS6jsUIiIiIiIivZJFkjdj/1X4TTuCGfuv6jsUIiIiIiIivZJFkudawlJSEhERERERGSp5JHn2lpKSiIiIiIjIUMkiyYtLyZCUREREREREhkoWSd6dZ0mSkoiIiIiIyFCZ6DuAt2FUc29Ud7dHoLezvkMhIiIiIiLSK1kkec72Fuhep5y+wyAiIiIiItI7WXTXXH8mEl6TD2D9mUh9h0JERERERKRXskjyHr5MQbYypyQiIiIiIjJkskjyqrrZS0oiIiIiIiJDJYskj4iIiIiIiHLIIskLf/BSUhIRERERERkqWSR5dTxKooSVKep4lNR3KERERERERHoliykU2vuXQXv/MvoOg4iIiIiISO9kcSUv/MFL9P35HLtrEhERERGRwZPFlbyd/z7EqdvPUd7BCjXc2WWTiIiIiIgMlyyu5FV1s5OUREREREREhkoWSZ6VmYmkJCIiIiIiMlSySPLuxyZLSiIiIiIiIkMliyQvM1spKYmIiIiIiAyVQggh8quUkJAAe3t7xMfHw86O970REREREREVNV3zMllcySMiIiIiIqIcskjyZu6/Co9JBzBz/1V9h0JERERERKRXskjySliZSUoiIiIiIiJDJYskz72klaQkIiIiIiIyVLJI8pLSsiQlERERERGRoZJFkncjOkFSEhERERERGSoTfQfwNgxo6CkpiYiIiIiIDJUskjwvZxvM6uyn7zCIiIiIiIj0ThbdNXf8+wCVpx7Cjn8f6DsUIiIiIiIivZJFknf9cQLSMpW4/pj35BERERERkWGTRZLn715CUhIRERERERkqWSR5RERERERElEMWSd6VR/GSkoiIiIiIyFDJIsmr5GIDCxMjVHKx0XcoREREREREeiWLKRS61ymH7nXK6TsMIiIiIiIivZPFlbw7zxIQsvcq7jzj6JpERERERGTYZJHkrT19H+vORmLt6fv6DoWIiIiIiEivZJHk+ZS2kZRERERERESGShZJnp2lmaQkIiIiIiIyVLJI8h69TJGUREREREREhkoWSd7L5AxJSUREREREZKgUQgiRX6WEhATY29sjPj4ednZ2RREXERERERERvULXvEwWV/KIiIiIiIgohyySvAWHb8Jj0gEsOHxT36EQERERERHplSySPBMjhaQkIiIiIiIyVLJI8jwcrSUlERERERGRoZJFkpeWmSUpiYiIiIiIDJUskrwrjxIkJRERERERkaEy0XcAb0P32mVxLzYZ3WuX1XcoREREREREeiWLJK96uZLYNKi+vsMgIiIiIiLSO1l01zx0+TFqzjiCQ5cf6zsUIiIiIiIivZJFknf2bixepmTi7N1YfYdCRERERESkV7JI8mqVd5CUREREREREhkoWSR4RERERERHlkEWSd/1JgqQkIiIiIiIyVLJI8lzszGFspICLnbm+QyEiIiIiItIrhRBC5FcpISEB9vb2iI+Ph52dXVHERURERERERK/QNS+TxZW8pwkp2HXhAZ4mpOg7FCIiIiIiIr2SRZK3+NhdjNtxCYuP3dV3KERERERERHoliyTP09FaUhIRERERERkqWSR5pWzMJSUREREREZGhkkWS9zQhTVISEREREREZKlkkeQ9epEhKIiIiIiIiQ8UpFIiIiIiIiIoBg5pCgYiIiIiIiHLIIslbGnobHpMOYGnobX2HQkREREREpFeySPJSMrIlJRERERERkaGSRZLn7WwrKYmIiIiIiAyVLJK8LKVSUhIRERERERkqWSR54VFxkpKIiIiIiMhQySLJa+vnAm9nG7T1c9F3KERERERERHrFefKIiIiIiIiKAYOaJ+/Pm08R+N1x/Hnzqb5DISIiIiIi0itZJHlHrz3D/RepOHrtmb5DISIiIiIi0itZJHk13EtISiIiIiIiIkMliyTPxNhIUhIRERERERkqWWRFt58lSkoiIiIiIiJDJYskz9rMBIr/lURERERERIaMUygQEREREREVAwY1hUJGlhJP4lKRkaXUdyhERERERER6JYskb8ZvVxEw9zhm/HZV36EQERERERHplSySPPeSVpKSiIiIiIjIUMkiySttbyEpiYiIiIiIDJUskrzYpHRJSUREREREZKhkkeTde54sKYmIiIiIiAyVLCaWG9PKG80qOaF6uRL6DoWIiIiIiEivZJHkOdpYoEVVF32HQUREREREpHey6K75y18RqPDVAfzyV4S+QyEiIiIiItIrWSR50fFpUIqckoiIiIiIyJDJIsmr6mYvKYmIiIiIiAyVQggh8quUkJAAe3t7xMfHw87Oriji0pnHpAMFqm9hDGQLQAhA+b9nbmIE2FuZwtRYgacJGcgWgAKAhYkCZsYKmJsZQwgFFAqggqMNqrjY4NazZDyJT0NWdjZsLExgpDCCkQJwtrNAaVtzlLIxR0VnG7T2dYGFqbFGHGmZ2ThyNRqRsSnwKGWVa72C1i0K71s8RERERPR+Kk7njZHPkzBs4wU8jkuDWwkLrPikNjwcbfQdloSueZksBl4piLRszWUZSiAmKVOyTABIzRJIzRJAuhJATuL3PPEFrj6OR2qmEkohIEROXWMFoFAAd2KSYWKkgLezDW4+TQIAdKxRRuMxj1yNxoHL0bAwNcLVxwm51ito3aLwvsVDRERERO+n4nTeOGzjBdyMToJCAdyMzkn4fh8TqO+wCkUW3TWLikKRk9ClZykBCBgp/n+dAGCkUECInMuEZiZGsDA1wv3YFK37ioxNgYWpETxKWedZr6B1i8L7Fg8RERERvZ+K03nj47g0KBSAtZkxFIqc/xdXTPIKQPyvG6e5iREAhbq7J5CzXCkEFIqcS3oZWUqkZSpRvpSV1n15lLJCWqYSkbHJedYraN2i8L7FQ0RERETvp+J03uhWwgJCAMkZ2RAi5//FlcF117QwAbJzLsSp770z/t89eWbGCkS/ek+eqQJmRv9/T56xAvBwtEFVFxvcfJaM6Pg0ZL52T15pOws425rD0dYCXk7WaO2rff4+1fL7sSko/7/+ybkpSN2i8L7FQ0RERETvp+J03rjik9oa9+QVV8V+4BUAmLLnMjaei8In9cphVmc/fYdDRERERET01umal8miu2Y1NztJSUREREREZKhkkeRZmJlISiIiIiIiIkMliyQv8nmypCQiIiIiIjJUskjysv93W2F2/rcXEhERERERyZosBl4hIiIiIiKSO4MaeIWIiIiIiIhyyCLJm/bbFXhMOoBpv13RdyhERERERER6JYskz9HaXFISEREREREZKlkkeWVLWklKIiIiIiIiQyWLJC8hNUNSEhERERERGSpZJHm3niZJSiIiIiIiIkNlou8A3oZBjT1hZ2mCHnXc9R0KERERERGRXskiyfNwtMGED6voOwwiIiIiIiK9k0V3za3n7sNnyiFsPXdf36EQERERERHplSySvFvPkpCRpcStZ7wnj4iIiIiIDJsskjz/siUkJRERERERkaGSRZJHREREREREOWSR5F16GCcpiYiIiIiIDJUskrxqbnawMjNGNTc7fYdCRERERESkV7KYQqFLbXd0qc058oiIiIiIiGRxJe9WdALGbQ/HregEfYdCRERERESkV7JI8tafvY9dFx9h/VnOk0dERERERIZNFkleJRdbSUlERERERGSoZJHk2VqYSkoiIiIiIiJDJYsk7+HLFElJRERERERkqGSR5CWkZkpKIiIiIiIiQ6UQQoj8KiUkJMDe3h7x8fGws+NcdEREREREREVN17xMFlfyiIiIiIiIKIcskrx5h67DY9IBzDt0Xd+hEBERERER6ZUskjxzU2NJSUREREREZKhkkeR5lLKWlERERERERIZKFkleSkaWpCQiIiIiIjJUskjyrj1OkJRERERERESGykTfAbwNveq642lCGnrVddd3KERERERERHoliySvWpkSWN3/A32HQUREREREpHey6K6577+P4D/tMPb995G+QyEiIiIiItIrWSR5FyJfIiEtCxciX+o7FCIiIiIiIr2SRZJXs1xJSUlERERERGSoZJHkERERERERUQ5ZJHnXHsdLSiIiIiIiIkMliySvnIMVTIwUKOdgpe9QiIiIiIiI9EohhBD5VUpISIC9vT3i4+NhZ2dXFHERERERERHRK3TNy2RxJe9JXAp+OhmBJ3Ep+g6FiIiIiIhIr2SR5C0NvYtZB69jaehdfYdCRERERESkV7JI8rycbCQlERERERGRoZJFklfS2kxSEhERERERGSpZJHlP49MkJRERERERkaGSRZL3KD5FUhIRERERERkqTqFARERERERUDBjUFApERERERESUQxZJ3n+O3YLHpAP4z7Fb+g6FiIiIiIhIr2SR5GVkKSUlERERERGRoZJFklfR2VZSEhERERERGSpZJHlZ2UpJSUREREREZKhkkeSFP4iTlERERERERIZKFkleB383VHOzQwd/N32HQkREREREpFecJ4+IiIiIiKgYMKh58o5di0aDb4/h2LVofYdCRERERESkV7JI8kJvxuBxfBpCb8boOxQiIiIiIiK9kkWSV6tcCUlJRERERERkqGSR5BkZGUlKIiIiIiIiQyWLrOjW00RJSUREREREZKhkkeSVtDKF4n8lERERERGRIeMUCkRERERERMWAQU2hkJSWgWuP4pGUlqHvUIiIiIiIiPRKFkne3EM30XbxX5h76Ka+QyEiIiIiItIrWSR55UtZSUoiIiIiIiJDJYskz8nWQlISEREREREZKlkkebFJ6ZKSiIiIiIjIUMkiybv3PFlSEhERERERGSoTfQfwNkxqUwXda5eFl7OtvkMhIiIiIiLSK1kkeTYWJqherqS+wyAiIiIiItI7WXTXXHXyLjy/OoBVJ+/qOxQiIiIiIiK9kkWS9zI5E0LklERERERERIZMFkleJRdbSUlERERERGSoZJHkERERERERUQ5ZJHkX7r+QlERERERERIZKFkleUx8nuNibo6mPk75DISIiIiIi0itZTKHQoqoLWlR10XcYREREREREeieLK3nn78Wiw39O4fy9WH2HQkREREREpFeySPL2hT/G5ccJ2Bf+WN+hEBERERER6ZUskjz/siUkJRERERERkaGSRZJnZmIkKYmIiIiIiAyVLLKiiJgkSUlERERERGSoZJHkmRgrJCUREREREZGhUgghRH6VEhISYG9vj/j4eNjZ2RVFXERERERERPQKXfMyWVzJIyIiIiIiohyySPJC9l6Bx6QDCNl7Rd+hEBERERER6ZUskjwXOwtJSUREREREZKhkkeS5lrCUlERERERERIZKFklefEqGpCQiIiIiIjJUskjybj9LkpRERERERESGykTfAbwNQwM9UdbBEu38XPQdChERERERkV7JIslzd7DBsMCK+g6DiIiIiIhI72TRXXPj2Uh4f30QG89G6jsUIiIiIiIivZJFkhcZm4LMbIHI2BR9h0JERERERKRXskjyqpWxl5RERERERESGShZJHhEREREREeXQaeAVIQQAICEh4Z0GU1jnbj6EMj0F524+RHMvW32HQ0RERERE9Nap8jFVfpYbhcivBoCHDx/C3d397URGREREREREhfbgwQOULVs21/U6JXlKpRKPHz+Gra0tFArFWw3wbUhISIC7uzsePHgAOzs7fYdDBcC2K77YdsUb26/4YtsVX2y74o3tV3zJqe2EEEhMTISbmxuMjHK/806n7ppGRkZ5ZorvCzs7u2LfcIaKbVd8se2KN7Zf8cW2K77YdsUb26/4kkvb2dvnP9gkB14hIiIiIiKSESZ5REREREREMiKLJM/c3BwhISEwNzfXdyhUQGy74ottV7yx/Yovtl3xxbYr3th+xZchtp1OA68QERERERFR8SCLK3lERERERESUg0keERERERGRjDDJIyIiIiIikpFikeQtXboUHh4esLCwQL169XD+/Pk86+/YsQOVK1eGhYUF/Pz8cPDgwSKKlLQpSPutXr0ajRs3RsmSJVGyZEm0bNky3/amd6egnz2VrVu3QqFQoFOnTu82QMpVQdsuLi4OI0aMgKurK8zNzeHj48PvTj0qaPstWrQIlSpVgqWlJdzd3fHFF18gLS2tiKIllZMnT6JDhw5wc3ODQqHAr7/+mu82J06cQK1atWBubo6KFSti7dq17zxO0lTQttu9ezdatWoFJycn2NnZISAgAIcPHy6aYElDYT57KqdPn4aJiQlq1KjxzuLTh/c+ydu2bRvGjh2LkJAQXLx4EdWrV0dQUBCePXumtf6ZM2fQu3dvDBw4EGFhYejUqRM6deqEK1euFHHkBBS8/U6cOIHevXsjNDQUZ8+ehbu7O1q3bo1Hjx4VceRU0LZTiYyMxJdffonGjRsXUaT0uoK2XUZGBlq1aoXIyEjs3LkTN2/exOrVq1GmTJkijpyAgrff5s2bMWnSJISEhOD69ev4+eefsW3bNkyePLmII6fk5GRUr14dS5cu1an+vXv30K5dOzRr1gzh4eEYM2YMBg0axGRBDwradidPnkSrVq1w8OBBXLhwAc2aNUOHDh0QFhb2jiMlbQrafipxcXHo168fWrRo8Y4i0yPxnqtbt64YMWKE+v/Z2dnCzc1NfPvtt1rr9+jRQ7Rr106yrF69emLo0KHvNE7SrqDt97qsrCxha2sr1q1b965CpFwUpu2ysrJEgwYNxE8//ST69+8vPvrooyKIlF5X0LZbvny5qFChgsjIyCiqECkPBW2/ESNGiObNm0uWjR07VjRs2PCdxkl5AyD27NmTZ50JEyYIX19fybKePXuKoKCgdxgZ5UeXttOmatWqYvr06W8/ICqQgrRfz549xZQpU0RISIioXr36O42rqL3XV/IyMjJw4cIFtGzZUr3MyMgILVu2xNmzZ7Vuc/bsWUl9AAgKCsq1Pr07hWm/16WkpCAzMxMODg7vKkzSorBtN2PGDDg7O2PgwIFFESZpUZi227dvHwICAjBixAiULl0a1apVw5w5c5CdnV1UYdP/FKb9GjRogAsXLqi7dEZERODgwYNo27ZtkcRMhcdzFvlQKpVITEzk+UoxsmbNGkRERCAkJETfobwTJvoOIC/Pnz9HdnY2SpcuLVleunRp3LhxQ+s20dHRWutHR0e/szhJu8K03+smTpwINzc3jYMgvVuFabu//voLP//8M8LDw4sgQspNYdouIiICx48fR58+fXDw4EHcuXMHw4cPR2ZmpmwPfu+rwrTfxx9/jOfPn6NRo0YQQiArKwvDhg1jd81iILdzloSEBKSmpsLS0lJPkVFBLViwAElJSejRo4e+QyEd3L59G5MmTcKpU6dgYvJep0OF9l5fySPDNnfuXGzduhV79uyBhYWFvsOhPCQmJqJv375YvXo1HB0d9R0OFZBSqYSzszNWrVqF2rVro2fPnvj666+xYsUKfYdGOjhx4gTmzJmDZcuW4eLFi9i9ezcOHDiAmTNn6js0IoOwefNmTJ8+Hdu3b4ezs7O+w6F8ZGdn4+OPP8b06dPh4+Oj73Demfc6dXV0dISxsTGePn0qWf706VO4uLho3cbFxaVA9endKUz7qSxYsABz587FH3/8AX9//3cZJmlR0La7e/cuIiMj0aFDB/UypVIJADAxMcHNmzfh5eX1boMmAIX73Lm6usLU1BTGxsbqZVWqVEF0dDQyMjJgZmb2TmOm/1eY9ps6dSr69u2LQYMGAQD8/PyQnJyMIUOG4Ouvv4aREX/PfV/lds5iZ2fHq3jFxNatWzFo0CDs2LGDvY6KicTERPz7778ICwvDyJEjAeScswghYGJigiNHjqB58+Z6jvLNvdff/GZmZqhduzaOHTumXqZUKnHs2DEEBARo3SYgIEBSHwCOHj2aa316dwrTfgDw3XffYebMmfj9999Rp06dogiVXlPQtqtcuTIuX76M8PBw9V/Hjh3VI8a5u7sXZfgGrTCfu4YNG+LOnTvqxBwAbt26BVdXVyZ4Raww7ZeSkqKRyKkSdiHEuwuW3hjPWYq3LVu2YMCAAdiyZQvatWun73BIR3Z2dhrnLMOGDUOlSpUQHh6OevXq6TvEt0PPA7/ka+vWrcLc3FysXbtWXLt2TQwZMkSUKFFCREdHCyGE6Nu3r5g0aZK6/unTp4WJiYlYsGCBuH79uggJCRGmpqbi8uXL+noKBq2g7Td37lxhZmYmdu7cKZ48eaL+S0xM1NdTMFgFbbvXcXRN/Slo20VFRQlbW1sxcuRIcfPmTbF//37h7OwsZs2apa+nYNAK2n4hISHC1tZWbNmyRURERIgjR44ILy8v0aNHD309BYOVmJgowsLCRFhYmAAgvv/+exEWFibu378vhBBi0qRJom/fvur6ERERwsrKSowfP15cv35dLF26VBgbG4vff/9dX0/BYBW07TZt2iRMTEzE0qVLJecrcXFx+noKBq2g7fc6OY6u+d4neUIIsXjxYlGuXDlhZmYm6tatK/7++2/1usDAQNG/f39J/e3btwsfHx9hZmYmfH19xYEDB4o4YnpVQdqvfPnyAoDGX0hISNEHTgX+7L2KSZ5+FbTtzpw5I+rVqyfMzc1FhQoVxOzZs0VWVlYRR00qBWm/zMxMMW3aNOHl5SUsLCyEu7u7GD58uHj58mXRB27gQkNDtR7DVO3Vv39/ERgYqLFNjRo1hJmZmahQoYJYs2ZNkcdNBW+7wMDAPOtT0SrMZ+9VckzyFEKwLwcREREREZFcvNf35BEREREREVHBMMkjIiIiIiKSESZ5REREREREMsIkj4iIiIiISEaY5BEREREREckIkzwiIiIiIiIZYZJHREREREQkI0zyiIiIiIiI3oKTJ0+iQ4cOcHNzg0KhwK+//lrgfWzfvh01atSAlZUVypcvj/nz5xd4H0zyiIhIdoKDg9GpUyd9h0FERAYmOTkZ1atXx9KlSwu1/aFDh9CnTx8MGzYMV65cwbJly/DDDz9gyZIlBdoPkzwiIioSTZs2xZgxY975NkRERPrSpk0bzJo1C507d9a6Pj09HV9++SXKlCkDa2tr1KtXDydOnFCv37BhAzp16oRhw4ahQoUKaNeuHb766ivMmzcPQgid42CSR0REREREVARGjhyJs2fPYuvWrbh06RK6d++ODz/8ELdv3waQkwRaWFhItrG0tMTDhw9x//59nR+HSR4REb1zwcHB+PPPP/Hjjz9CoVBAoVAgMjISf/75J+rWrQtzc3O4urpi0qRJyMrKynOb7OxsDBw4EJ6enrC0tESlSpXw448/Fjq2nTt3ws/PD5aWlihVqhRatmyJ5ORk9fqffvoJVapUgYWFBSpXroxly5ZJtn/48CF69+4NBwcHWFtbo06dOjh37hwA4L///S+aNWsGW1tb2NnZoXbt2vj3338LHSsRERVfUVFRWLNmDXbs2IHGjRvDy8sLX375JRo1aoQ1a9YAAIKCgrB7924cO3YMSqUSt27dwsKFCwEAT5480fmxTN7JMyAiInrFjz/+iFu3bqFatWqYMWMGACA7Oxtt27ZFcHAw1q9fjxs3bmDw4MGwsLDAtGnTtG7j5OQEpVKJsmXLYseOHShVqhTOnDmDIUOGwNXVFT169ChQXE+ePEHv3r3x3XffoXPnzkhMTMSpU6fUXWI2bdqEb775BkuWLEHNmjURFhaGwYMHw9raGv3790dSUhICAwNRpkwZ7Nu3Dy4uLrh48SKUSiUAoE+fPqhZsyaWL18OY2NjhIeHw9TU9C2+skREVFxcvnwZ2dnZ8PHxkSxPT09HqVKlAACDBw/G3bt30b59e2RmZsLOzg6jR4/GtGnTYGSk+/U5JnlERPTO2dvbw8zMDFZWVnBxcQEAfP3113B3d8eSJUugUChQuXJlPH78GBMnTsQ333yjdRsAMDY2xvTp09X/9/T0xNmzZ7F9+/ZCJXlZWVno0qULypcvDwDw8/NTrw8JCcHChQvRpUsX9WNdu3YNK1euRP/+/bF582bExMTgn3/+gYODAwCgYsWK6u2joqIwfvx4VK5cGQDg7e1doPiIiEg+kpKSYGxsjAsXLsDY2FiyzsbGBgCgUCgwb948zJkzB9HR0XBycsKxY8cAABUqVND5sZjkERGRXly/fh0BAQFQKBTqZQ0bNkRSUhIePnyIcuXK5brt0qVL8csvvyAqKgqpqanIyMhAjRo1ChxD9erV0aJFC/j5+SEoKAitW7dGt27dULJkSSQnJ+Pu3bsYOHAgBg8erN4mKysL9vb2AIDw8HDUrFlTneC9buzYsRg0aBA2bNiAli1bonv37vDy8ipwnEREVPzVrFkT2dnZePbsGRo3bpxnXWNjY5QpUwYAsGXLFgQEBMDJyUnnx+I9eUREVKxs3boVX375JQYOHIgjR44gPDwcAwYMQEZGRoH3ZWxsjKNHj+LQoUOoWrUqFi9ejEqVKuHevXtISkoCAKxevRrh4eHqvytXruDvv/8GkHMzfF6mTZuGq1evol27djh+/DiqVq2KPXv2FPxJExFRsZCUlKQ+XgDAvXv3EB4ejqioKPj4+KBPnz7o168fdu/ejXv37uH8+fP49ttvceDAAQDA8+fPsWLFCty4cQPh4eEYPXo0duzYgUWLFhUoDiZ5RERUJMzMzJCdna3+f5UqVXD27FnJkNCnT5+Gra0typYtq3UbVZ0GDRpg+PDhqFmzJipWrIi7d+8WOi6FQoGGDRti+vTpCAsLg5mZGfbs2YPSpUvDzc0NERERqFixouTP09MTAODv74/w8HC8ePEi1/37+Pjgiy++wJEjR9ClSxf1zfVERCQ///77L2rWrImaNWsCyOnRUbNmTXzzzTcAgDVr1qBfv34YN24cKlWqhE6dOuGff/6R9F5Zt24d6tSpg4YNG+Lq1as4ceIE6tatW6A42F2TiIiKhIeHB86dO4fIyEjY2Nhg+PDhWLRoET7//HOMHDkSN2/eREhICMaOHau+ufz1bRwcHODt7Y3169fj8OHD8PT0xIYNG/DPP/+oE6+COHfuHI4dO4bWrVvD2dkZ586dQ0xMDKpUqQIAmD59OkaNGgV7e3t8+OGHSE9Px7///ouXL19i7Nix6N27N+bMmYNOnTrh22+/haurK8LCwuDm5oYaNWpg/Pjx6NatGzw9PfHw4UP8888/6Nq161t9XYmI6P3RtGnTPOezMzU1xfTp0yX3lr/K0dERZ8+efeM4eCWPiIiKxJdffgljY2NUrVoVTk5OyMzMxMGDB3H+/HlUr14dw4YNw8CBAzFlypRct4mKisLQoUPRpUsX9OzZE/Xq1UNsbCyGDx9eqJjs7Oxw8uRJtG3bFj4+PpgyZQoWLlyINm3aAAAGDRqEn376CWvWrIGfnx8CAwOxdu1adUJpZmaGI0eOwNnZGW3btoWfnx/mzp0LY2NjGBsbIzY2Fv369YOPjw969OiBNm3a5HpgJyIielsUoiBTpxMREREREdF7jVfyiIiIiIiIZIRJHhERyVZUVBRsbGxy/YuKitJ3iERERG8du2sSEZFsZWVlITIyMtf1Hh4eMDHhGGRERCQvTPKIiIiIiIhkhN01iYiIiIiIZIRJHhERERERkYwwySMiIiIiIpIRJnlEREREREQywiSPiIiIiIhIRpjkERERERERyQiTPCIiIiIiIhlhkkdERERERCQj/we0+C0ktTbdqgAAAABJRU5ErkJggg==",
+                  "text/plain": [
+                     "<Figure size 900x300 with 1 Axes>"
+                  ]
+               },
+               "metadata": {},
+               "output_type": "display_data"
+            }
+         ],
+         "source": [
+            "# --- PySpark: compute outliers (no sampling) and plot them separately ---\n",
+            "from pyspark.sql.functions import col\n",
+            "import matplotlib.pyplot as plt\n",
+            "\n",
+            "# Columns to check\n",
+            "cols = [\"num_25\",\"num_50\",\"num_75\",\"num_985\",\"num_100\",\"num_unq\",\"total_secs\"]\n",
+            "\n",
+            "# (Optional) ensure date typed correctly\n",
+            "# from pyspark.sql.functions import to_date\n",
+            "# df = df.withColumn(\"date\", to_date(col(\"date\").cast(\"string\"), \"yyyyMMdd\"))\n",
+            "\n",
+            "def fences_for(colname):\n",
+            "    # approxQuantile is exact enough and scalable; probError=0.001 keeps it tight\n",
+            "    q1, q3 = df.approxQuantile(colname, [0.25, 0.75], 0.001)\n",
+            "    iqr = q3 - q1\n",
+            "    lower = q1 - 1.5 * iqr\n",
+            "    upper = q3 + 1.5 * iqr\n",
+            "    return q1, q3, iqr, lower, upper\n",
+            "\n",
+            "for c in cols:\n",
+            "    q1, q3, iqr, lower, upper = fences_for(c)\n",
+            "\n",
+            "    # Filter TRUE outliers only (no sampling)\n",
+            "    out_df = df.select(\"msno\", \"date\", c).where((col(c) < lower) | (col(c) > upper))\n",
+            "\n",
+            "    # If there are no outliers, just print and continue\n",
+            "    out_count = out_df.count()\n",
+            "    print(f\"{c}: outliers = {out_count}, fences -> lower={lower}, upper={upper}\")\n",
+            "\n",
+            "    if out_count == 0:\n",
+            "        continue\n",
+            "\n",
+            "    # Bring only outliers to driver for plotting\n",
+            "    pdf = out_df.toPandas()  # only outlier rows\n",
+            "\n",
+            "    # ---- Plot separately per column ----\n",
+            "    plt.figure(figsize=(9, 3))\n",
+            "    # Plot outlier values as a 1D scatter (strip) along x-axis\n",
+            "    plt.scatter(pdf[c], [1]*len(pdf), s=6, alpha=0.5)\n",
+            "\n",
+            "    # Draw IQR box region and fences as reference\n",
+            "    plt.axvline(q1, linestyle=\"--\", linewidth=1)\n",
+            "    plt.axvline(q3, linestyle=\"--\", linewidth=1)\n",
+            "    plt.axvline(lower, linestyle=\":\", linewidth=1)\n",
+            "    plt.axvline(upper, linestyle=\":\", linewidth=1)\n",
+            "\n",
+            "    plt.yticks([])  # cosmetic\n",
+            "    plt.xlabel(c)\n",
+            "    plt.title(f\"Outliers for {c}  |  Q1={q1:.2f}, Q3={q3:.2f}, L={lower:.2f}, U={upper:.2f}\")\n",
+            "    # Uncomment to help with huge ranges like total_secs:\n",
+            "    # plt.xscale(\"log\")\n",
+            "    plt.tight_layout()\n",
+            "    plt.show()\n",
+            "\n"
+         ]
+      },
+      {
+         "cell_type": "markdown",
+         "id": "4ce172c4-df69-4004-926e-a06dbaf24330",
+         "metadata": {},
+         "source": [
+            "## Remove Outliers"
+         ]
+      },
+      {
+         "cell_type": "code",
+         "execution_count": 40,
+         "id": "e122974b-2f5d-4a43-a783-bc3b5995690c",
+         "metadata": {},
+         "outputs": [
+            {
+               "name": "stdout",
+               "output_type": "stream",
+               "text": [
+                  "num_25: keeping values between -10.50 and 17.50\n"
+               ]
+            },
+            {
+               "name": "stderr",
+               "output_type": "stream",
+               "text": [
+                  "                                                                                "
+               ]
+            },
+            {
+               "name": "stdout",
+               "output_type": "stream",
+               "text": [
+                  "num_50: keeping values between -3.00 and 5.00\n"
+               ]
+            },
+            {
+               "name": "stderr",
+               "output_type": "stream",
+               "text": [
+                  "                                                                                "
+               ]
+            },
+            {
+               "name": "stdout",
+               "output_type": "stream",
+               "text": [
+                  "num_75: keeping values between -1.50 and 2.50\n"
+               ]
+            },
+            {
+               "name": "stderr",
+               "output_type": "stream",
+               "text": [
+                  "                                                                                "
+               ]
+            },
+            {
+               "name": "stdout",
+               "output_type": "stream",
+               "text": [
+                  "num_985: keeping values between -1.50 and 2.50\n"
+               ]
+            },
+            {
+               "name": "stderr",
+               "output_type": "stream",
+               "text": [
+                  "                                                                                "
+               ]
+            },
+            {
+               "name": "stdout",
+               "output_type": "stream",
+               "text": [
+                  "num_100: keeping values between -45.00 and 91.00\n"
+               ]
+            },
+            {
+               "name": "stderr",
+               "output_type": "stream",
+               "text": [
+                  "                                                                                "
+               ]
+            },
+            {
+               "name": "stdout",
+               "output_type": "stream",
+               "text": [
+                  "num_unq: keeping values between -42.50 and 89.50\n"
+               ]
+            },
+            {
+               "name": "stderr",
+               "output_type": "stream",
+               "text": [
+                  "                                                                                "
+               ]
+            },
+            {
+               "name": "stdout",
+               "output_type": "stream",
+               "text": [
+                  "total_secs: keeping values between -11842.70 and 24429.89\n",
+                  "Before cleaning: 12897703\n",
+                  "After cleaning: 9147620\n"
+               ]
+            }
+         ],
+         "source": [
+            "from pyspark.sql.functions import col\n",
+            "\n",
+            "# Columns to clean\n",
+            "cols = [\"num_25\",\"num_50\",\"num_75\",\"num_985\",\"num_100\",\"num_unq\", \"total_secs\"]\n",
+            "\n",
+            "def fences_for(colname):\n",
+            "    q1, q3 = df.approxQuantile(colname, [0.25, 0.75], 0.001)\n",
+            "    iqr = q3 - q1\n",
+            "    lower = q1 - 1.5 * iqr\n",
+            "    upper = q3 + 1.5 * iqr\n",
+            "    return lower, upper\n",
+            "\n",
+            "# Build filter condition to keep only rows within valid ranges for all columns\n",
+            "condition = None\n",
+            "for c in cols:\n",
+            "    lower, upper = fences_for(c)\n",
+            "    cond = (col(c) >= lower) & (col(c) <= upper)\n",
+            "    condition = cond if condition is None else (condition & cond)\n",
+            "    print(f\"{c}: keeping values between {lower:.2f} and {upper:.2f}\")\n",
+            "\n",
+            "# Apply filter\n",
+            "df_clean = df.filter(condition)\n",
+            "\n",
+            "print(\"Before cleaning:\", df.count())\n",
+            "print(\"After cleaning:\", df_clean.count())\n"
+         ]
+      },
+      {
+         "cell_type": "code",
+         "execution_count": 41,
+         "id": "c9d59c1d-1296-422f-93d7-5aa61b87d5b9",
+         "metadata": {},
+         "outputs": [
+            {
+               "name": "stderr",
+               "output_type": "stream",
+               "text": [
+                  "[Stage 505:==================================================>    (12 + 1) / 13]"
+               ]
+            },
+            {
+               "name": "stdout",
+               "output_type": "stream",
+               "text": [
+                  "+-------+--------------------+--------------------+------------------+------------------+------------------+-------------------+------------------+------------------+------------------+\n",
+                  "|summary|                msno|                date|            num_25|            num_50|            num_75|            num_985|           num_100|           num_unq|        total_secs|\n",
+                  "+-------+--------------------+--------------------+------------------+------------------+------------------+-------------------+------------------+------------------+------------------+\n",
+                  "|  count|             9147620|             9147620|           9147620|           9147620|           9147620|            9147620|           9147620|           9147620|           9147620|\n",
+                  "|   mean|                NULL|2.0150116072051965E7| 2.499145023514313|0.6657413622341112|0.4051955590634504|0.42444067418629106|18.251988386050144| 17.12490429204536| 4796.136464328834|\n",
+                  "| stddev|                NULL|    8.90529474588174|3.3854240951778447|1.0231620670799921|0.6344020498762044| 0.6494501728384704| 19.35644367063043|16.635514577099475|4895.6118757712775|\n",
+                  "|    min|+++IZseRRiQS9aaSk...|            20150101|                 0|                 0|                 0|                  0|                 0|                 1|             0.001|\n",
+                  "|    max|zzztPAN9xjMytpZ0R...|            20150131|                17|                 5|                 2|                  2|                91|                89|         24429.853|\n",
+                  "+-------+--------------------+--------------------+------------------+------------------+------------------+-------------------+------------------+------------------+------------------+\n",
+                  "\n"
+               ]
+            },
+            {
+               "name": "stderr",
+               "output_type": "stream",
+               "text": [
+                  "                                                                                "
+               ]
+            }
+         ],
+         "source": [
+            "df_clean.describe().show()"
+         ]
+      },
+      {
+         "cell_type": "markdown",
+         "id": "2c7a8317-8f39-411b-aeab-98b0e29bdf04",
+         "metadata": {},
+         "source": [
+            "Looks clean"
+         ]
+      },
+      {
+         "cell_type": "code",
+         "execution_count": 47,
          "id": "0c4aff9b-f45e-4661-9213-3928641b5890",
          "metadata": {},
          "outputs": [
@@ -220,28 +881,8 @@
                "name": "stdout",
                "output_type": "stream",
                "text": [
-                  "Found 3 rows with negative numeric values.\n"
-               ]
-            },
-            {
-               "name": "stderr",
-               "output_type": "stream",
-               "text": [
-                  "[Stage 35:>                                                       (0 + 12) / 13]"
-               ]
-            },
-            {
-               "name": "stdout",
-               "output_type": "stream",
-               "text": [
-                  "Found 7226 rows where total_secs exceeds 24 hours.\n"
-               ]
-            },
-            {
-               "name": "stderr",
-               "output_type": "stream",
-               "text": [
-                  "                                                                                "
+                  "Found 0 rows with negative numeric values.\n",
+                  "Found 0 rows where total_secs exceeds 24 hours.\n"
                ]
             }
          ],
@@ -249,7 +890,7 @@
             "from pyspark.sql.functions import col\n",
             "\n",
             "# Check for negative values in any of the numeric columns\n",
-            "negative_counts = df.where(\n",
+            "negative_counts = df_clean.where(\n",
             "    (col(\"num_25\") < 0) |\n",
             "    (col(\"num_50\") < 0) |\n",
             "    (col(\"num_75\") < 0) |\n",
@@ -262,217 +903,215 @@
             "print(f\"Found {negative_counts} rows with negative numeric values.\")\n",
             "\n",
             "# Check for listening times that are impossibly long (more than 24 hours)\n",
-            "impossible_time_count = df.where(col(\"total_secs\") > 86400).count()\n",
+            "impossible_time_count = df_clean.where(col(\"total_secs\") > 86400).count()\n",
             "print(f\"Found {impossible_time_count} rows where total_secs exceeds 24 hours.\")"
          ]
       },
       {
          "cell_type": "code",
-         "execution_count": 23,
-         "id": "3665566e-f9d8-485d-a708-56ace59a1021",
-         "metadata": {},
-         "outputs": [
-            {
-               "name": "stderr",
-               "output_type": "stream",
-               "text": [
-                  "[Stage 41:============>                                           (3 + 10) / 13]"
-               ]
-            },
-            {
-               "name": "stdout",
-               "output_type": "stream",
-               "text": [
-                  "+-------+------------------+------------------+-----------------+--------------------+\n",
-                  "|summary|            num_25|           num_100|          num_unq|          total_secs|\n",
-                  "+-------+------------------+------------------+-----------------+--------------------+\n",
-                  "|  count|          12897706|          12897706|         12897706|            12897706|\n",
-                  "|   mean| 6.098357645925562|31.652541157318982|29.88532697209876|-2.14534248473938...|\n",
-                  "| stddev|13.421142334833364|46.369546292679864|34.34555369998261|4.448300153104476E12|\n",
-                  "|    min|                 0|                 0|                1|-9.22337203685156...|\n",
-                  "|    max|             11328|             34696|             1694|    1.420659527338E9|\n",
-                  "+-------+------------------+------------------+-----------------+--------------------+\n",
-                  "\n"
-               ]
-            },
-            {
-               "name": "stderr",
-               "output_type": "stream",
-               "text": [
-                  "                                                                                "
-               ]
-            }
-         ],
-         "source": [
-            "# Get a statistical summary to identify outliers\n",
-            "df.select(\"num_25\", \"num_100\", \"num_unq\", \"total_secs\").describe().show()"
-         ]
-      },
-      {
-         "cell_type": "code",
-         "execution_count": 24,
-         "id": "749b6339-6244-42f1-8cc2-91da19752feb",
-         "metadata": {},
-         "outputs": [
-            {
-               "name": "stdout",
-               "output_type": "stream",
-               "text": [
-                  "+--------------------+--------+----------+-----------+\n",
-                  "|                msno|    date|total_secs|approx_secs|\n",
-                  "+--------------------+--------+----------+-----------+\n",
-                  "|C4StQg63rttGAOqto...|20150120|  1699.446|       1665|\n",
-                  "|8lZ3LnlnX1kWyKkGt...|20150109| 17811.605|      19980|\n",
-                  "|GCqC99i1NrtvDGMkx...|20150129| 34703.904|      31060|\n",
-                  "|Dnpj5VLwwN5mUR8HA...|20150128|  2162.177|       1680|\n",
-                  "|l1PoAgkJoUkdBz9aH...|20150112|  9284.661|       8210|\n",
-                  "|xrIHhq+6/NnEwklQp...|20150120| 40552.138|      38865|\n",
-                  "|9iUqNqp4tOo/Gu+dk...|20150115|  9404.582|       8075|\n",
-                  "|fkYsxuAJ0fyDu8wqj...|20150107|  8196.252|       8690|\n",
-                  "|vEB1w4iqIf3SvU37X...|20150106|  2326.174|       2185|\n",
-                  "|ccqIvziyLZs/Ivbob...|20150110|  1605.832|       1465|\n",
-                  "|xKKR50oC2MlZ0zd+o...|20150105|    70.019|         75|\n",
-                  "|TUWjZbEJkEvyq8rv4...|20150131|    20.651|         25|\n",
-                  "|k6F2zRxgWsYSNWHK2...|20150117|  3155.356|       2525|\n",
-                  "|dmvdNxpnayMipYpp0...|20150123|  2821.996|       2070|\n",
-                  "|7rP5PTRRZkv88mQaW...|20150129|   562.586|        480|\n",
-                  "|bYBeBROvV+s0RZU2D...|20150115|   796.591|        720|\n",
-                  "|416PJx00y8Xu2Dekh...|20150108|  8709.144|       7230|\n",
-                  "|mB+snLpBSX+YtaPt9...|20150113| 27705.927|      26495|\n",
-                  "|3b7gK9oqxxqc8Q05L...|20150108| 33631.914|      32130|\n",
-                  "|RZlcKWTntwjrN+eFm...|20150123| 21303.531|      20225|\n",
-                  "+--------------------+--------+----------+-----------+\n",
+         "execution_count": 50,
+         "id": "0f443caa-7536-4b29-a1db-6b934849b11c",
+         "metadata": {},
+         "outputs": [
+            {
+               "name": "stderr",
+               "output_type": "stream",
+               "text": [
+                  "[Stage 558:==================================================>    (12 + 1) / 13]"
+               ]
+            },
+            {
+               "name": "stdout",
+               "output_type": "stream",
+               "text": [
+                  "Duplicate (msno, date) pairs: 0\n"
+               ]
+            },
+            {
+               "name": "stderr",
+               "output_type": "stream",
+               "text": [
+                  "                                                                                "
+               ]
+            }
+         ],
+         "source": [
+            "from pyspark.sql import functions as F\n",
+            "\n",
+            "dups = (\n",
+            "    df_clean.groupBy(\"msno\", \"date\")\n",
+            "      .agg(F.count(F.lit(1)).alias(\"row_count\"))\n",
+            "      .filter(F.col(\"row_count\") > 1)\n",
+            ")\n",
+            "\n",
+            "\n",
+            "print(\"Duplicate (msno, date) pairs:\", dups.count())\n"
+         ]
+      },
+      {
+         "cell_type": "markdown",
+         "id": "15d29ea9-52d7-4fc4-bc38-e06b883a9309",
+         "metadata": {},
+         "source": [
+            "### Change date column to date type"
+         ]
+      },
+      {
+         "cell_type": "code",
+         "execution_count": 51,
+         "id": "62d9f8c8-5041-40ac-b50a-70cfb2d4b514",
+         "metadata": {},
+         "outputs": [
+            {
+               "name": "stdout",
+               "output_type": "stream",
+               "text": [
+                  "root\n",
+                  " |-- msno: string (nullable = true)\n",
+                  " |-- date: integer (nullable = true)\n",
+                  " |-- num_25: integer (nullable = true)\n",
+                  " |-- num_50: integer (nullable = true)\n",
+                  " |-- num_75: integer (nullable = true)\n",
+                  " |-- num_985: integer (nullable = true)\n",
+                  " |-- num_100: integer (nullable = true)\n",
+                  " |-- num_unq: integer (nullable = true)\n",
+                  " |-- total_secs: double (nullable = true)\n",
+                  "\n"
+               ]
+            }
+         ],
+         "source": [
+            "df_clean.printSchema()"
+         ]
+      },
+      {
+         "cell_type": "code",
+         "execution_count": 53,
+         "id": "856438ad-97ac-4b09-bd20-e203ec2c974c",
+         "metadata": {},
+         "outputs": [],
+         "source": [
+            "from pyspark.sql.functions import to_date, col\n",
+            "df_clean = df_clean.withColumn(\"date\", to_date(col(\"date\").cast(\"string\"), \"yyyyMMdd\"))"
+         ]
+      },
+      {
+         "cell_type": "code",
+         "execution_count": 55,
+         "id": "ae50d671-6d23-4902-bc5f-0a9fa8020f8a",
+         "metadata": {},
+         "outputs": [
+            {
+               "name": "stdout",
+               "output_type": "stream",
+               "text": [
+                  "root\n",
+                  " |-- msno: string (nullable = true)\n",
+                  " |-- date: date (nullable = true)\n",
+                  " |-- num_25: integer (nullable = true)\n",
+                  " |-- num_50: integer (nullable = true)\n",
+                  " |-- num_75: integer (nullable = true)\n",
+                  " |-- num_985: integer (nullable = true)\n",
+                  " |-- num_100: integer (nullable = true)\n",
+                  " |-- num_unq: integer (nullable = true)\n",
+                  " |-- total_secs: double (nullable = true)\n",
+                  "\n"
+               ]
+            }
+         ],
+         "source": [
+            "df_clean.printSchema()"
+         ]
+      },
+      {
+         "cell_type": "code",
+         "execution_count": 56,
+         "id": "c1b524fd-b3b5-42aa-bc7a-b420a8a41dd5",
+         "metadata": {},
+         "outputs": [
+            {
+               "name": "stdout",
+               "output_type": "stream",
+               "text": [
+                  "+--------------------+--------+\n",
+                  "|                msno|    date|\n",
+                  "+--------------------+--------+\n",
+                  "|C4StQg63rttGAOqto...|20150120|\n",
+                  "|8lZ3LnlnX1kWyKkGt...|20150109|\n",
+                  "|GCqC99i1NrtvDGMkx...|20150129|\n",
+                  "|Dnpj5VLwwN5mUR8HA...|20150128|\n",
+                  "|l1PoAgkJoUkdBz9aH...|20150112|\n",
+                  "|xrIHhq+6/NnEwklQp...|20150120|\n",
+                  "|9iUqNqp4tOo/Gu+dk...|20150115|\n",
+                  "|fkYsxuAJ0fyDu8wqj...|20150107|\n",
+                  "|vEB1w4iqIf3SvU37X...|20150106|\n",
+                  "|ccqIvziyLZs/Ivbob...|20150110|\n",
+                  "+--------------------+--------+\n",
+                  "only showing top 10 rows\n",
+                  "\n"
+               ]
+            }
+         ],
+         "source": [
+            "df.select(\"msno\", \"date\").show(10)"
+         ]
+      },
+      {
+         "cell_type": "code",
+         "execution_count": 57,
+         "id": "2e91b9d6-dcbb-4287-a255-6588216debc1",
+         "metadata": {},
+         "outputs": [
+            {
+               "name": "stdout",
+               "output_type": "stream",
+               "text": [
+                  "+--------------------+--------+------+------+------+-------+-------+-------+----------+\n",
+                  "|                msno|    date|num_25|num_50|num_75|num_985|num_100|num_unq|total_secs|\n",
+                  "+--------------------+--------+------+------+------+-------+-------+-------+----------+\n",
+                  "|C4StQg63rttGAOqto...|20150120|     2|     2|     1|      0|      6|      9|  1699.446|\n",
+                  "|8lZ3LnlnX1kWyKkGt...|20150109|     5|     2|     1|      0|     82|     55| 17811.605|\n",
+                  "|GCqC99i1NrtvDGMkx...|20150129|     2|     1|     0|      1|    129|      4| 34703.904|\n",
+                  "|Dnpj5VLwwN5mUR8HA...|20150128|     0|     0|     0|      1|      7|      7|  2162.177|\n",
+                  "|l1PoAgkJoUkdBz9aH...|20150112|     2|     0|     0|      0|     34|     27|  9284.661|\n",
+                  "|xrIHhq+6/NnEwklQp...|20150120|     4|     1|     1|      1|    161|    115| 40552.138|\n",
+                  "|9iUqNqp4tOo/Gu+dk...|20150115|    20|     6|     1|      5|     30|     21|  9404.582|\n",
+                  "|fkYsxuAJ0fyDu8wqj...|20150107|     2|     0|     0|      0|     36|     32|  8196.252|\n",
+                  "|vEB1w4iqIf3SvU37X...|20150106|     1|     0|     0|      0|      9|     10|  2326.174|\n",
+                  "|ccqIvziyLZs/Ivbob...|20150110|     1|     0|     0|      0|      6|      7|  1605.832|\n",
+                  "|xKKR50oC2MlZ0zd+o...|20150105|     3|     0|     0|      0|      0|      3|    70.019|\n",
+                  "|TUWjZbEJkEvyq8rv4...|20150131|     1|     0|     0|      0|      0|      1|    20.651|\n",
+                  "|k6F2zRxgWsYSNWHK2...|20150117|     3|     1|     0|      1|     10|     15|  3155.356|\n",
+                  "|dmvdNxpnayMipYpp0...|20150123|     2|     2|     0|      1|      8|     13|  2821.996|\n",
+                  "|7rP5PTRRZkv88mQaW...|20150129|     0|     0|     0|      0|      2|      2|   562.586|\n",
+                  "|bYBeBROvV+s0RZU2D...|20150115|     0|     0|     0|      0|      3|      3|   796.591|\n",
+                  "|416PJx00y8Xu2Dekh...|20150108|    10|     4|     4|      1|     27|     30|  8709.144|\n",
+                  "|mB+snLpBSX+YtaPt9...|20150113|   140|     9|     3|     10|     93|    186| 27705.927|\n",
+                  "|3b7gK9oqxxqc8Q05L...|20150108|    16|     1|     0|      1|    132|    135| 33631.914|\n",
+                  "|RZlcKWTntwjrN+eFm...|20150123|    48|    13|     5|      3|     75|    138| 21303.531|\n",
+                  "+--------------------+--------+------+------+------+-------+-------+-------+----------+\n",
                   "only showing top 20 rows\n",
                   "\n"
                ]
             }
          ],
          "source": [
-            "from pyspark.sql.functions import col\n",
-            "\n",
-            "# This is a rough approximation for sanity checking\n",
-            "df_with_approx_secs = df.withColumn(\"approx_secs\",\n",
-            "    col(\"num_25\") * 25 +\n",
-            "    col(\"num_50\") * 50 +\n",
-            "    col(\"num_75\") * 75 +\n",
-            "    col(\"num_100\") * 240  # Assuming an average song length of 4 minutes for num_100\n",
-            ")\n",
-            "\n",
-            "# Show rows where the reported total_secs is drastically different from our approximation\n",
-            "# This could indicate data quality issues.\n",
-            "df_with_approx_secs.select(\"msno\", \"date\", \"total_secs\", \"approx_secs\").show()"
-         ]
-      },
-      {
-         "cell_type": "code",
-         "execution_count": null,
-         "id": "4afe6a02-7f2b-4f1a-adea-24b698cadd9b",
-         "metadata": {},
-         "outputs": [],
-         "source": []
-      },
-      {
-         "cell_type": "code",
-         "execution_count": 7,
-         "id": "ab50bb81-1821-46c3-bd3b-cc3ce3f214e9",
-         "metadata": {},
-         "outputs": [
-            {
-               "name": "stderr",
-               "output_type": "stream",
-               "text": [
-                  "                                                                                "
-               ]
-            }
-         ],
-         "source": [
-            "df2 = (spark.read\n",
-            "      .option(\"header\", True)\n",
-            "      .option(\"inferSchema\", True)\n",
-            "      .csv(\"data/user_logs_v2.csv\"))\n"
-         ]
-      },
-      {
-         "cell_type": "code",
-         "execution_count": 8,
-         "id": "652126ad-9c20-4aaf-a990-d36775cf4419",
-         "metadata": {},
-         "outputs": [
-            {
-               "name": "stderr",
-               "output_type": "stream",
-               "text": [
-                  "                                                                                "
-               ]
-            },
-            {
-               "data": {
-                  "text/plain": [
-                     "18396362"
-                  ]
-               },
-               "execution_count": 8,
-               "metadata": {},
-               "output_type": "execute_result"
-            }
-         ],
-         "source": [
-            "df2.count()"
-         ]
-      },
-      {
-         "cell_type": "code",
-         "execution_count": 52,
-         "id": "3bafc8ee-f3df-4277-bd24-b4d4ed505d18",
-         "metadata": {},
-         "outputs": [
-            {
-               "name": "stderr",
-               "output_type": "stream",
-               "text": [
-                  "[Stage 93:>                                                       (0 + 12) / 12]"
-               ]
-            },
-            {
-               "name": "stdout",
-               "output_type": "stream",
-               "text": [
-                  "+----------+--------+\n",
-                  "|start_date|end_date|\n",
-                  "+----------+--------+\n",
-                  "|  20170301|20170331|\n",
-                  "+----------+--------+\n",
-                  "\n"
-               ]
-            },
-            {
-               "name": "stderr",
-               "output_type": "stream",
-               "text": [
-                  "                                                                                "
-               ]
-            }
-         ],
-         "source": [
-            "from pyspark.sql import functions as F\n",
-            "\n",
-            "df2.select(\n",
-            "    F.min(\"date\").alias(\"start_date\"),\n",
-            "    F.max(\"date\").alias(\"end_date\")\n",
-            ").show()"
+            "df.show()"
          ]
       },
       {
          "cell_type": "markdown",
          "id": "5f5e568b-0dc7-443f-99d4-0505cad6cc33",
-         "metadata": {},
+         "metadata": {
+            "jp-MarkdownHeadingCollapsed": true
+         },
          "source": [
             "# Transactions"
          ]
       },
       {
          "cell_type": "code",
-         "execution_count": 42,
+         "execution_count": 3,
          "id": "8292be9d-c987-4f47-b20a-17919fd6a048",
          "metadata": {},
          "outputs": [
@@ -493,7 +1132,7 @@
       },
       {
          "cell_type": "code",
-         "execution_count": 43,
+         "execution_count": 4,
          "id": "5a9675d5-8244-49df-9527-2ca2acd5c92d",
          "metadata": {},
          "outputs": [
@@ -536,7 +1175,7 @@
       },
       {
          "cell_type": "code",
-         "execution_count": 44,
+         "execution_count": 5,
          "id": "5450df58-9fc7-4c17-af85-5c7520048bcb",
          "metadata": {},
          "outputs": [
@@ -553,7 +1192,7 @@
                      "21547746"
                   ]
                },
-               "execution_count": 44,
+               "execution_count": 5,
                "metadata": {},
                "output_type": "execute_result"
             }
@@ -564,7 +1203,7 @@
       },
       {
          "cell_type": "code",
-         "execution_count": 55,
+         "execution_count": 6,
          "id": "82c47b67-1f78-4919-99df-a828fa78c305",
          "metadata": {},
          "outputs": [
@@ -572,7 +1211,7 @@
                "name": "stderr",
                "output_type": "stream",
                "text": [
-                  "[Stage 102:==================================================>    (12 + 1) / 13]"
+                  "[Stage 6:====================================================>    (12 + 1) / 13]"
                ]
             },
             {
@@ -606,7 +1245,7 @@
       },
       {
          "cell_type": "code",
-         "execution_count": 46,
+         "execution_count": 7,
          "id": "5ab0881e-9c30-4009-bf30-49fdce9b50a6",
          "metadata": {},
          "outputs": [
@@ -627,7 +1266,7 @@
       },
       {
          "cell_type": "code",
-         "execution_count": 57,
+         "execution_count": 8,
          "id": "e6f9a82b-7587-4c7c-8a3d-5f75374776ca",
          "metadata": {},
          "outputs": [
@@ -637,7 +1276,7 @@
                      "1431009"
                   ]
                },
-               "execution_count": 57,
+               "execution_count": 8,
                "metadata": {},
                "output_type": "execute_result"
             }
@@ -684,88 +1323,80 @@
       },
       {
          "cell_type": "code",
-         "execution_count": 58,
+         "execution_count": 3,
          "id": "9bb466f4-f30d-4ee8-8795-9c295e4add54",
          "metadata": {},
-         "outputs": [
-            {
-               "name": "stderr",
-               "output_type": "stream",
-               "text": [
-                  "                                                                                "
-               ]
-            }
-         ],
+         "outputs": [],
          "source": [
             "df_members = (spark.read\n",
             "      .option(\"header\", True)\n",
             "      .option(\"inferSchema\", True)\n",
-            "      .csv(\"data/members_v3.csv\"))"
-         ]
-      },
-      {
-         "cell_type": "code",
-         "execution_count": 59,
+            "      .parquet(\"datamart/bronze/members\"))"
+         ]
+      },
+      {
+         "cell_type": "code",
+         "execution_count": 5,
          "id": "e37218cc-ffa9-4ecd-940b-b7ea9820e5ea",
          "metadata": {},
          "outputs": [
             {
-               "name": "stdout",
-               "output_type": "stream",
-               "text": [
-                  "+--------------------+----+---+------+--------------+----------------------+\n",
-                  "|                msno|city| bd|gender|registered_via|registration_init_time|\n",
-                  "+--------------------+----+---+------+--------------+----------------------+\n",
-                  "|Rb9UwLQTrxzBVwCB6...|   1|  0|  NULL|            11|              20110911|\n",
-                  "|+tJonkh+O1CA796Fm...|   1|  0|  NULL|             7|              20110914|\n",
-                  "|cV358ssn7a0f7jZOw...|   1|  0|  NULL|            11|              20110915|\n",
-                  "|9bzDeJP6sQodK73K5...|   1|  0|  NULL|            11|              20110915|\n",
-                  "|WFLY3s7z4EZsieHCt...|   6| 32|female|             9|              20110915|\n",
-                  "|yLkV2gbZ4GLFwqTOX...|   4| 30|  male|             9|              20110916|\n",
-                  "|jNCGK78YkTyId3H3w...|   1|  0|  NULL|             7|              20110916|\n",
-                  "|WH5Jq4mgtfUFXh2yz...|   5| 34|  male|             9|              20110916|\n",
-                  "|tKmbR4X5VXjHmxERr...|   5| 19|  male|             9|              20110917|\n",
-                  "|I0yFvqMoNkM8ZNHb6...|  13| 63|  male|             9|              20110918|\n",
-                  "|OoDwiKZM+ZGr9P3fR...|   1|  0|  NULL|             7|              20110918|\n",
-                  "|dCvvBHlaOAqgkAcv3...|  22| 18|  male|             9|              20110919|\n",
-                  "|6bra2AiVV8SGlm7R6...|   4| 34|female|             9|              20110919|\n",
-                  "|4De1jAxNRABoyRBDZ...|   4| 28|female|             9|              20110920|\n",
-                  "|iOzdu4IHbJxhB5CPp...|  12| 29|female|             9|              20110922|\n",
-                  "|hZia/3iyvtThD1kv6...|   1|  0|  NULL|             9|              20110922|\n",
-                  "|QlDflP89J5KChheo2...|   1|  0|  NULL|             9|              20110922|\n",
-                  "|fOpj0ApSXk1NVODvC...|  13| 31|female|             7|              20110923|\n",
-                  "|GsPgdrXoV6688/0RF...|   1|  0|  NULL|             7|              20110924|\n",
-                  "|QHHKGOY5yLrGdR8WY...|   5| 19|female|             9|              20110925|\n",
-                  "+--------------------+----+---+------+--------------+----------------------+\n",
+               "name": "stderr",
+               "output_type": "stream",
+               "text": [
+                  "                                                                                "
+               ]
+            },
+            {
+               "name": "stdout",
+               "output_type": "stream",
+               "text": [
+                  "+--------------------+----+---+------+--------------+----------------------+----+-----+\n",
+                  "|                msno|city| bd|gender|registered_via|registration_init_time|year|month|\n",
+                  "+--------------------+----+---+------+--------------+----------------------+----+-----+\n",
+                  "|QJ9CySwCo+iomREZt...|  14| 23|female|             9|              20070318|2007|   03|\n",
+                  "|y7sBbp5P3iywwZ/uV...|  13| 28|  male|             9|              20070318|2007|   03|\n",
+                  "|tkHWaNHpDxbqhLj6f...|   6| 29|female|             9|              20070319|2007|   03|\n",
+                  "|PZs2zouRsd1AlSdGb...|  13| 47|female|             9|              20070320|2007|   03|\n",
+                  "|XS+J5kXqiIjEfBpQ3...|  15| 23|female|             9|              20070320|2007|   03|\n",
+                  "|l2+LvmYRptafj7Jnu...|   4| 30|female|             9|              20070322|2007|   03|\n",
+                  "|Dwtb8GfTATdc8AxVQ...|   1|  0|  NULL|             9|              20140711|2014|   07|\n",
+                  "|Yw3kUW6IO6tFrMErl...|   1|  0|  male|             3|              20140711|2014|   07|\n",
+                  "|cG2zXGAlh/Pnoxdlg...|   4| 27|  NULL|             9|              20140711|2014|   07|\n",
+                  "|msnHQkE8zNfWcjr+z...|   1|  0|  NULL|             3|              20140711|2014|   07|\n",
+                  "|uYzLx/ICMldufa+v2...|  11| 22|female|             3|              20140711|2014|   07|\n",
+                  "|Yc6M+4QSwHnrX0AhH...|   1|  0|  NULL|             3|              20140711|2014|   07|\n",
+                  "|NPqs1UOCwIvSfAJON...|   1|  0|  NULL|             9|              20140711|2014|   07|\n",
+                  "|Ns9YcgZGUUnYQx4um...|   1|  0|  NULL|             3|              20140712|2014|   07|\n",
+                  "|Bh1/QjpAigcHPQR4F...|   1|  0|  NULL|             9|              20140712|2014|   07|\n",
+                  "|PQjY9OqXwA8y19h5/...|   1|  0|  NULL|             3|              20140712|2014|   07|\n",
+                  "|LwHiv5zBCxn90xPQD...|   1|  0|  NULL|             3|              20140712|2014|   07|\n",
+                  "|sZZ0TO9hu5foUsmuZ...|   1|  0|  NULL|             4|              20170204|2017|   02|\n",
+                  "|+BtB89VMxmpB6BVAW...|   1|  0|  NULL|             3|              20140712|2014|   07|\n",
+                  "|FvpvPY9viB5msobxe...|   1|  0|  NULL|             3|              20140712|2014|   07|\n",
+                  "+--------------------+----+---+------+--------------+----------------------+----+-----+\n",
                   "only showing top 20 rows\n",
                   "\n"
                ]
             }
          ],
          "source": [
-            "df_members.show()"
-         ]
-      },
-      {
-         "cell_type": "code",
-         "execution_count": 60,
+            "df_members.show(20)"
+         ]
+      },
+      {
+         "cell_type": "code",
+         "execution_count": 38,
          "id": "be4e5692-49b2-4176-b03e-f21ba47abfea",
          "metadata": {},
          "outputs": [
-            {
-               "name": "stderr",
-               "output_type": "stream",
-               "text": [
-                  "                                                                                "
-               ]
-            },
             {
                "data": {
                   "text/plain": [
                      "6769473"
                   ]
                },
-               "execution_count": 60,
+               "execution_count": 38,
                "metadata": {},
                "output_type": "execute_result"
             }
@@ -775,9 +1406,687 @@
          ]
       },
       {
+         "cell_type": "code",
+         "execution_count": 39,
+         "id": "18b6d8aa-21a4-4287-ba1d-0e1ed9917f37",
+         "metadata": {
+            "scrolled": true
+         },
+         "outputs": [
+            {
+               "name": "stdout",
+               "output_type": "stream",
+               "text": [
+                  "+-----+-------+\n",
+                  "|   bd|  count|\n",
+                  "+-----+-------+\n",
+                  "|-7168|      1|\n",
+                  "|-6998|      1|\n",
+                  "|-6807|      1|\n",
+                  "|-6445|      1|\n",
+                  "|-5978|      1|\n",
+                  "|-3152|      1|\n",
+                  "|-2828|      1|\n",
+                  "|-1970|      1|\n",
+                  "| -974|      1|\n",
+                  "| -958|      1|\n",
+                  "| -956|      1|\n",
+                  "| -951|      1|\n",
+                  "| -540|      1|\n",
+                  "| -529|      1|\n",
+                  "| -527|      1|\n",
+                  "| -526|      2|\n",
+                  "| -525|      1|\n",
+                  "| -524|      1|\n",
+                  "| -523|      5|\n",
+                  "| -522|      2|\n",
+                  "| -521|      2|\n",
+                  "| -520|      1|\n",
+                  "| -519|      6|\n",
+                  "| -518|      5|\n",
+                  "| -517|      5|\n",
+                  "| -516|      6|\n",
+                  "| -515|      3|\n",
+                  "| -514|      4|\n",
+                  "| -513|      2|\n",
+                  "| -512|      1|\n",
+                  "| -511|      4|\n",
+                  "| -510|      4|\n",
+                  "| -509|      3|\n",
+                  "| -508|      2|\n",
+                  "| -507|      1|\n",
+                  "| -506|      3|\n",
+                  "| -505|      2|\n",
+                  "| -504|      4|\n",
+                  "| -503|      5|\n",
+                  "| -502|      1|\n",
+                  "| -501|      1|\n",
+                  "| -500|      2|\n",
+                  "| -498|      1|\n",
+                  "| -497|      1|\n",
+                  "| -496|      1|\n",
+                  "| -493|      1|\n",
+                  "| -489|      1|\n",
+                  "| -488|      1|\n",
+                  "| -484|      1|\n",
+                  "| -482|      1|\n",
+                  "| -178|      1|\n",
+                  "| -176|      1|\n",
+                  "|  -52|      4|\n",
+                  "|  -51|     18|\n",
+                  "|  -50|     13|\n",
+                  "|  -49|     16|\n",
+                  "|  -48|     19|\n",
+                  "|  -47|      6|\n",
+                  "|  -46|      8|\n",
+                  "|  -45|     10|\n",
+                  "|  -44|      9|\n",
+                  "|  -43|     12|\n",
+                  "|  -42|      9|\n",
+                  "|  -41|      6|\n",
+                  "|  -40|      5|\n",
+                  "|  -39|      3|\n",
+                  "|  -38|      5|\n",
+                  "|  -37|      3|\n",
+                  "|  -36|      5|\n",
+                  "|  -35|      1|\n",
+                  "|  -34|      2|\n",
+                  "|  -33|      2|\n",
+                  "|  -32|      1|\n",
+                  "|  -31|      1|\n",
+                  "|  -30|      1|\n",
+                  "|  -23|      2|\n",
+                  "|  -22|      2|\n",
+                  "|  -19|      1|\n",
+                  "|  -14|      1|\n",
+                  "|  -12|      1|\n",
+                  "|  -10|      1|\n",
+                  "|   -9|      1|\n",
+                  "|   -8|      1|\n",
+                  "|   -7|      1|\n",
+                  "|   -5|      1|\n",
+                  "|    0|4540215|\n",
+                  "|    1|     67|\n",
+                  "|    2|     37|\n",
+                  "|    3|     53|\n",
+                  "|    4|    108|\n",
+                  "|    5|    122|\n",
+                  "|    6|    170|\n",
+                  "|    7|    148|\n",
+                  "|    8|    113|\n",
+                  "|    9|     81|\n",
+                  "|   10|     97|\n",
+                  "|   11|    106|\n",
+                  "|   12|    199|\n",
+                  "|   13|    790|\n",
+                  "|   14|   5632|\n",
+                  "|   15|  16645|\n",
+                  "|   16|  42778|\n",
+                  "|   17|  82111|\n",
+                  "|   18|  90659|\n",
+                  "|   19|  91374|\n",
+                  "|   20| 110452|\n",
+                  "|   21| 110574|\n",
+                  "|   22| 112200|\n",
+                  "|   23| 101500|\n",
+                  "|   24|  97252|\n",
+                  "|   25|  91514|\n",
+                  "|   26|  92433|\n",
+                  "|   27| 102769|\n",
+                  "|   28|  82722|\n",
+                  "|   29|  82026|\n",
+                  "|   30|  70443|\n",
+                  "|   31|  62612|\n",
+                  "|   32|  64607|\n",
+                  "|   33|  58559|\n",
+                  "|   34|  55667|\n",
+                  "|   35|  53195|\n",
+                  "|   36|  51415|\n",
+                  "|   37|  54381|\n",
+                  "|   38|  42795|\n",
+                  "|   39|  38839|\n",
+                  "|   40|  35420|\n",
+                  "|   41|  33968|\n",
+                  "|   42|  28354|\n",
+                  "|   43|  25285|\n",
+                  "|   44|  22998|\n",
+                  "|   45|  21401|\n",
+                  "|   46|  20670|\n",
+                  "|   47|  22209|\n",
+                  "|   48|  17091|\n",
+                  "|   49|  15697|\n",
+                  "|   50|  13785|\n",
+                  "|   51|  13134|\n",
+                  "|   52|  11457|\n",
+                  "|   53|   9494|\n",
+                  "|   54|   8392|\n",
+                  "|   55|   7259|\n",
+                  "|   56|   6344|\n",
+                  "|   57|   5901|\n",
+                  "|   58|   4581|\n",
+                  "|   59|   4121|\n",
+                  "|   60|   3441|\n",
+                  "|   61|   3236|\n",
+                  "|   62|   3066|\n",
+                  "|   63|   2291|\n",
+                  "|   64|   1861|\n",
+                  "|   65|   1811|\n",
+                  "|   66|   1628|\n",
+                  "|   67|   1713|\n",
+                  "|   68|   1022|\n",
+                  "|   69|    813|\n",
+                  "|   70|    678|\n",
+                  "|   71|    534|\n",
+                  "|   72|    643|\n",
+                  "|   73|    509|\n",
+                  "|   74|    379|\n",
+                  "|   75|    294|\n",
+                  "|   76|    289|\n",
+                  "|   77|    279|\n",
+                  "|   78|    188|\n",
+                  "|   79|    187|\n",
+                  "|   80|    146|\n",
+                  "|   81|    166|\n",
+                  "|   82|    127|\n",
+                  "|   83|    159|\n",
+                  "|   84|    164|\n",
+                  "|   85|    123|\n",
+                  "|   86|    131|\n",
+                  "|   87|    186|\n",
+                  "|   88|    110|\n",
+                  "|   89|    152|\n",
+                  "|   90|    132|\n",
+                  "|   91|    180|\n",
+                  "|   92|    190|\n",
+                  "|   93|    251|\n",
+                  "|   94|    330|\n",
+                  "|   95|    373|\n",
+                  "|   96|    237|\n",
+                  "|   97|    323|\n",
+                  "|   98|    202|\n",
+                  "|   99|    114|\n",
+                  "|  100|    143|\n",
+                  "|  101|    291|\n",
+                  "|  102|    424|\n",
+                  "|  103|    449|\n",
+                  "|  104|    307|\n",
+                  "|  105|    205|\n",
+                  "|  106|    743|\n",
+                  "|  107|    290|\n",
+                  "|  108|     55|\n",
+                  "|  109|     80|\n",
+                  "|  110|     70|\n",
+                  "|  111|    257|\n",
+                  "|  112|   1309|\n",
+                  "|  113|      7|\n",
+                  "|  114|      5|\n",
+                  "|  115|     13|\n",
+                  "|  116|     54|\n",
+                  "|  117|    439|\n",
+                  "|  118|      2|\n",
+                  "|  119|      5|\n",
+                  "|  120|      3|\n",
+                  "|  121|      3|\n",
+                  "|  122|      5|\n",
+                  "|  123|      3|\n",
+                  "|  124|      1|\n",
+                  "|  125|      2|\n",
+                  "|  126|      5|\n",
+                  "|  128|      4|\n",
+                  "|  129|      4|\n",
+                  "|  130|      2|\n",
+                  "|  131|      2|\n",
+                  "|  132|      3|\n",
+                  "|  133|      2|\n",
+                  "|  136|      1|\n",
+                  "|  137|      2|\n",
+                  "|  138|      2|\n",
+                  "|  139|      2|\n",
+                  "|  140|      1|\n",
+                  "|  141|      2|\n",
+                  "|  143|      2|\n",
+                  "|  144|      2|\n",
+                  "|  148|      1|\n",
+                  "|  151|      2|\n",
+                  "|  153|      2|\n",
+                  "|  155|      1|\n",
+                  "|  160|      2|\n",
+                  "|  163|      1|\n",
+                  "|  164|      1|\n",
+                  "|  167|      1|\n",
+                  "|  183|      1|\n",
+                  "|  197|      1|\n",
+                  "|  217|      1|\n",
+                  "|  220|      4|\n",
+                  "|  222|      1|\n",
+                  "|  228|      1|\n",
+                  "|  230|      1|\n",
+                  "|  231|      1|\n",
+                  "|  232|      2|\n",
+                  "|  237|      1|\n",
+                  "|  240|      1|\n",
+                  "|  243|      1|\n",
+                  "|  244|      1|\n",
+                  "|  265|      1|\n",
+                  "|  319|      1|\n",
+                  "|  320|      2|\n",
+                  "|  321|      2|\n",
+                  "|  322|      1|\n",
+                  "|  323|      1|\n",
+                  "|  327|      1|\n",
+                  "|  328|      1|\n",
+                  "|  332|      2|\n",
+                  "|  334|      1|\n",
+                  "|  340|      1|\n",
+                  "|  353|      1|\n",
+                  "|  357|      1|\n",
+                  "|  386|      1|\n",
+                  "|  462|      1|\n",
+                  "|  519|      1|\n",
+                  "|  573|      1|\n",
+                  "|  584|      1|\n",
+                  "|  649|      1|\n",
+                  "|  685|      1|\n",
+                  "|  689|      1|\n",
+                  "|  743|      1|\n",
+                  "|  761|      1|\n",
+                  "|  778|      1|\n",
+                  "|  783|      1|\n",
+                  "|  786|      1|\n",
+                  "|  793|      1|\n",
+                  "|  806|      1|\n",
+                  "|  810|      1|\n",
+                  "|  819|      1|\n",
+                  "|  820|      2|\n",
+                  "|  821|      2|\n",
+                  "|  822|      1|\n",
+                  "|  823|      2|\n",
+                  "|  824|      2|\n",
+                  "|  825|      1|\n",
+                  "|  826|      1|\n",
+                  "|  827|      1|\n",
+                  "|  837|      1|\n",
+                  "|  906|      2|\n",
+                  "|  907|      1|\n",
+                  "|  919|      1|\n",
+                  "|  920|      1|\n",
+                  "|  922|      3|\n",
+                  "|  923|      1|\n",
+                  "|  924|      2|\n",
+                  "|  925|      1|\n",
+                  "|  926|      1|\n",
+                  "|  928|      2|\n",
+                  "|  929|      1|\n",
+                  "|  930|      2|\n",
+                  "|  931|      5|\n",
+                  "|  932|      2|\n",
+                  "|  933|      4|\n",
+                  "|  934|      1|\n",
+                  "|  935|      1|\n",
+                  "|  936|      6|\n",
+                  "|  937|      1|\n",
+                  "|  938|      4|\n",
+                  "|  939|      1|\n",
+                  "|  940|      1|\n",
+                  "|  941|      4|\n",
+                  "|  942|      6|\n",
+                  "|  943|      3|\n",
+                  "|  944|      4|\n",
+                  "|  945|      6|\n",
+                  "|  946|      4|\n",
+                  "|  947|      1|\n",
+                  "|  948|      4|\n",
+                  "|  949|      1|\n",
+                  "|  950|      4|\n",
+                  "|  951|      2|\n",
+                  "|  954|      1|\n",
+                  "|  955|      1|\n",
+                  "|  959|      1|\n",
+                  "|  961|      2|\n",
+                  "|  964|      1|\n",
+                  "|  994|      1|\n",
+                  "| 1008|      2|\n",
+                  "| 1009|      2|\n",
+                  "| 1011|      1|\n",
+                  "| 1013|      1|\n",
+                  "| 1017|      3|\n",
+                  "| 1018|      4|\n",
+                  "| 1019|      1|\n",
+                  "| 1021|      1|\n",
+                  "| 1022|      1|\n",
+                  "| 1025|      3|\n",
+                  "| 1026|      3|\n",
+                  "| 1028|      5|\n",
+                  "| 1029|      5|\n",
+                  "| 1030|      8|\n",
+                  "| 1031|      7|\n",
+                  "| 1032|     12|\n",
+                  "| 1033|     12|\n",
+                  "| 1034|      3|\n",
+                  "| 1035|      4|\n",
+                  "| 1036|      4|\n",
+                  "| 1037|      6|\n",
+                  "| 1038|      4|\n",
+                  "| 1039|      3|\n",
+                  "| 1040|      3|\n",
+                  "| 1041|      3|\n",
+                  "| 1042|      2|\n",
+                  "| 1043|      6|\n",
+                  "| 1044|      1|\n",
+                  "| 1045|      2|\n",
+                  "| 1046|      3|\n",
+                  "| 1048|      2|\n",
+                  "| 1049|      2|\n",
+                  "| 1050|      1|\n",
+                  "| 1051|      3|\n",
+                  "| 1052|      4|\n",
+                  "| 1053|      1|\n",
+                  "| 1056|      1|\n",
+                  "| 1058|      1|\n",
+                  "| 1061|      1|\n",
+                  "| 1062|      1|\n",
+                  "| 1064|      1|\n",
+                  "| 1089|      1|\n",
+                  "| 1111|      1|\n",
+                  "| 1213|      1|\n",
+                  "| 1309|      1|\n",
+                  "| 1421|      1|\n",
+                  "| 1501|      1|\n",
+                  "| 1819|      1|\n",
+                  "| 1820|      2|\n",
+                  "| 1821|      1|\n",
+                  "| 1937|      1|\n",
+                  "| 1946|      1|\n",
+                  "| 1949|      1|\n",
+                  "| 1954|      1|\n",
+                  "| 1958|      1|\n",
+                  "| 1968|      1|\n",
+                  "| 1970|      1|\n",
+                  "| 2009|      1|\n",
+                  "| 2011|      2|\n",
+                  "| 2014|      1|\n",
+                  "| 2016|      1|\n",
+                  "+-----+-------+\n",
+                  "\n"
+               ]
+            }
+         ],
+         "source": [
+            "df_members.groupBy(\"bd\").count().orderBy(\"bd\").show(1000)"
+         ]
+      },
+      {
+         "cell_type": "code",
+         "execution_count": 4,
+         "id": "7444bf97-56ef-40fa-aae7-6852c3111556",
+         "metadata": {},
+         "outputs": [
+            {
+               "name": "stderr",
+               "output_type": "stream",
+               "text": [
+                  "                                                                                "
+               ]
+            },
+            {
+               "name": "stdout",
+               "output_type": "stream",
+               "text": [
+                  "+-------+----------+--------------+-----------+----------------+----------------+-------+--------+--------------+\n",
+                  "| n_rows|n_age_null|n_regdate_null|n_city_null|n_gender_unknown|n_gender_unknown| n_male|n_female|n_unknown_flag|\n",
+                  "+-------+----------+--------------+-----------+----------------+----------------+-------+--------+--------------+\n",
+                  "|6769473|   4556689|             0|          0|         4429505|         4429505|1195355| 1144613|       4429505|\n",
+                  "+-------+----------+--------------+-----------+----------------+----------------+-------+--------+--------------+\n",
+                  "\n",
+                  "🏙️ Top 5 city by frequency\n"
+               ]
+            },
+            {
+               "name": "stderr",
+               "output_type": "stream",
+               "text": [
+                  "                                                                                "
+               ]
+            },
+            {
+               "name": "stdout",
+               "output_type": "stream",
+               "text": [
+                  "+----------+--------------------+\n",
+                  "|city_clean|city_freq           |\n",
+                  "+----------+--------------------+\n",
+                  "|1         |0.7097045811751799  |\n",
+                  "|5         |0.05688315766983344 |\n",
+                  "|13        |0.047415507824558806|\n",
+                  "|4         |0.036464876955557016|\n",
+                  "|22        |0.031081740040747853|\n",
+                  "+----------+--------------------+\n",
+                  "\n",
+                  "📱 Top 5 registered_via by frequency\n"
+               ]
+            },
+            {
+               "name": "stderr",
+               "output_type": "stream",
+               "text": [
+                  "                                                                                "
+               ]
+            },
+            {
+               "name": "stdout",
+               "output_type": "stream",
+               "text": [
+                  "+--------------+--------------------+\n",
+                  "|registered_via|registered_via_freq |\n",
+                  "+--------------+--------------------+\n",
+                  "|4             |0.41261897343928855 |\n",
+                  "|3             |0.24273795021439126 |\n",
+                  "|9             |0.21905146826199465 |\n",
+                  "|7             |0.11904841041541657 |\n",
+                  "|11            |0.003699992599127816|\n",
+                  "+--------------+--------------------+\n",
+                  "\n"
+               ]
+            }
+         ],
+         "source": [
+            "# ========= 0) Setup =========\n",
+            "from pyspark.sql import functions as F\n",
+            "\n",
+            "SNAPSHOT_DATE_STR = \"2017-02-28\"   # cutoff cho train\n",
+            "SNAPSHOT_YEAR     = 2017           # (không dùng nếu bạn giữ rule 14–68)\n",
+            "\n",
+            "# ========= 1) Field Format =========\n",
+            "dfm = (\n",
+            "    df_members\n",
+            "      .withColumn(\"msno\", F.lower(F.trim(F.col(\"msno\"))))\n",
+            "      .withColumn(\"city\", F.col(\"city\").cast(\"int\"))\n",
+            "      .withColumn(\"bd\", F.col(\"bd\").cast(\"int\"))\n",
+            "      .withColumn(\"gender\", F.lower(F.trim(F.col(\"gender\"))))\n",
+            "      .withColumn(\"registered_via\", F.col(\"registered_via\").cast(\"int\"))\n",
+            "      .withColumn(\"registration_init_time\", F.col(\"registration_init_time\").cast(\"string\"))\n",
+            ")\n",
+            "\n",
+            "# ========= 2) Date =========\n",
+            "dfm = dfm.withColumn(\n",
+            "    \"registration_date\",\n",
+            "    F.to_date(F.col(\"registration_init_time\"), \"yyyyMMdd\")\n",
+            ")\n",
+            "\n",
+            "# ========= 3) City clean =========\n",
+            "dfm = dfm.withColumn(\n",
+            "    \"city_clean\",\n",
+            "    F.when(F.col(\"city\") <= 0, None).otherwise(F.col(\"city\"))\n",
+            ")\n",
+            "\n",
+            "# ========= 4.1) Gender clean =========\n",
+            "dfm = dfm.withColumn(\n",
+            "    \"gender_norm\",\n",
+            "    F.when(F.col(\"gender\").isin(\"male\", \"female\"), F.col(\"gender\")).otherwise(F.lit(\"unknown\"))\n",
+            ")\n",
+            "\n",
+            "# ========= 4.2) Gender one-hot =========\n",
+            "dfm = (dfm\n",
+            "    .drop(\"gender_male\",\"gender_female\",\"gender_unknown\")\n",
+            "    .withColumn(\"gender_male\",    (F.col(\"gender_norm\")==\"male\").cast(\"int\"))\n",
+            "    .withColumn(\"gender_female\",  (F.col(\"gender_norm\")==\"female\").cast(\"int\"))\n",
+            "    .withColumn(\"gender_unknown\", (F.col(\"gender_norm\")==\"unknown\").cast(\"int\"))\n",
+            ")\n",
+            "\n",
+            "# ========= 5) BD clean rule: 14–68 & count >= 1000 =========\n",
+            "bd_hist = dfm.groupBy(\"bd\").agg(F.count(\"*\").alias(\"bd_count\"))\n",
+            "dfm = (\n",
+            "    dfm.join(bd_hist, on=\"bd\", how=\"left\")\n",
+            "       .withColumn(\"bd_count\", F.coalesce(F.col(\"bd_count\"), F.lit(0)))\n",
+            "       .withColumn(\n",
+            "           \"bd_clean\",\n",
+            "           F.when((F.col(\"bd\").between(14, 68)) & (F.col(\"bd_count\") >= 1000), F.col(\"bd\"))\n",
+            "            .otherwise(F.lit(None).cast(\"int\"))\n",
+            "       )\n",
+            "       .drop(\"bd_count\")\n",
+            ")\n",
+            "\n",
+            "# # ========= 5) BD clean rule: 14–68 & count >= 1000 =========\n",
+            "# bd_hist = dfm.groupBy(\"bd\").agg(F.count(\"*\").alias(\"bd_count\"))\n",
+            "\n",
+            "# valid_cond = (F.col(\"bd\").between(14, 68)) & (F.col(\"bd_count\") >= 1000)\n",
+            "\n",
+            "# bd_median = (\n",
+            "#     dfm.join(bd_hist, \"bd\", \"left\")\n",
+            "#        .where(valid_cond)\n",
+            "#        .select(\"bd\")\n",
+            "#        .stat.approxQuantile(\"bd\", [0.5], 0.001)[0]\n",
+            "# )\n",
+            "\n",
+            "# dfm = (\n",
+            "#     dfm.join(bd_hist, on=\"bd\", how=\"left\")\n",
+            "#        .withColumn(\"bd_count\", F.coalesce(F.col(\"bd_count\"), F.lit(0)))\n",
+            "#        .withColumn(\n",
+            "#            \"bd_clean\",\n",
+            "#            F.when(valid_cond, F.col(\"bd\"))\n",
+            "#             .otherwise(F.lit(int(bd_median)))   #median\n",
+            "#        )\n",
+            "#        .drop(\"bd_count\")\n",
+            "# )\n",
+            "\n",
+            "\n",
+            "# ========= 6) Tenure to cutoff =========\n",
+            "dfm = dfm.withColumn(\n",
+            "    \"tenure_days_at_snapshot\",\n",
+            "    F.datediff(F.to_date(F.lit(SNAPSHOT_DATE_STR)), F.col(\"registration_date\"))\n",
+            ")\n",
+            "\n",
+            "# ========= 7) Frequency enrich (Silver+) =========\n",
+            "# 7a) registered_via frequency\n",
+            "total_cnt = dfm.count()  # nếu bảng rất lớn, có thể approx bằng sample ratio\n",
+            "via_freq = (\n",
+            "    dfm.groupBy(\"registered_via\")\n",
+            "       .agg((F.count(\"*\") / F.lit(total_cnt)).alias(\"registered_via_freq\"))\n",
+            ")\n",
+            "\n",
+            "# 7b) city frequency\n",
+            "city_freq = (\n",
+            "    dfm.groupBy(\"city_clean\")\n",
+            "       .agg((F.count(\"*\") / F.lit(total_cnt)).alias(\"city_freq\"))\n",
+            ")\n",
+            "\n",
+            "# 7c) Join freq\n",
+            "dfm = (\n",
+            "    dfm.drop(\"registered_via_freq\", \"city_freq\")\n",
+            "       .join(via_freq, on=\"registered_via\", how=\"left\")\n",
+            "       .join(city_freq, on=\"city_clean\",  how=\"left\")\n",
+            "       .fillna({\"registered_via_freq\": 0.0, \"city_freq\": 0.0})\n",
+            ")\n",
+            "\n",
+            "# ========= 8) SILVER (clean + enrich) =========\n",
+            "silver_cols = [\n",
+            "    \"msno\",\n",
+            "    \"city_clean\",\n",
+            "    \"bd_clean\",\n",
+            "    \"gender_norm\", \"gender_male\",\"gender_female\",\"gender_unknown\",\n",
+            "    \"registered_via\",\n",
+            "    \"registration_date\",\n",
+            "    \"tenure_days_at_snapshot\",\n",
+            "    \"registered_via_freq\",\n",
+            "    \"city_freq\"\n",
+            "]\n",
+            "silver_members = dfm.select(*silver_cols)\n",
+            "\n",
+            "# ========= 9) QC =========\n",
+            "silver_members.selectExpr(\n",
+            "    \"count(*) as n_rows\",\n",
+            "    \"sum(case when bd_clean is null then 1 else 0 end) as n_age_null\",\n",
+            "    \"sum(case when registration_date is null then 1 else 0 end) as n_regdate_null\",\n",
+            "    \"sum(case when city_clean is null then 1 else 0 end) as n_city_null\",\n",
+            "    \"sum(case when gender_norm = 'unknown' then 1 else 0 end) as n_gender_unknown\",\n",
+            "    \"sum(case when gender_norm = 'unknown' then 1 else 0 end) as n_gender_unknown\",\n",
+            "    \"sum(gender_male) as n_male\",\n",
+            "    \"sum(gender_female) as n_female\",\n",
+            "    \"sum(gender_unknown) as n_unknown_flag\"\n",
+            ").show()\n",
+            "\n",
+            "# ========= 10) In top-5 frequency =========\n",
+            "print(\"🏙️ Top 5 city by frequency\")\n",
+            "(silver_members.groupBy(\"city_clean\")\n",
+            "               .agg(F.avg(\"city_freq\").alias(\"city_freq\"))\n",
+            "               .orderBy(F.desc(\"city_freq\"))\n",
+            "               .limit(5)\n",
+            "               .show(truncate=False))\n",
+            "\n",
+            "print(\"📱 Top 5 registered_via by frequency\")\n",
+            "(silver_members.groupBy(\"registered_via\")\n",
+            "               .agg(F.avg(\"registered_via_freq\").alias(\"registered_via_freq\"))\n",
+            "               .orderBy(F.desc(\"registered_via_freq\"))\n",
+            "               .limit(5)\n",
+            "               .show(truncate=False))"
+         ]
+      },
+      {
+         "cell_type": "code",
+         "execution_count": 5,
+         "id": "7c32217f-9b5e-4712-8ac2-8fb7a5429e3e",
+         "metadata": {},
+         "outputs": [
+            {
+               "name": "stderr",
+               "output_type": "stream",
+               "text": [
+                  "                                                                                "
+               ]
+            },
+            {
+               "name": "stdout",
+               "output_type": "stream",
+               "text": [
+                  "+--------------------------------------------+----------+--------+-----------+-----------+-------------+--------------+--------------+-----------------+-----------------------+-------------------+--------------------+\n",
+                  "|msno                                        |city_clean|bd_clean|gender_norm|gender_male|gender_female|gender_unknown|registered_via|registration_date|tenure_days_at_snapshot|registered_via_freq|city_freq           |\n",
+                  "+--------------------------------------------+----------+--------+-----------+-----------+-------------+--------------+--------------+-----------------+-----------------------+-------------------+--------------------+\n",
+                  "|s27dkpratejxnah4q5e9ntkbzmu36gxgllojvtjc8i8=|1         |NULL    |unknown    |0          |0            |1             |7             |2016-02-13       |381                    |0.11904841041540457|0.7097045811394772  |\n",
+                  "|fwvvjc5a8958ulmp0ecw7mkgsdwkethgkdkr11zlegq=|22        |42      |female     |0          |1            |0             |3             |2012-08-22       |1651                   |0.2427379502067591 |0.031081740040916035|\n",
+                  "|hc2uirbvlguqj8xnkev4dyhyv080t9ggikt1xx3xahq=|15        |32      |female     |0          |1            |0             |9             |2008-10-12       |3061                   |0.21905146826052782|0.028098642242904284|\n",
+                  "|ptg07x0ghpurec8wlrg3ketl1vwifnf1ohnwhigvsdg=|1         |NULL    |unknown    |0          |0            |1             |4             |2016-10-08       |143                    |0.41261897344150716|0.7097045811394772  |\n",
+                  "|rmd3qx6tgyx2l9hamhekjonh1s9db8iprpvlo0afils=|1         |NULL    |unknown    |0          |0            |1             |4             |2016-01-11       |414                    |0.41261897344150716|0.7097045811394772  |\n",
+                  "|sil1sljzldmvqbkyvryfat3m9tt76wn/ixbc09ugcbk=|4         |NULL    |unknown    |0          |0            |1             |9             |2015-01-30       |760                    |0.21905146826052782|0.036464876955709845|\n",
+                  "|f75lwbrzcobru5nfde0mfqlgq8ql7ocsuv8nqezwjjc=|13        |48      |male       |1          |0            |0             |9             |2006-03-01       |4017                   |0.21905146826052782|0.04741550782461205 |\n",
+                  "|b64nvmwqykgmpht2byvdnoytaim2bmffwmbxxju97ps=|9         |24      |female     |0          |1            |0             |9             |2014-07-09       |965                    |0.21905146826052782|0.007037327721079617|\n",
+                  "|wl73ffcjvc5t3nukll6zm9h1gonnlkslize+owfuh3a=|15        |23      |male       |1          |0            |0             |9             |2014-11-07       |844                    |0.21905146826052782|0.028098642242904284|\n",
+                  "|lawgnw38supouvohvh2bm0ptvct0bgwrwkjzthwpoew=|1         |NULL    |unknown    |0          |0            |1             |4             |2017-03-01       |-1                     |0.41261897344150716|0.7097045811394772  |\n",
+                  "+--------------------------------------------+----------+--------+-----------+-----------+-------------+--------------+--------------+-----------------+-----------------------+-------------------+--------------------+\n",
+                  "only showing top 10 rows\n",
+                  "\n"
+               ]
+            }
+         ],
+         "source": [
+            "silver_members.orderBy(F.rand()).show(10, False)"
+         ]
+      },
+      {
          "cell_type": "markdown",
          "id": "1264c7e1-d5a1-4f0e-a996-978588cd63d0",
-         "metadata": {},
+         "metadata": {
+            "jp-MarkdownHeadingCollapsed": true
+         },
          "source": [
             "# Train"
          ]
@@ -974,2284 +2283,6 @@
          "pygments_lexer": "ipython3",
          "version": "3.12.12"
       }
-=======
- "cells": [
-  {
-   "cell_type": "code",
-   "execution_count": 1,
-   "id": "eace65b3-a2c0-4953-af5d-7c9a6034eeb7",
-   "metadata": {},
-   "outputs": [],
-   "source": [
-    "import os\n",
-    "import glob\n",
-    "import pandas as pd\n",
-    "import matplotlib.pyplot as plt\n",
-    "import numpy as np\n",
-    "import random\n",
-    "from datetime import datetime, timedelta\n",
-    "from dateutil.relativedelta import relativedelta\n",
-    "import pprint\n",
-    "import pyspark\n",
-    "import pyspark.sql.functions as F\n",
-    "\n",
-    "from pyspark.sql.functions import col\n",
-    "from pyspark.sql.types import StringType, IntegerType, FloatType, DateType\n"
-   ]
-  },
-  {
-   "cell_type": "code",
-   "execution_count": 2,
-   "id": "99a2f38d-4122-4c57-96e6-c26936c572eb",
-   "metadata": {},
-   "outputs": [
-    {
-     "name": "stderr",
-     "output_type": "stream",
-     "text": [
-      "Setting default log level to \"WARN\".\n",
-      "To adjust logging level use sc.setLogLevel(newLevel). For SparkR, use setLogLevel(newLevel).\n",
-      "25/10/21 04:12:15 WARN NativeCodeLoader: Unable to load native-hadoop library for your platform... using builtin-java classes where applicable\n"
-     ]
-    }
-   ],
-   "source": [
-    "# Initialize SparkSession\n",
-    "spark = pyspark.sql.SparkSession.builder \\\n",
-    "    .appName(\"dev\") \\\n",
-    "    .config(\"spark.driver.memory\", \"4g\") \\\n",
-    "    .master(\"local[*]\") \\\n",
-    "    .getOrCreate()\n",
-    "\n",
-    "# Set log level to ERROR to hide warnings\n",
-    "spark.sparkContext.setLogLevel(\"ERROR\")"
-   ]
-  },
-  {
-   "cell_type": "markdown",
-   "id": "9f33c58c-b3bb-448f-9583-ef5d9dc1195a",
-   "metadata": {},
-   "source": [
-    "# Datasets\n",
-    "- user_logs.csv — contain data from 2015/01/01 - 2017/02/28\n",
-    "- user_logs_v2.csv — contain data from 2017/03/01 - 2017/03/31\n",
-    "- transactions.csv — (transaction_date) 2015/01/01 - 2017/02/28\n",
-    "- transactions_v2.csv — (transaction_date) 2015/01/01 - 2017/03/31 (has lesser rows tho ??)\n",
-    "- members_v3.csv — 6mill members\n",
-    "- train.csv — contains user ids and whether they have churned.\n",
-    "- train_v2.csv — contains the churn data for March, 2017.\n"
-   ]
-  },
-  {
-   "cell_type": "markdown",
-   "id": "ec05cd54-ee4e-451d-87fc-6300c8bfe931",
-   "metadata": {},
-   "source": [
-    "# User Logs"
-   ]
-  },
-  {
-   "cell_type": "code",
-   "execution_count": 27,
-   "id": "1acb891d-8aec-402a-94b3-96750ebd7bc0",
-   "metadata": {},
-   "outputs": [],
-   "source": [
-    "\n",
-    "df = (spark.read\n",
-    "      .option(\"header\", True)\n",
-    "      .option(\"inferSchema\", True)\n",
-    "      .parquet(\"datamart/bronze/user_logs/year=2015/month=01\"))\n"
-   ]
-  },
-  {
-   "cell_type": "code",
-   "execution_count": 28,
-   "id": "17241500-f96d-4bb8-bab9-90060f741f3d",
-   "metadata": {},
-   "outputs": [
-    {
-     "data": {
-      "text/plain": [
-       "DataFrame[msno: string, date: int, num_25: int, num_50: int, num_75: int, num_985: int, num_100: int, num_unq: int, total_secs: double]"
-      ]
-     },
-     "execution_count": 28,
-     "metadata": {},
-     "output_type": "execute_result"
-    }
-   ],
-   "source": [
-    "df.cache()"
-   ]
-  },
-  {
-   "cell_type": "code",
-   "execution_count": 29,
-   "id": "b8d0a73d-d69a-4f55-9986-31a6a5b790a8",
-   "metadata": {},
-   "outputs": [
-    {
-     "name": "stdout",
-     "output_type": "stream",
-     "text": [
-      "+--------------------+--------+------+------+------+-------+-------+-------+----------+\n",
-      "|                msno|    date|num_25|num_50|num_75|num_985|num_100|num_unq|total_secs|\n",
-      "+--------------------+--------+------+------+------+-------+-------+-------+----------+\n",
-      "|C4StQg63rttGAOqto...|20150120|     2|     2|     1|      0|      6|      9|  1699.446|\n",
-      "|8lZ3LnlnX1kWyKkGt...|20150109|     5|     2|     1|      0|     82|     55| 17811.605|\n",
-      "|GCqC99i1NrtvDGMkx...|20150129|     2|     1|     0|      1|    129|      4| 34703.904|\n",
-      "|Dnpj5VLwwN5mUR8HA...|20150128|     0|     0|     0|      1|      7|      7|  2162.177|\n",
-      "|l1PoAgkJoUkdBz9aH...|20150112|     2|     0|     0|      0|     34|     27|  9284.661|\n",
-      "|xrIHhq+6/NnEwklQp...|20150120|     4|     1|     1|      1|    161|    115| 40552.138|\n",
-      "|9iUqNqp4tOo/Gu+dk...|20150115|    20|     6|     1|      5|     30|     21|  9404.582|\n",
-      "|fkYsxuAJ0fyDu8wqj...|20150107|     2|     0|     0|      0|     36|     32|  8196.252|\n",
-      "|vEB1w4iqIf3SvU37X...|20150106|     1|     0|     0|      0|      9|     10|  2326.174|\n",
-      "|ccqIvziyLZs/Ivbob...|20150110|     1|     0|     0|      0|      6|      7|  1605.832|\n",
-      "|xKKR50oC2MlZ0zd+o...|20150105|     3|     0|     0|      0|      0|      3|    70.019|\n",
-      "|TUWjZbEJkEvyq8rv4...|20150131|     1|     0|     0|      0|      0|      1|    20.651|\n",
-      "|k6F2zRxgWsYSNWHK2...|20150117|     3|     1|     0|      1|     10|     15|  3155.356|\n",
-      "|dmvdNxpnayMipYpp0...|20150123|     2|     2|     0|      1|      8|     13|  2821.996|\n",
-      "|7rP5PTRRZkv88mQaW...|20150129|     0|     0|     0|      0|      2|      2|   562.586|\n",
-      "|bYBeBROvV+s0RZU2D...|20150115|     0|     0|     0|      0|      3|      3|   796.591|\n",
-      "|416PJx00y8Xu2Dekh...|20150108|    10|     4|     4|      1|     27|     30|  8709.144|\n",
-      "|mB+snLpBSX+YtaPt9...|20150113|   140|     9|     3|     10|     93|    186| 27705.927|\n",
-      "|3b7gK9oqxxqc8Q05L...|20150108|    16|     1|     0|      1|    132|    135| 33631.914|\n",
-      "|RZlcKWTntwjrN+eFm...|20150123|    48|    13|     5|      3|     75|    138| 21303.531|\n",
-      "+--------------------+--------+------+------+------+-------+-------+-------+----------+\n",
-      "only showing top 20 rows\n",
-      "\n"
-     ]
-    }
-   ],
-   "source": [
-    "df.show()"
-   ]
-  },
-  {
-   "cell_type": "markdown",
-   "id": "f7ce1028-3297-4ad4-a0ca-ded5a112ad6d",
-   "metadata": {},
-   "source": [
-    "## Check datatypes"
-   ]
-  },
-  {
-   "cell_type": "code",
-   "execution_count": 30,
-   "id": "f620191c-898b-4d9c-ae12-cc926c0745ae",
-   "metadata": {},
-   "outputs": [
-    {
-     "name": "stdout",
-     "output_type": "stream",
-     "text": [
-      "root\n",
-      " |-- msno: string (nullable = true)\n",
-      " |-- date: integer (nullable = true)\n",
-      " |-- num_25: integer (nullable = true)\n",
-      " |-- num_50: integer (nullable = true)\n",
-      " |-- num_75: integer (nullable = true)\n",
-      " |-- num_985: integer (nullable = true)\n",
-      " |-- num_100: integer (nullable = true)\n",
-      " |-- num_unq: integer (nullable = true)\n",
-      " |-- total_secs: double (nullable = true)\n",
-      "\n"
-     ]
-    },
-    {
-     "name": "stderr",
-     "output_type": "stream",
-     "text": [
-      "[Stage 126:==================================================>    (12 + 1) / 13]"
-     ]
-    },
-    {
-     "name": "stdout",
-     "output_type": "stream",
-     "text": [
-      "+-------+--------------------+--------------------+------------------+------------------+------------------+-----------------+------------------+-----------------+--------------------+\n",
-      "|summary|                msno|                date|            num_25|            num_50|            num_75|          num_985|           num_100|          num_unq|          total_secs|\n",
-      "+-------+--------------------+--------------------+------------------+------------------+------------------+-----------------+------------------+-----------------+--------------------+\n",
-      "|  count|            12897706|            12897706|          12897706|          12897706|          12897706|         12897706|          12897706|         12897706|            12897706|\n",
-      "|   mean|                NULL|2.0150116058964904E7| 6.098357645925562|1.6608211568785953|1.0136063731023175|1.201276257964013|31.652541157318982|29.88532697209876|-2.14534248473938...|\n",
-      "| stddev|                NULL|   8.908351254388021|13.421142334833364| 4.314629262466007| 2.120147597762973|3.242468687590872|46.369546292679864|34.34555369998261|4.448300153104476E12|\n",
-      "|    min|+++IZseRRiQS9aaSk...|            20150101|                 0|                 0|                 0|                0|                 0|                1|-9.22337203685156...|\n",
-      "|    max|zzztPAN9xjMytpZ0R...|            20150131|             11328|               841|               373|             1636|             34696|             1694|    1.420659527338E9|\n",
-      "+-------+--------------------+--------------------+------------------+------------------+------------------+-----------------+------------------+-----------------+--------------------+\n",
-      "\n"
-     ]
-    },
-    {
-     "name": "stderr",
-     "output_type": "stream",
-     "text": [
-      "                                                                                "
-     ]
-    }
-   ],
-   "source": [
-    "# Show basic info\n",
-    "df.printSchema()\n",
-    "df.describe().show()\n"
-   ]
-  },
-  {
-   "cell_type": "markdown",
-   "id": "203b380e-e945-41e8-9538-2d1e3d3479fd",
-   "metadata": {},
-   "source": [
-    "Issues: \n",
-    "- Date is an integer\n",
-    "- the max for each column is too big\n",
-    "- the total seconds have negative values"
-   ]
-  },
-  {
-   "cell_type": "markdown",
-   "id": "d06e869a-c73e-4377-99f1-38c41135a682",
-   "metadata": {},
-   "source": [
-    "### Outlier and Distribution Summary for Numeric Columns\n",
-    "\n",
-    "This cell computes key statistics for each numeric feature to help identify potential outliers and understand the data distribution.\n",
-    "\n",
-    "For every column (`num_25`, `num_50`, `num_75`, `num_985`, `num_100`, `num_unq`, `total_secs`), it calculates:\n",
-    "- **Minimum (`_min`)** – the smallest value in the column  \n",
-    "- **Median (`_median`)** – the 50th percentile, showing the central tendency  \n",
-    "- **99th Percentile (`_p99`)** – a robust upper-bound indicator to detect extreme outliers  \n",
-    "- **Maximum (`_max`)** – the largest observed value  \n",
-    "\n",
-    "By comparing `_p99` and `_max`, we can see how far the extreme values stretch beyond typical behavior.  \n",
-    "Large gaps between these two suggest the presence of **outliers or corrupted data entries**."
-   ]
-  },
-  {
-   "cell_type": "code",
-   "execution_count": 31,
-   "id": "e7cc43e7-08cf-4ccb-8d75-78108a698682",
-   "metadata": {},
-   "outputs": [
-    {
-     "name": "stderr",
-     "output_type": "stream",
-     "text": [
-      "                                                                                "
-     ]
-    },
-    {
-     "name": "stdout",
-     "output_type": "stream",
-     "text": [
-      "+----------+-------------+----------+----------+\n",
-      "|num_25_min|num_25_median|num_25_p99|num_25_max|\n",
-      "+----------+-------------+----------+----------+\n",
-      "|         0|            2|        58|     11328|\n",
-      "+----------+-------------+----------+----------+\n",
-      "\n"
-     ]
-    },
-    {
-     "name": "stderr",
-     "output_type": "stream",
-     "text": [
-      "                                                                                "
-     ]
-    },
-    {
-     "name": "stdout",
-     "output_type": "stream",
-     "text": [
-      "+----------+-------------+----------+----------+\n",
-      "|num_50_min|num_50_median|num_50_p99|num_50_max|\n",
-      "+----------+-------------+----------+----------+\n",
-      "|         0|            1|        16|       841|\n",
-      "+----------+-------------+----------+----------+\n",
-      "\n"
-     ]
-    },
-    {
-     "name": "stderr",
-     "output_type": "stream",
-     "text": [
-      "                                                                                "
-     ]
-    },
-    {
-     "name": "stdout",
-     "output_type": "stream",
-     "text": [
-      "+----------+-------------+----------+----------+\n",
-      "|num_75_min|num_75_median|num_75_p99|num_75_max|\n",
-      "+----------+-------------+----------+----------+\n",
-      "|         0|            0|         8|       373|\n",
-      "+----------+-------------+----------+----------+\n",
-      "\n"
-     ]
-    },
-    {
-     "name": "stderr",
-     "output_type": "stream",
-     "text": [
-      "                                                                                "
-     ]
-    },
-    {
-     "name": "stdout",
-     "output_type": "stream",
-     "text": [
-      "+-----------+--------------+-----------+-----------+\n",
-      "|num_985_min|num_985_median|num_985_p99|num_985_max|\n",
-      "+-----------+--------------+-----------+-----------+\n",
-      "|          0|             0|         11|       1636|\n",
-      "+-----------+--------------+-----------+-----------+\n",
-      "\n"
-     ]
-    },
-    {
-     "name": "stderr",
-     "output_type": "stream",
-     "text": [
-      "                                                                                "
-     ]
-    },
-    {
-     "name": "stdout",
-     "output_type": "stream",
-     "text": [
-      "+-----------+--------------+-----------+-----------+\n",
-      "|num_100_min|num_100_median|num_100_p99|num_100_max|\n",
-      "+-----------+--------------+-----------+-----------+\n",
-      "|          0|            16|        188|      34696|\n",
-      "+-----------+--------------+-----------+-----------+\n",
-      "\n"
-     ]
-    },
-    {
-     "name": "stderr",
-     "output_type": "stream",
-     "text": [
-      "                                                                                "
-     ]
-    },
-    {
-     "name": "stdout",
-     "output_type": "stream",
-     "text": [
-      "+-----------+--------------+-----------+-----------+\n",
-      "|num_unq_min|num_unq_median|num_unq_p99|num_unq_max|\n",
-      "+-----------+--------------+-----------+-----------+\n",
-      "|          1|            18|        158|       1694|\n",
-      "+-----------+--------------+-----------+-----------+\n",
-      "\n"
-     ]
-    },
-    {
-     "name": "stderr",
-     "output_type": "stream",
-     "text": [
-      "[Stage 147:==================================================>    (12 + 1) / 13]"
-     ]
-    },
-    {
-     "name": "stdout",
-     "output_type": "stream",
-     "text": [
-      "+--------------------+-----------------+--------------+----------------+\n",
-      "|      total_secs_min|total_secs_median|total_secs_p99|  total_secs_max|\n",
-      "+--------------------+-----------------+--------------+----------------+\n",
-      "|-9.22337203685156...|         4642.374|      46690.05|1.420659527338E9|\n",
-      "+--------------------+-----------------+--------------+----------------+\n",
-      "\n"
-     ]
-    },
-    {
-     "name": "stderr",
-     "output_type": "stream",
-     "text": [
-      "                                                                                "
-     ]
-    }
-   ],
-   "source": [
-    "from pyspark.sql.functions import col, count, isnan, min, max, percentile_approx\n",
-    "for c in [\"num_25\", \"num_50\", \"num_75\", \"num_985\", \"num_100\", \"num_unq\", \"total_secs\"]:\n",
-    "    df.select(\n",
-    "        min(col(c)).alias(f\"{c}_min\"),\n",
-    "        percentile_approx(col(c), 0.5).alias(f\"{c}_median\"),\n",
-    "        percentile_approx(col(c), 0.99).alias(f\"{c}_p99\"),\n",
-    "        max(col(c)).alias(f\"{c}_max\")\n",
-    "    ).show()"
-   ]
-  },
-  {
-   "cell_type": "markdown",
-   "id": "d59492df-d660-440b-be91-48ae1e1ffefd",
-   "metadata": {},
-   "source": [
-    "only a handful of data is corrupted"
-   ]
-  },
-  {
-   "cell_type": "markdown",
-   "id": "e9e273b9-7d6e-4e9b-97b6-3394c91610ac",
-   "metadata": {},
-   "source": [
-    "Remove negative values from total sec"
-   ]
-  },
-  {
-   "cell_type": "code",
-   "execution_count": 34,
-   "id": "be61862e-77b7-4867-8613-5a2994497c73",
-   "metadata": {},
-   "outputs": [
-    {
-     "name": "stdout",
-     "output_type": "stream",
-     "text": [
-      "+--------------------+--------+------+------+------+-------+-------+-------+--------------------+\n",
-      "|                msno|    date|num_25|num_50|num_75|num_985|num_100|num_unq|          total_secs|\n",
-      "+--------------------+--------+------+------+------+-------+-------+-------+--------------------+\n",
-      "|T4wnYowN3mabEGttj...|20150108|    38|    23|     5|      1|     41|    102|-9.22337203684098...|\n",
-      "|txa9nJLmjzY2RlrU4...|20150123|     6|     1|     0|      4|     96|     63|-9.22337203682871...|\n",
-      "|8iC+wFW+Q+XzOaD7i...|20150101|     2|    11|     7|      1|      4|     23|-9.22337203685156...|\n",
-      "+--------------------+--------+------+------+------+-------+-------+-------+--------------------+\n",
-      "\n"
-     ]
-    }
-   ],
-   "source": [
-    "df.filter(col(\"total_secs\") < 0).show(10)"
-   ]
-  },
-  {
-   "cell_type": "code",
-   "execution_count": 35,
-   "id": "5b612b2c-f3f4-417b-82d3-771c81542522",
-   "metadata": {},
-   "outputs": [],
-   "source": [
-    "# Remove rows with negative total_secs\n",
-    "df = df.filter(col(\"total_secs\") >= 0)"
-   ]
-  },
-  {
-   "cell_type": "markdown",
-   "id": "bb001f27-4c50-4872-bda3-49ca5d5a01fa",
-   "metadata": {},
-   "source": [
-    "## Check for outliers"
-   ]
-  },
-  {
-   "cell_type": "code",
-   "execution_count": 36,
-   "id": "5e173836-1345-4326-ac9b-f1786481b956",
-   "metadata": {},
-   "outputs": [
-    {
-     "name": "stderr",
-     "output_type": "stream",
-     "text": [
-      "                                                                                "
-     ]
-    },
-    {
-     "name": "stdout",
-     "output_type": "stream",
-     "text": [
-      "num_25: outliers = 1099579, fences -> lower=-10.5, upper=17.5\n"
-     ]
-    },
-    {
-     "data": {
-      "image/png": "iVBORw0KGgoAAAANSUhEUgAAA3kAAAEiCAYAAABEJhvIAAAAOnRFWHRTb2Z0d2FyZQBNYXRwbG90bGliIHZlcnNpb24zLjEwLjAsIGh0dHBzOi8vbWF0cGxvdGxpYi5vcmcvlHJYcgAAAAlwSFlzAAAPYQAAD2EBqD+naQAAQxJJREFUeJzt3Xl8FFW6//FvZ+uksy9kJYQAkR1BBARRULi44KgMbogLboCAiNcRdHQuet3RUWdwZHDDBRCEnyIqiIio4AIDgoAg+yoJAQJZSMh6fn9406TJHghFJZ/369VaXXW66qnD6U4/feqcchhjjAAAAAAADYKX1QEAAAAAAE4fkjwAAAAAaEBI8gAAAACgASHJAwAAAIAGhCQPAAAAABoQkjwAAAAAaEBI8gAAAACgASHJAwAAAIAGhCQPAAAAABoQkjygnrzzzjtyOBzatWuXe13fvn3Vt29fy2I6WU5Oju6++27FxsbK4XBo3LhxVoeEk+zatUsOh0PffPON1aEAAACbIMlDo/Hrr7/qlltuUUJCgpxOp+Lj4zV06FD9+uuvp7TfZ555RvPmzTs9QZ5hzzzzjN555x3de++9ev/993XrrbdaHdJZ57ffftP48ePVuXNnBQcHKy4uTgMHDtSqVavKlX388cflcDjKPfz9/S2I3NP333+vQYMGKSYmRk6nU82bN9fIkSO1d+/ecmVTU1P18MMP65JLLlFwcHC9JZnz58/XeeedJ39/fzVr1kwTJ05UUVFRjV5bUlKiSZMmKTk5Wf7+/urUqZM++OCDCstu2rRJl19+uYKCghQREaFbb71VBw8ePOX4P/vsM11++eWKjIyUv7+/zjnnHD300EPKyMgoV/bjjz/WZZddpvj4eDmdTjVt2lTXXXedNmzYcMpxSCd+VKrsMWPGjGr3kZ+frwkTJig+Pl4BAQHq0aOHFi9eXGHZH374Qb1795bL5VJsbKzGjh2rnJycOsfft29fdejQoc6vr4uVK1dq1KhR6tq1q3x9feVwOKos/9Zbb6lt27by9/dXSkqKJk+eXKPjfPPNN5X+u/z000/lyp/uum3evLmuuuqqCretWrVKDodD77zzTp33X2rz5s164IEH1KtXL/n7+5f7kbNUVfXhcDj09NNPV3mc0h++KnrMmjWrXPn6ev8DZzsfqwMAzoSPPvpIQ4YMUUREhO666y4lJydr165deuuttzR37lzNmjVLgwYNqtO+n3nmGV133XW69tprqy375Zdf1ukY9eXrr7/WBRdcoIkTJ1odylnrzTff1FtvvaXBgwdr1KhRyszM1NSpU3XBBRfoiy++UP/+/cu9ZsqUKQoKCnI/9/b2PpMhlzN58mTdf//9atGihe677z7FxcVp06ZNevPNNzV79mwtXLhQF1xwgbv85s2b9fzzzyslJUUdO3bUjz/+eNpjWrhwoa699lr17dtXkydP1vr16/XUU08pPT1dU6ZMqfb1jz76qJ577jndc8896tatmz755BPdfPPNcjgcuummm9zl9u3bp4svvlihoaF65plnlJOToxdffFHr16/XypUr5efnV6f4//KXv+jvf/+7zj33XE2YMEERERH6+eefNXnyZM2ePVtLlixRSkqKu/z69esVHh6u+++/X1FRUUpLS9Pbb7+t7t2768cff9S5555bpzhKXXzxxXr//ffLrX/55Zf1yy+/qF+/ftXuY9iwYZo7d67GjRunlJQUvfPOO7ryyiu1dOlS9e7d211u7dq16tevn9q2bauXXnpJ+/bt04svvqitW7dq4cKFp3QeZ9KCBQv05ptvqlOnTmrRooW2bNlSadmpU6dq5MiRGjx4sP77v/9by5Yt09ixY5Wbm6sJEybU6Hhjx45Vt27dPNa1atXK47md6/bHH3/UP//5T7Vr105t27bV2rVrKyzXtm3bCtvq+++/ry+//FIDBgyo0fGGDBmiK6+80mNdz549PZ7X1/sfsAUDNHDbtm0zLpfLtGnTxqSnp3tsO3jwoGnTpo0JDAw027dvr9P+AwMDze23315u/bRp04wks3PnzjrttzrFxcUmLy/vlPaRnJxsBg4ceJoiMqawsNDk5+eftv2dDVatWmWys7M91h06dMg0adLEXHjhhR7rJ06caCSZgwcPnrbj79y500gyS5curdPrly9fbry8vMxFF11kjh075rFt27ZtJiYmxsTHx5sjR46412dlZZnDhw8bY4yZM2fOKR2/Mu3atTPnnnuuKSwsdK979NFHjcPhMJs2barytfv27TO+vr5m9OjR7nUlJSXmoosuMk2bNjVFRUXu9ffee68JCAgwu3fvdq9bvHixkWSmTp1ap9hnzpxpJJkbb7zR41jGGLNixQrjcrnKnVtF0tLSjI+PjxkxYkSd4qhObm6uCQ4ONv/1X/9VbdkVK1YYSeaFF15wr8vLyzMtW7Y0PXv29Ch7xRVXmLi4OJOZmele98YbbxhJZtGiRXWKtU+fPqZ9+/Z1em1dpaWlmdzcXGOMMaNHjzaVfSXKzc01kZGR5T4rhw4dagIDA01GRkaVx1m6dKmRZObMmVNtTPVRt0lJSZV+zv/nP/8xksy0adPqtO+yDh8+bLKysowxxrzwwgu1/vvXqlUrk5KSUm250s/Esm21MvXx/gfsgss10eC98MILys3N1euvv64mTZp4bIuKitLUqVN17NgxTZo0yb1+2LBhat68ebl9lV6OV8rhcOjYsWN699133ZeLDBs2rNJYKhqTl5+fr4kTJ6pVq1ZyOp1KTEzU+PHjlZ+f71HO4XBozJgxmjFjhtq3by+n06kvvvhCkjRr1ix17dpVwcHBCgkJUceOHfWPf/yj0jhKL5fZuXOnPv/8c3fspZfWpKen66677lJMTIz8/f117rnn6t133/XYR+klMy+++KJeeeUVtWzZUk6nUxs3bqz0uKXnMG/ePHXo0EFOp1Pt27d3n0epmtZ/2X3OmTNH7dq1U0BAgHr27Kn169dL+uMX+FatWsnf3199+/at8PKhqnTt2tWjV06SIiMjddFFF2nTpk0VvsYYo6ysLBljanWs+vDkk0/K4XDo3Xfflcvl8tjWsmVLTZo0Sfv379frr7/uXh8cHKyIiIh6i2njxo3auHGjhg8fLh+fExeUjBo1SsYYzZ07t8rXf/LJJyosLNSoUaPc6xwOh+69917t27fPo+fx//2//6errrpKzZo1c6/r37+/zjnnHH344Yd1iv+JJ55QeHi4Xn/99XK9tN27d9eECRP0yy+/6KOPPqpyP9HR0XK5XDp69Gid4qjOp59+quzsbA0dOrTasnPnzpW3t7eGDx/uXufv76+77rpLP/74o/uy3qysLC1evFi33HKLQkJC3GVvu+02BQUF1blOrRATE6OAgIBqyy1dulSHDx/2aG+SNHr0aB07dkyff/55jY+ZnZ1d6SXJdq/biIgIBQcH1+m1K1eu1LZt22rUVss6duyYCgoKKt1eH+9/wC64XBMN3qeffqrmzZvroosuqnD7xRdfrObNm9fqD3Wp999/X3fffbe6d+/u/nLUsmXLGr++pKREV199tZYvX67hw4erbdu2Wr9+vV5++WVt2bKl3Fi/r7/+Wh9++KHGjBmjqKgoNW/eXIsXL9aQIUPUr18/Pf/885L+GIPw/fff6/7776/wuKWXyzzwwANq2rSpHnzwQUlSkyZNlJeXp759+2rbtm0aM2aMkpOTNWfOHA0bNkxHjx4tt89p06bp+PHjGj58uJxOZ7XJwfLly/XRRx9p1KhRCg4O1j//+U8NHjxYe/bsUWRkZI3rrqxly5Zp/vz5Gj16tCTp2Wef1VVXXaXx48frtdde06hRo3TkyBFNmjRJd955p77++us6HaestLQ0RUVFVbitRYsWysnJUWBgoK699lr9/e9/V0xMzCkfs7Zyc3O1ZMkSXXTRRUpOTq6wzI033qjhw4fr008/1fjx42t9jMzMTBUWFlZbzt/f350sr1mzRpJ0/vnne5SJj49X06ZN3dsrs2bNGgUGBqpt27Ye67t37+7e3rt3b/3+++9KT08vd5zSsgsWLKg27pNt3bpVmzdv1rBhwzy+iJd12223aeLEifr00091ww03eGw7evSoCgsLlZaWpldeeUVZWVnlLqU8cuSIiouLq43F5XKVS9zLmjFjhgICAvTnP/+52n2tWbNG55xzTrlzKq3TtWvXKjExUevXr1dRUVG5OvXz81Pnzp2r/bc7Ffn5+crOzq5R2crem3VRWXvt2rWrvLy8tGbNGt1yyy3V7ueOO+5QTk6OvL29ddFFF+mFF17w2KeVdVuWFfVcOma0NkneE088oYceekgOh0Ndu3bV008/7XGpZ328/wE7IclDg5aZman9+/frmmuuqbJcp06dNH/+fGVnZ9fql8hbbrlFI0eOVIsWLWr0R/5kM2fO1FdffaVvv/3WY8xLhw4dNHLkSP3www/q1auXe/3mzZu1fv16tWvXzr1u3LhxCgkJ0aJFi2o89ismJka33HKLHnvsMSUkJHjE/o9//EObNm3S9OnT3X9wR44cqT59+uixxx7TnXfe6VFH+/bt07Zt28r1klZm06ZN2rhxozsZvuSSS3Tuuefqgw8+0JgxY2q0j5Nt3rxZv/32m7v3Lzw8XCNGjNBTTz2lLVu2uOMtLi7Ws88+q127dlXYU1hTy5Yt048//qjHHnvMY314eLjGjBmjnj17yul0atmyZfrXv/6llStXatWqVZUmBfVl69atKioqqnK8l9PpVOvWravsga3KNddco2+//bbacrfffrt7cofU1FRJUlxcXLlycXFx2r9/f5X7Sk1NVUxMTLle3dL9lb6+uuNkZGQoPz9fTqez2vhLldZTVXXavHlzhYSEVFinF1xwgTZv3ixJCgoK0mOPPaa77rrLo0yXLl20e/fuamOZOHGiHn/88Qq3ZWRk6IsvvtC1115bo8+01NTUSutJqnmdLlu2rNpj1dUHH3ygO+64o0ZlT2cvempqqry9vRUdHe2x3s/PT5GRkdW2Vz8/Pw0ePFhXXnmloqKitHHjRr344ou66KKL9MMPP6hLly7u40jW1G1ZZ7qei4uLNXv2bHXv3r3cGMWKeHl5acCAARo0aJASEhK0Y8cOvfTSS7riiis0f/58DRw4UFL9vP8BOyHJQ4NW+mtkdV9ySrdnZWXV+XKTupgzZ47atm2rNm3a6NChQ+71l156qaQ/LhMqm+T16dPHI8GTpLCwMB07dkyLFy/W5ZdffsoxLViwQLGxsRoyZIh7na+vr8aOHashQ4bo22+/9ZipbfDgwTVO8KQ/LpUp29vZqVMnhYSEaMeOHXWOuV+/fh5JW48ePdyxlf33LF2/Y8eOOid56enpuvnmm5WcnFyu5+vkXs7Bgwere/fuGjp0qF577TU9/PDDdTpmXdWm/df0l/uT/f3vf9eRI0eqLRcfH+9ezsvLk6QKv1z5+/srKyuryn3l5eVV+tqy+6/uOFXtqzKnWqfTpk1TVlaWduzYoWnTpikvL0/FxcXy8joxemLGjBnu2KvSokWLSrfNnTtXBQUFNe4ZOV11WpO46+qyyy6rdLbP+pSXl1fpBB01OedevXp5fI5fffXVuu6669SpUyc98sgj7svVrazbss50PS9ZskQHDhzQX//61xqVb9asmRYtWuSx7tZbb1W7du304IMPupO8+nj/A3ZCkocGrfSLWHVfYGv6xe1027p1qzZt2lRpkpSenu7xvKJL7kaNGqUPP/xQV1xxhRISEjRgwADdcMMNdU74du/erZSUFI8vnZLcl8ad3MNQ2WWAlSk7NqJUeHh4jRKFmu4zNDRUkpSYmFjh+roe69ixY7rqqquUnZ2t5cuXlxurV5Gbb75ZDz74oL766qsznuTVpv2f3EtRU127dq31a0rHQZ087lSSjh8/Xu04qYCAgEpfW3b/1R2nbJmaqk2dVvRDQtnZ/2666Sb3++rFF190r7/wwgtrFVNFZsyYoYiICF1xxRU1Kn+66rS29VkbcXFxFfbKVCUnJ8fj9gPe3t61+lFK+uOcKxv3VddzbtWqla655hp99NFHKi4ulre3t6V1W7ZXvC71fCpmzJghb29v3XjjjXXeR0REhO644w4999xz2rdvn5o2bVov73/ATkjy0KCFhoYqLi5O69atq7LcunXrlJCQ4L6crrL7JdVknExtlJSUqGPHjnrppZcq3H5yklLRH6To6GitXbtWixYt0sKFC7Vw4UJNmzZNt912W7nJUupDbf9IVnZJadnLfmpb/5XtsybHqqmCggL9+c9/1rp167Ro0aJa3dMrMTGxwnun1beUlBT5+PhU2f7z8/O1efNm99ir2srIyKhy4oNSAQEB7iS79AtkampquTaemppabSxxcXFaunSpjDEebaX08qzSXsOyxzlZamqqIiIiav0rfmlPelV1unv3bmVlZVXZ0yb98ePGpZdeqhkzZngkeQcPHqzRZ01QUFCFPzTs2bNHy5Yt0/Dhw+Xr61vtfqQ/6ur3338vt762dVq2x/Z0y8vLU2ZmZo3KxsbGSvojeX7iiSfc65OSkmo9+VJcXJyKi4uVnp7u8WNIQUGBDh8+XOdzTkxMVEFBgY4dO6aQkJB6q9uqegFzc3PdZUrVpZ7rKi8vTx9//LH69+9/yuOWSz9LMjIy1LRp03p5/wN2wuyaaPCuuuoq7dy5U8uXL69w+7Jly7Rr1y6PSxDDw8MrnPGuonEy1d1AtyotW7ZURkaG+vXrp/79+5d7tG7dukb78fPz05/+9Ce99tpr2r59u0aMGKH33ntP27Ztq3VMSUlJ2rp1q0pKSjzW//bbb+7t9a029X8mlJSU6LbbbtOSJUs0c+ZM9enTp8avNcZo165dte49OB1cLpf69eun7777rtK6+/DDD5Wfn6/rr7++Tsf485//7P7lv6pH2UtZO3fuLEnlbii/f/9+7du3z729Mp07d1Zubm652U1XrFjhsf+EhAQ1adKkwhvXr1y5strjVCQlJUWtW7fWvHnzKu3Ne++99ySpRnVa0Rfqbt261ahOyyaGZX3wwQcyxtRqEovOnTtry5Yt5S6VPblOO3ToIB8fn3J1WlBQoLVr19apTmtq9uzZNaqXsr1Qt912mxYvXux+1OSm8CerrL2uWrVKJSUldT7nHTt2eExIVF91m5SUVOk9AEvHh5b9XK9LPddV6Vj42s6qWZHSS/5LP2vr4/0P2Ak9eWjwHnroIU2fPl0jRozQd9995zGDY0ZGhkaOHCmXy6WHHnrIvb5ly5bKzMzUunXr1KlTJ0l//PL38ccfl9t/YGBgnadAv+GGG7RgwQK98cYbHlOXS398+SspKVFgYGCV+zh8+LDHOXl5ebljrugylepceeWV+vLLLzV79mz3uLyioiJNnjxZQUFBtUpw6qo29X8m3HfffZo9e7amTp1a5UyFBw8eLJfMTZkyRQcPHjwt4yXr4rHHHtPixYs1bNgwLViwwKPndefOnRo/frwSExN166231mn/dRmT1759e7Vp00avv/66RowY4e5xnTJlihwOh6677jp32czMTPekIKU9gddcc40eeOABvfbaa3r11Vcl/ZFM//vf/1ZCQoLH+KfBgwfr3Xff1d69e92/9C9ZskRbtmzRAw88UKdznjhxom6++WaNHDlS7733nkeP8erVq/X888+rS5cuHpdKntwLJP1xG5IlS5aUm/3vVMfkzZw5U82aNfOYzKmsQ4cO6dChQ2rWrJl7ds7rrrtOL774ol5//XX95S9/kfTH58e0adPUo0cPd92Fhoaqf//+mj59uv72t7+5L199//33lZOTU+cfC2qiLmPFWrRoUW2PanUuvfRSRUREaMqUKR43354yZYpcLpd7DJhUcd1W9Lnwyy+/aP78+briiivcl8bXV92WfqbPmzdP1157rXt9fn6+3nzzTUVHR+u8885zrz+TY/Jmzpwpl8ulQYMGVbi9ovd/RfX5+++/6+2331anTp08ks/6eP8DdkGShwYvJSVF7777roYOHaqOHTvqrrvuUnJysnbt2qW33npLhw4d0gcffOAxGchNN92kCRMmaNCgQRo7dqxyc3M1ZcoUnXPOOfr555899t+1a1d99dVXeumllxQfH6/k5GT3BB/VufXWW/Xhhx9q5MiRWrp0qS688EIVFxfrt99+04cffqhFixZVOP1zWXfffbcyMjJ06aWXqmnTptq9e7cmT56szp07l5tiviaGDx+uqVOnatiwYVq9erWaN2+uuXPn6vvvv9crr7xyRsYt1qb+69srr7yi1157TT179pTL5dL06dM9tg8aNMidiCclJenGG29Ux44d5e/vr+XLl2vWrFnq3LmzRowYcUbjLtW7d2+9/PLLGjdunDp16qRhw4YpLi5Ov/32m9544w15eXlp3rx5CgsL83jdU089JUn69ddfJf3xRbO0N7zsrKJ1GZMn/XH/yquvvloDBgzQTTfdpA0bNujVV1/V3Xff7dFuP/74Y91xxx2aNm2a+x6UTZs21bhx4/TCCy+osLBQ3bp107x587Rs2TL3+J5Sf/3rXzVnzhxdcskluv/++5WTk6MXXnhBHTt2LDeDYOkYuuou5xsyZIhWrVqll156SRs3btTQoUMVHh6un3/+WW+//baaNGmiuXPnetwDsGPHjurXr586d+6s8PBwbd26VW+99ZYKCwv13HPPeez/VMbkbdiwQevWrdPDDz9c6VUGr776qp544gktXbrUfd/OHj166Prrr9cjjzyi9PR0tWrVSu+++677c7Ksp59+Wr169VKfPn00fPhw7du3T3//+981YMCAcj9mOBwO9enTR9988021sR88eNDd7spKTk7W0KFDT/tYsd27d+v999+XdKKXrvT4SUlJ7h8+AgIC9OSTT2r06NG6/vrrddlll2nZsmWaPn26nn76aY/bxlRUtzfeeKMCAgLUq1cvRUdHa+PGjXr99dflcrnK/dvXR90OHz5cb7/9tq6//nrdeeed6tKliw4fPqzZs2drw4YNeu+99zwmlqlrPWdmZmry5MmSpO+//95dH2FhYQoLCys3e3JGRoYWLlyowYMHVzq+uaL3//jx47V9+3b169dP8fHx2rVrl/t+tyffH7Y273+gwbHoJuzAGbdu3TozZMgQExcXZ3x9fU1sbKwZMmSIWb9+fYXlv/zyS9OhQwfj5+dnWrdubaZPn24mTpxoTn7b/Pbbb+biiy82AQEBRpK5/fbbjTHGTJs2zUgyO3fudJft06eP6dOnj8frCwoKzPPPP2/at29vnE6nCQ8PN127djVPPPGEyczMdJeTZEaPHl0uzrlz55oBAwaY6Oho4+fnZ5o1a2ZGjBhhUlNTq62TpKQkM3DgwHLrDxw4YO644w4TFRVl/Pz8TMeOHc20adM8yuzcudNIMi+88EK1x6nuHJKSktz1Vqqm9V/RPiuLbenSpUaSmTNnTo1jvv32242kSh9l/33vvvtu065dOxMcHGx8fX1Nq1atzIQJE0xWVlaNj3ey0nNZunRpnfdhjDHLli0z11xzjYmKijIOh8NIMtHR0ZW2k6rO+XT5+OOPTefOnY3T6TRNmzY1jz32mCkoKPAoU/o+Orn9FRcXm2eeecYkJSUZPz8/0759ezN9+vQKj7NhwwYzYMAA43K5TFhYmBk6dKhJS0srVy4qKspccMEFNY5//vz5pn///iYsLMxdN+3bt/d435aaOHGiOf/88014eLjx8fEx8fHx5qabbjLr1q2r8fFq4uGHHzaSqtxv6fvo5DaVl5dn/vKXv5jY2FjjdDpNt27dzBdffFHhPpYtW2Z69epl/P39TZMmTczo0aPLtfPs7Gwjydx0003Vxt2nT59K21u/fv2qP/E6KP08qOhx8ue0Mca8/vrrpnXr1sbPz8+0bNnSvPzyy6akpMSjTEV1+49//MN0797dREREGB8fHxMXF2duueUWs3Xr1grjOt11a4wxR44cMQ888IBJTk42vr6+JiQkxFxyySVm4cKFNXp9TZR+VlX0SEpKKlf+3//+t5Fk5s+fX+k+K3r/z5w501x88cWmSZMmxsfHx0RFRZlBgwaZ1atXV7iPmr7/gYbGYcxpvJkMAOC02rVrl5KTkz16Bk6HJ598Uv/zP/+jRx99tMLek8Zm48aNat++vT777DOPy+9q4+6779Zbb72lN954Q3ffffdpjtB+FixYoKuuukq//PKLOnbsaHU4DQp1C6A6XK4JAI3Q3/72N+3fv19PP/20mjVrVm5MaGOzdOlS9ezZs84JniRNnTpVBw4c0L333qv4+HiP8VuN0dKlS3XTTTeRhNQD6hZAdejJA9Ao1WSa8IiIiEpvgnym1FdPHgAAaLjoyQPQKM2ePbvagfckVgAAwI7oyQPQKKWmprpnjqxM165dFR4efoYiAgAAOD1I8gAAAACgAfGyOgAAAAAAwOlTozF5JSUl2r9/v4KDgyu9uSoAAAAAoP4YY5Sdna34+Hh5eVXeX1ejJG///v1KTEw8bcEBAAAAAOpm7969atq0aaXba5TkBQcHu3cWEhJyeiI7DXYfPqbXv92umBB/JUa4dGmbGIW6fK0OCwAAAABOu6ysLCUmJrrzs8rUKMkrvUQzJCTkrErytm/P1qe/ZUr6415XXVMSlHgWxQcAAAAAp1t1Q+hsPfFKclSge/mDe3qoTWzVGS0AAAAANHS2TvK8vU5ksMH+vvLxtvXpAAAAAMAps3VWlJZ53L384pebtTcj18JoAAAAAMB6NRqTd7by9XYo0M9bMcFOHTlWoMLiEqtDAgAAAABLOYwxprpCWVlZCg0NVWZm5lk18QoAAAAANBY1zcts3ZNXUmKUX1QsSXL6eMvLixu1AwAAAGjcbJ3kfbZuv8bOWitJcvp46aNRvdQ+PtTaoAAAAADAQraeeCUi0M+9fHuv5ooJ8bcwGgAAAACwnq2TvDDXiSTv6nPjFRXktDAaAAAAALCerZO83IIi9/Lq3UeUfbzQwmgAAAAAwHq2TvL2Hz1xn7yJ83/V7sPcJw8AAABA42briVf6t43R3HsvUJCfj1x+PooNDbA6JAAAAACwlK2TvCB/H52fFGl1GAAAAABw1rB1kvefnRkaO2uNYkOcahoeqIevbKOEMHrzAAAAADRetk7yDuXkKzXzuFIzjysnv1h5BcVWhwQAAAAAlrL1xCuJES738ss3dlar6CALowEAAAAA69k6yQMAAAAAeLJ1krfz0DH38s1v/KRNqVkWRgMAAAAA1rP1mLyW0YHqkRyhpAiXooKdigzyszokAAAAALCUrZO8dnGhmj2ip9VhAAAAAMBZw9ZJXmpmnj5YuUdNgvzUNCJQ3ZtHKNBp61MCAAAAgFNi64xoxY4M/XPJNvfzz+7rrQ4JoRZGBAAAAADWsvXEK83K3ELh37ecxy0UAAAAADR6tk7y/HxOhN803CV/X28LowEAAAAA69k6yTuUk+9efmPZDqVm5lkYDQAAAABYz9ZJXlFxiXy9HYoK8tPaPUeVc7zI6pAAAAAAwFIOY4yprlBWVpZCQ0OVmZmpkJCQMxEXAAAAAKCMmuZltu7JAwAAAAB4svUtFD5fv19jZqyRj7dD4S4/vX9XD7WODbY6LAAAAACwjK178oL8fGQkFRYbXdI6WmEuX6tDAgAAAABL2TrJiwxyupdv7ZmkmBB/C6MBAAAAAOvZOsk7XljsXt6WnqO8guIqSgMAAABAw2frJG/fkRP3xRs3e622H8yxMBoAAAAAsJ6tJ165OKWJJg3uqKggP4UE+KllkyCrQwIAAAAAS9k6yYsI8tMN3ZpZHQYAAAAAnDVsneSt3XtUE+auU3yYv5pFujSqbysmXwEAAADQqNl8TF6uNh/I1tLNB7VwfZqO5hZaHRIAAAAAWMrWSV7zyED38tvDunEjdAAAAACNnq2TPAAAAACAJ1sneXsyct3Lo2b8rK0Hsi2MBgAAAACsZ+uJVxLC/NU6JkjNIlyKDHIqyN/WpwMAAAAAp8zWWdG5ieFa9EAfq8MAAAAAgLOGrZO8jJx8ffVbusL8fRUfHqBW0UHy9/W2OiwAAAAAsIytk7zvth7S+Lnr3M8/u6+3OiSEWhgRAAAAAFjL1hOvJIQFuJefH9xRyVGBVZQGAAAAgIbP1klegN+JSzPbx4cq0GnrjkkAAAAAOGW2TvKOHCtwL3+4aq/Ss49bGA0AAAAAWM/WSV728SI5JAX4emne2t91OKeg2tcAAAAAQENm6+sbr+wUp52dBlodBgAAAACcNWzdkwcAAAAA8GTrnryvNh3QvdNXK8jpoybBTr02tKtaRQdZHRYAAAAAWMbWPXleDqmw2OhIbqFaRAV5zLYJAAAAAI2RrZO86GB/9/KYS1t53DcPAAAAABojWyd5hcUl7uVDOfkqKCqpojQAAAAANHy2TvJ2H851Lw+b9h9tOZBtYTQAAAAAYD1bT7zSIzlC913aSvGh/goP9FNSpMvqkAAAAADAUrZO8uLCAvTggNZWhwEAAAAAZw1bJ3m/pWbp8U9/VUJogJpHBWpIj2aKCnJaHRYAAAAAWMbWSd6WA9n6aUeGJMnp46VL20aT5AEAAABo1Gw98UqLJidufP7/7u2l9vGhFkYDAAAAANazdZIHAAAAAPBk6yTv9yN57uWHP1qnHQdzLIwGAAAAAKxn6zF5YS5fxYY41TTcpfBAP/l62zpnBQAAAIBT5jDGmOoKZWVlKTQ0VJmZmQoJCTkTcQEAAAAAyqhpXmbrnryc44XalJYlfx9vNQl2KirIKR968wAAAAA0YrZO8r7alK5xs9e6n392X291SGCGTQAAAACNl627vWJD/N3Lf72ijRLDXRZGAwAAAADWs3WSF+R/oiOyV6sohbp8LYwGAAAAAKxn6yQvM6/Qvbzo1zRlHCuwMBoAAAAAsJ6tk7yD2fnu5clfb9P+o3lVlAYAAACAhs/WE69c2yVB13ZJsDoMAAAAADhr2LonDwAAAADgydY9ed9tOah7Z6xWZKCf4kID9PzgTmoeFWh1WAAAAABgGVv35BUUlehYfrH2ZOTJy+GQl8NhdUgAAAAAYClbJ3mxoSfuk/fowLZqFsl98gAAAAA0brZO8kqMcS8XFpeopMRUURoAAAAAGj5bJ3k7Dh5zLw967QdtTM2yMBoAAAAAsJ6tJ17p0ixM13VNULNwlyKDnGoaHmB1SAAAAABgKVsneUmRgXrx+s5WhwEAAAAAZw1bJ3k7Dubo5cVbFBfqr6TIQA3sFKcwl5/VYQEAAACAZWyd5K3bl6lP16W6n5+bGEaSBwAAAKBRs/XEK8llbnw+d2RPtY0LsTAaAAAAALCerZM8b68TNz/39/X2eA4AAAAAjZGtk7y0zOPu5WcXbtKew7kWRgMAAAAA1rP1mDynr5dC/H0UE+pUflGJig03QwcAAADQuDmMqT4zysrKUmhoqDIzMxUSwrg3AAAAADjTapqX2bonr7jEKPt4oSQp2N+XMXkAAAAAGj1bJ3mf/rJf42avlSR5OaT5Y3qrQ0KotUEBAAAAgIVsPfFKk2Cne/nevi0VF+pvYTQAAAAAYD1bJ3mhAb7u5Ss6xCkyyFlFaQAAAABo+Gyd5OXkF7mXV+w4rMy8QgujAQAAAADr2TrJK3ufvCc/36S9GdwnDwAAAEDjZuuJVwa0j9HC+3srwNdL/n4+igzkck0AAAAAjZutkzyXn4/axjGbJgAAAACUsnWS99OOQ7rvgzWKDnYqMdylRwe2U2KEy+qwAAAAAMAytk7yjuYW6mB2gQ5mF8gYhwqKS6wOCQAAAAAsZeuJV5qGn+i1m3RdJ7VsEmRhNAAAAABgPVsneQAAAAAAT7a+XHPHwRz38lWTl1sYyekT6pSaBLv0e2aeiouNvL0kby8vORwOFZcYSUZRQU7dc3EL/encBC1cn6rZ/9mrYwVF6poUrs6JYdqTkac1e45ox8EcORxS39bRGtmnpaZ9v0sbU7OUfbxQwU5ftYsP0QP/dY7CXH46mluglxdv0db0HKVEB+nevi21cmeGdh3OVfNIly4+p4m+23LQ/XxA+1j5+3rreGGxvvw1rdx6SVVuAwAAAM4mDem7q62TvHNigq0O4bTLzJcy88vc76/E/R+3vUeO65Wvtmpb+jEt3Zyu9Kx8ySHtzcjTD9sPy9vLod2Hc1ViJC+HNG/Nfq3de1QZxwp1LL9QuQUlcvl5aff/3VfwiWs66OXFW7RwQ5r8vB3alp6jnYeOKcDPR/6+Xvp1f5ZW7z6itKx893NJurpzgr78NU2fr08rt15SldsAAACAs0lD+u5q68s128SFWB2CZfIKi7U1PUe5+UXy9XYo0M9bJcYot6BYhcVG5v8SPB8vh0qM0f6jx+Xn7ZCXl5ccDsnb4ZCft0Nb0//oDd2aniM/b4cSwl3y83Zo56Fj8vf1UvPIQPn7emlreo7H892H/0gQdx3OrXB9ddsAAACAs0lD+u5q6yTv9yN5VodgmQBfb6VEB8nl9FFhsdGxgmJ5ORxy+XnL19shh0MqMVJRiZGXw6H4MH8VFBuVlJTIGKnYGBUUG6VE/zFZTUp0kAqKjX4/kquCYqPkqEAdLyzRrsPHdLywRCnRQR7PkyL/mPSmeaSrwvXVbQMAAADOJg3pu6utL9f8z64Mq0M47UKdUpMQl34/elzFJSXydlQ9Jq9NbPD/jckrVteksArG5DnUt3UT95i8TalZyjppTJ4k9/9PHpO3+3CuksqMySt9PqB9rCS5/3/y+uq2AQAAAGeThvTd1WGMMdUVysrKUmhoqDIzMxUScvZcIrlmzxENeu0HSdJbt5+v3ilRcvrYc3AkAAAAAFSlpnmZrS/X9PU+EX5MiD8JHgAAAIBGz9ZJXnr2cffylG+26/ejjXeMHgAAAABINh+TZ4zk9PFSRKCfNh/IVl5BkdUhAQAAAIClbD0mDwAAAAAai0YxJg8AAAAA4MnWl2t++st+3ffBGnlJCnX5auY9F6htI75BOgAAAADYuicvNMBXklQiaWCnOEUG+lkbEAAAAABYzNZJXkSZpO6mbs0UHeJvYTQAAAAAYD1bJ3l5BcXu5U2pWTqWz+yaAAAAABo3Wyd5Ze+L99Dcddp56JiF0QAAAACA9Ww98Urf1k306s1dFO7yVYi/r1pFB1kdEgAAAABYytZJXpjLT1d1irc6DAAAAAA4a9g6yft5d4b+Mmed4kL91SzSpbH9UhQXGmB1WAAAAABgGVuPyUvNPK4dh47p++2H9d2WQ8o+zsQrAAAAABo3Wyd5SZGB7uWpt3bVOTHBFkYDAAAAANazdZIHAAAAAPBk6yRv9+ETt0y4571V2nIg28JoAAAAAMB6tp54JTHCpfbxIWoe4VJksFMh/r5WhwQAAAAAlrJ1ktepaZg+H3uR1WEAAAAAwFnD1kneoZx8ff5LqsID/ZQQHqD28SHy9/W2OiwAAAAAsIytk7zlWw9p4qe/up9/dl9vdUgItTAiAAAAALCWrSdeaRp+4sbnL91wrlo0CayiNAAAAAA0fLZO8spemnlOTLBcfrbumAQAAACAU2brJC/jWIF7ecaK3UrPOm5hNAAAAABgPVsneccKiuTlkIKd3lq88YAycguqfxEAAAAANGAOY4yprlBWVpZCQ0OVmZmpkJCQMxEXAAAAAKCMmuZltu7JAwAAAAB4svVMJYt+TdWo6WvkcnorMshPb9x6vlJigq0OCwAAAAAsY+uePD9vbxUbo+zjReoYH6pAp61zVgAAAAA4ZbZO8poEO93LI/q0VHxYQBWlAQAAAKDhs3WSV1BU4l7efzRPxwuLLYwGAAAAAKxn6yRvT0aue3n4+6u1LT3HwmgAAAAAwHq2HsTWs2Wkxl/WWjGh/gp3+al5VKDVIQEAAACApWyd5MWE+GvUJa2sDgMAAAAAzhq2TvJ+3Z+pv83boISwACVFBur2Xs09JmMBAAAAgMbG1kne9vQc/bznqH7ec1RBTh9d2TGOJA8AAABAo2briVdaNAlyL88afoHaxYdYGA0AAAAAWM/WSR4AAAAAwJOtk7x9R07cQuHBOb9o+0FuoQAAAACgcbP1mLyoIKcSwwPUNCJAkYFOOX1snbMCAAAAwCmzdZJ3fvMILZtwqdVhAAAAAMBZw9ZJXvbxQv2854hcPl6KCQtQXGiAfL3pzQMAAADQeNk6yVuyKV3jZq91P//svt7qkBBqXUAAAAAAYDFbd3vFhfq7lyde1U7NIl0WRgMAAAAA1rN1khfoPNER2S05QiH+vhZGAwAAAADWs3WSl5lX6F7+bN1+Hc7JtzAaAAAAALCerZO8Q/+X1HlJenPZTqVmHrc2IAAAAACwmK0nXrmmc4Ku6ZxgdRgAAAAAcNawdU8eAAAAAMCTrXvyvtmcrnunr1aYy0+xof566YbOSo4KtDosAAAAALCMrXvyioqN8gpLlJp5XMFOH/l4OawOCQAAAAAsZeskL7bMffLGX95GiRHcJw8AAABA42brJK+4xLiXcwuKPJ4DAAAAQGNk6yRv56Fj7uUbpv6kTalZFkYDAAAAANaz9cQrXZuF65YLmqlpWIAig5xKDOdyTQAAAACNm62TvMRIl566tqPVYQAAAADAWcPWSd7WA9matGiz4kP9lRQZqEFdEhQe6Gd1WAAAAABgGVsneb/uz9LijQfcz7snR5DkAQAAAGjUbD3xSssmJ258/snoC9U+PsTCaAAAAADAerZO8hyOEzc/9/ZyeDwHAAAAgMbI1kleamaee/l/P9uo3YePVVEaAAAAABo+W4/JC/TzUbjLV/Gh/vLxohcPAAAAABzGGFNdoaysLIWGhiozM1MhIYx7AwAAAIAzraZ5ma178gqKipWefVxeDinc5ZS/rzfj8gAAAAA0arZO8hasT9O42Wvdzz+7r7c6JIRaFxAAAAAAWMzWE69EBzvdy+P6pyghLMDCaAAAAADAerZO8kICfN3L/dvGcCN0AAAAAI2erZO8nONF7uXlWw8pM7fQwmgAAAAAwHq2TvLSso67l5/74jftPZJrYTQAAAAAYD1bT7xyZcc4nd88XH7eXvLz8VKwv2/1LwIAAACABszWSZ6fj5eahrusDgMAAAAAzhq2TvJ+2HZIY2b+rCbBTiWEu/TE1e2VGEHSBwAAAKDxsnWSl51fpIzcQmXkFsrf11tFJcbqkAAAAADAUraeeKXsffGeHtRRyVGBFkYDAAAAANazdZIHAAAAAPBk6yRv+8Ec9/K1//peG37PtDAaAAAAALCercfktY8L0X+1jVZSpEuRQU7FhfpbHRIAAAAAWMrWSV6rmGC9cXs3q8MAAAAAgLOGrZO8vRnH9Pp3OxQb4q/ECJf6tolWCDdEBwAAANCI2TrJW737qN7/aY/7+Wf39VaHhFALIwIAAAAAa9l64pXmkSdufP7end3VOjbYwmgAAAAAwHq2TvJ8vE+EHxHoJ19vW58OAAAAAJwyW2dF6VnH3cv/XLJV+47kWhgNAAAAAFjP1mPyvLwcCvD1UmSQU3uP5Cq/qMTqkAAAAADAUg5jjKmuUFZWlkJDQ5WZmamQkJAzERcAAAAAoIya5mW2vlwTAAAAAODJ1pdrzl/7u8bOWitJCnL66MMRPdUunp5GAAAAAI2XrXvywgP93MvXn99UTYKdFkYDAAAAANazd5LnOpHkDT6PJA8AAAAAbJ3k5RYUuZfX7TuqnPyiKkoDAAAAQMNn6yRv/9ET98n768cbtOvQMQujAQAAAADr2XrilUtaN9Hbw85XqL+vgvx9lBQZaHVIAAAAAGApWyd5oS4/XdomxuowAAAAAOCsYeskb9WuDD0we63iQv2VGOHSgwNaKz4swOqwAAAAAMAytk7y0rPztfdInvYeyVN6dr6OMfEKAAAAgEbO1hOvNItwuZdfvfk8pcQEWxgNAAAAAFjP1kkeAAAAAMBTjS7XNMZIkrKysuo1mNrauCtNJfm5kqRbXluqN4edr3NiQiyOCgAAAABOv9J8rDQ/q4zDVFdC0r59+5SYmHh6IgMAAAAA1NnevXvVtGnTSrfXKMkrKSnR/v37FRwcLIfDcVoDPBVZWVlKTEzU3r17FRJCDx6qRntBbdBeUBu0F9QG7QW1QXtBWcYYZWdnKz4+Xl5elY+8q9Hlml5eXlVmilYLCQmh0aPGaC+oDdoLaoP2gtqgvaA2aC8oFRoaWm0ZJl4BAAAAgAaEJA8AAAAAGhBbJ3lOp1MTJ06U0+m0OhTYAO0FtUF7QW3QXlAbtBfUBu0FdVGjiVcAAAAAAPZg6548AAAAAIAnkjwAAAAAaEBI8gAAAACgAbF1kvevf/1LzZs3l7+/v3r06KGVK1daHRLq2bPPPqtu3bopODhY0dHRuvbaa7V582aPMsePH9fo0aMVGRmpoKAgDR48WAcOHPAos2fPHg0cOFAul0vR0dF66KGHVFRU5FHmm2++0XnnnSen06lWrVrpnXfeqe/TQz167rnn5HA4NG7cOPc62grK+v3333XLLbcoMjJSAQEB6tixo1atWuXebozR//zP/yguLk4BAQHq37+/tm7d6rGPjIwMDR06VCEhIQoLC9Ndd92lnJwcjzLr1q3TRRddJH9/fyUmJmrSpEln5Pxw+hQXF+tvf/ubkpOTFRAQoJYtW+rJJ59U2WkOaC+N13fffac//elPio+Pl8Ph0Lx58zy2n8m2MWfOHLVp00b+/v7q2LGjFixYcNrPF2cpY1OzZs0yfn5+5u233za//vqrueeee0xYWJg5cOCA1aGhHl122WVm2rRpZsOGDWbt2rXmyiuvNM2aNTM5OTnuMiNHjjSJiYlmyZIlZtWqVeaCCy4wvXr1cm8vKioyHTp0MP379zdr1qwxCxYsMFFRUeaRRx5xl9mxY4dxuVzmv//7v83GjRvN5MmTjbe3t/niiy/O6Pni9Fi5cqVp3ry56dSpk7n//vvd62krKJWRkWGSkpLMsGHDzIoVK8yOHTvMokWLzLZt29xlnnvuORMaGmrmzZtnfvnlF3P11Veb5ORkk5eX5y5z+eWXm3PPPdf89NNPZtmyZaZVq1ZmyJAh7u2ZmZkmJibGDB061GzYsMF88MEHJiAgwEydOvWMni9OzdNPP20iIyPNZ599Znbu3GnmzJljgoKCzD/+8Q93GdpL47VgwQLz6KOPmo8++shIMh9//LHH9jPVNr7//nvj7e1tJk2aZDZu3Ggee+wx4+vra9avX1/vdQDr2TbJ6969uxk9erT7eXFxsYmPjzfPPvushVHhTEtPTzeSzLfffmuMMebo0aPG19fXzJkzx11m06ZNRpL58ccfjTF/fPh6eXmZtLQ0d5kpU6aYkJAQk5+fb4wxZvz48aZ9+/Yex7rxxhvNZZddVt+nhNMsOzvbpKSkmMWLF5s+ffq4kzzaCsqaMGGC6d27d6XbS0pKTGxsrHnhhRfc644ePWqcTqf54IMPjDHGbNy40Ugy//nPf9xlFi5caBwOh/n999+NMca89tprJjw83N1+So/dunXr031KqEcDBw40d955p8e6P//5z2bo0KHGGNoLTjg5yTuTbeOGG24wAwcO9IinR48eZsSIEaf1HHF2suXlmgUFBVq9erX69+/vXufl5aX+/fvrxx9/tDAynGmZmZmSpIiICEnS6tWrVVhY6NE22rRpo2bNmrnbxo8//qiOHTsqJibGXeayyy5TVlaWfv31V3eZsvsoLUP7sp/Ro0dr4MCB5f49aSsoa/78+Tr//PN1/fXXKzo6Wl26dNEbb7zh3r5z506lpaV5/FuHhoaqR48eHu0lLCxM559/vrtM//795eXlpRUrVrjLXHzxxfLz83OXueyyy7R582YdOXKkvk8Tp0mvXr20ZMkSbdmyRZL0yy+/aPny5briiisk0V5QuTPZNvj71LjZMsk7dOiQiouLPb54SVJMTIzS0tIsigpnWklJicaNG6cLL7xQHTp0kCSlpaXJz89PYWFhHmXLto20tLQK207ptqrKZGVlKS8vrz5OB/Vg1qxZ+vnnn/Xss8+W20ZbQVk7duzQlClTlJKSokWLFunee+/V2LFj9e6770o68e9d1d+dtLQ0RUdHe2z38fFRRERErdoUzn4PP/ywbrrpJrVp00a+vr7q0qWLxo0bp6FDh0qivaByZ7JtVFaGttM4+FgdAFBXo0eP1oYNG7R8+XKrQ8FZaO/evbr//vu1ePFi+fv7Wx0OznIlJSU6//zz9cwzz0iSunTpog0bNujf//63br/9doujw9nmww8/1IwZMzRz5ky1b99ea9eu1bhx4xQfH097AXBWsGVPXlRUlLy9vcvNgnfgwAHFxsZaFBXOpDFjxuizzz7T0qVL1bRpU/f62NhYFRQU6OjRox7ly7aN2NjYCttO6baqyoSEhCggIOB0nw7qwerVq5Wenq7zzjtPPj4+8vHx0bfffqt//vOf8vHxUUxMDG0FbnFxcWrXrp3HurZt22rPnj2STvx7V/V3JzY2Vunp6R7bi4qKlJGRUas2hbPfQw895O7N69ixo2699VY98MAD7qsGaC+ozJlsG5WVoe00DrZM8vz8/NS1a1ctWbLEva6kpERLlixRz549LYwM9c0YozFjxujjjz/W119/reTkZI/tXbt2la+vr0fb2Lx5s/bs2eNuGz179tT69es9PkAXL16skJAQ95e8nj17euyjtAztyz769eun9evXa+3ate7H+eefr6FDh7qXaSsodeGFF5a7HcuWLVuUlJQkSUpOTlZsbKzHv3VWVpZWrFjh0V6OHj2q1atXu8t8/fXXKikpUY8ePdxlvvvuOxUWFrrLLF68WK1bt1Z4eHi9nR9Or9zcXHl5eX6F8vb2VklJiSTaCyp3JtsGf58aOatnfqmrWbNmGafTad555x2zceNGM3z4cBMWFuYxCx4annvvvdeEhoaab775xqSmprofubm57jIjR440zZo1M19//bVZtWqV6dmzp+nZs6d7e+m0+AMGDDBr1641X3zxhWnSpEmF0+I/9NBDZtOmTeZf//oX0+I3AGVn1zSGtoITVq5caXx8fMzTTz9ttm7dambMmGFcLpeZPn26u8xzzz1nwsLCzCeffGLWrVtnrrnmmgqnPe/SpYtZsWKFWb58uUlJSfGY9vzo0aMmJibG3HrrrWbDhg1m1qxZxuVyMSW+zdx+++0mISHBfQuFjz76yERFRZnx48e7y9BeGq/s7GyzZs0as2bNGiPJvPTSS2bNmjVm9+7dxpgz1za+//574+PjY1588UWzadMmM3HiRG6h0IjYNskzxpjJkyebZs2aGT8/P9O9e3fz008/WR0S6pmkCh/Tpk1zl8nLyzOjRo0y4eHhxuVymUGDBpnU1FSP/ezatctcccUVJiAgwERFRZkHH3zQFBYWepRZunSp6dy5s/Hz8zMtWrTwOAbs6eQkj7aCsj799FPToUMH43Q6TZs2bczrr7/usb2kpMT87W9/MzExMcbpdJp+/fqZzZs3e5Q5fPiwGTJkiAkKCjIhISHmjjvuMNnZ2R5lfvnlF9O7d2/jdDpNQkKCee655+r93HB6ZWVlmfvvv980a9bM+Pv7mxYtWphHH33UYzp72kvjtXTp0gq/q9x+++3GmDPbNj788ENzzjnnGD8/P9O+fXvz+eef19t54+ziMMYYa/oQAQAAAACnmy3H5AEAAAAAKkaSBwAAAAANCEkeAAAAADQgJHkAAAAA0ICQ5AEAAABAA0KSBwAAAAANCEkeAAAAADQgJHkAAAAA0ICQ5AEAAABAA0KSBwDASZ599ll169ZNwcHBio6O1rXXXqvNmzd7lOnbt68cDofHY+TIkRZFDADACSR5AACc5Ntvv9Xo0aP1008/afHixSosLNSAAQN07Ngxj3L33HOPUlNT3Y9JkyZZFDEAACeQ5AEALNW3b1+NHTtW48ePV0REhGJjY/X4449Lknbt2iWHw6G1a9e6yx89elQOh0PffPONJOmbb76Rw+HQokWL1KVLFwUEBOjSSy9Venq6Fi5cqLZt2yokJEQ333yzcnNzaxTTF198oWHDhql9+/Y699xz9c4772jPnj1avXq1RzmXy6XY2Fj3IyQk5HRUCQAAp4QkDwBguXfffVeBgYFasWKFJk2apP/93//V4sWLa7WPxx9/XK+++qp++OEH7d27VzfccINeeeUVzZw5U59//rm+/PJLTZ48uU7xZWZmSpIiIiI81s+YMUNRUVHq0KGDHnnkkRonkQAA1CcfqwMAAKBTp06aOHGiJCklJUWvvvqqlixZopSUlBrv46mnntKFF14oSbrrrrv0yCOPaPv27WrRooUk6brrrtPSpUs1YcKEWsVWUlKicePG6cILL1SHDh3c62+++WYlJSUpPj5e69at04QJE7R582Z99NFHtdo/AACnG0keAMBynTp18ngeFxen9PT0Ou8jJiZGLpfLneCVrlu5cmWtYxs9erQ2bNig5cuXe6wfPny4e7ljx46Ki4tTv379tH37drVs2bLWxwEA4HThck0AgOV8fX09njscDpWUlMjL648/U8YY97bCwsJq9+FwOCrdZ22MGTNGn332mZYuXaqmTZtWWbZHjx6SpG3bttXqGAAAnG4keQCAs1aTJk0kSampqe51ZSdhqS/GGI0ZM0Yff/yxvv76ayUnJ1f7mtK44uLi6jk6AACqxuWaAICzVkBAgC644AI999xzSk5OVnp6uh577LF6P+7o0aM1c+ZMffLJJwoODlZaWpokKTQ0VAEBAdq+fbtmzpypK6+8UpGRkVq3bp0eeOABXXzxxeUuPQUA4EyjJw8AcFZ7++23VVRUpK5du2rcuHF66qmn6v2YU6ZMUWZmpvr27au4uDj3Y/bs2ZIkPz8/ffXVVxowYIDatGmjBx98UIMHD9ann35a77EBAFAdhyk70AEAAAAAYGv05AEAAABAA0KSBwBoVPbs2aOgoKBKH3v27LE6RAAATgmXawIAGpWioiLt2rWr0u3NmzeXjw/zkgEA7IskDwAAAAAaEC7XBAAAAIAGhCQPAAAAABoQkjwAAAAAaEBI8gAAAACgASHJAwAAAIAGhCQPAAAAABoQkjwAAAAAaEBI8gAAAACgAfn/YrA/dYV5UPcAAAAASUVORK5CYII=",
-      "text/plain": [
-       "<Figure size 900x300 with 1 Axes>"
-      ]
-     },
-     "metadata": {},
-     "output_type": "display_data"
-    },
-    {
-     "name": "stdout",
-     "output_type": "stream",
-     "text": [
-      "num_50: outliers = 848566, fences -> lower=-3.0, upper=5.0\n"
-     ]
-    },
-    {
-     "data": {
-      "image/png": "iVBORw0KGgoAAAANSUhEUgAAA3kAAAEiCAYAAABEJhvIAAAAOnRFWHRTb2Z0d2FyZQBNYXRwbG90bGliIHZlcnNpb24zLjEwLjAsIGh0dHBzOi8vbWF0cGxvdGxpYi5vcmcvlHJYcgAAAAlwSFlzAAAPYQAAD2EBqD+naQAAQ7NJREFUeJzt3Xl8VNX9//H3LJnJvhMS9kU22cWKiIoVilporVqtFHf8ueG3Lqjtt2Jx31uttuL6hbrg1lbrhoqIFKqgIMi+ypoVEpJJMplklvP7AzPNkG0SIBkyr+fjMY8k93Pm3HPPnEnmk3PvPRZjjBEAAAAAoEOwtncDAAAAAABHDkkeAAAAAHQgJHkAAAAA0IGQ5AEAAABAB0KSBwAAAAAdCEkeAAAAAHQgJHkAAAAA0IGQ5AEAAABAB0KSBwAAAAAdCEke0M7mzp0ri8WinTt3BredccYZOuOMM9qtTYeqqKjQ1VdfrezsbFksFt18883t3SQc4osvvqg3jgAAQHQiyQMOsX79el1yySXq2rWrnE6nunTpoqlTp2r9+vWHVe+DDz6od99998g0so09+OCDmjt3rq6//nq98soruvTSS9u7SRFn586dslgsDT7eeOONeuU3btyos88+W4mJiUpPT9ell16qffv2tUPLQ33wwQc6++yzlZGRodjYWPXv31+33367SkpK6pXdvHmzbrnlFp1yyimKjY09aknmSy+9pEGDBik2Nlb9+vXT008/HfZzq6ur9dvf/lZdunRRXFycRo8erQULFjRY9ssvv9Spp56q+Ph4ZWdn6ze/+Y0qKioOq+3GGL3yyis6/fTTlZqaqvj4eA0dOlT333+/3G53vfIvvPCCxo0bp86dO8vpdKp379668sorj1i/btq0SXfccYdGjBihpKQk5eTkaNKkSVqxYkXYdbRnn55xxhkaMmRIq5/fGkfiNQm3H1rSt+Go/SdiY6/v5MmT1atXr1bXX1djv/8efvjhsJ7f3u9VoMMxAIL+8Y9/GIfDYbKzs82dd95pXnzxRTNz5kyTk5NjHA6H+ec//9nquhMSEszll19eb/ucOXOMJLNjx47gturqalNdXd3qfR1po0ePNmPHjm3vZkS0HTt2GElmypQp5pVXXgl57Ny5M6Tsnj17TGZmpunbt6/585//bB544AGTlpZmhg8f3urXfdGiRfXGUUvNmDHDSDLDhw83jzzyiHnhhRfM9ddfb5xOp+nevbvZsmVLSPk5c+YYq9VqhgwZYkaMGHHY+2/Is88+aySZCy64wDz//PPm0ksvNZLMww8/HNbzL774YmO3281tt91mnnvuOTNmzBhjt9vNkiVLQsqtWrXKxMbGmpEjR5rZs2ebO++80zidTnP22We3uu0+n89cdNFFRpI57bTTzBNPPGGee+45c8kllxir1WqGDh1qCgsLQ55z/fXXm8svv9w8/vjj5qWXXjIzZ840nTt3NpmZmSY3N7fVbak1Y8YMk5qaaqZNm2aee+458+ijj5q+ffsam81mFixYEFYd7dmn48aNM4MHD27181vjcF+TlvRDuH0brtq/L998802D8UmTJpmePXu2qu5DSTI/+clP6v3+W7duXVjPb89xBXREJHnAD7Zt22bi4+PNwIEDTVFRUUhs3759ZuDAgSYhIcFs3769VfW3JMk7kvx+v6mqqjqsOnr37m0mTZp0hFpkjNfrjagk9kioTfIee+yxZstef/31Ji4uzuzatSu4bcGCBUaSee6551q1/8NN8ubNm2ckmV/96lfG5/OFxJYvX27i4+PN8OHDjdfrDW4vLi42LpfLGGPMY489dsTHsdvtNhkZGfXG3tSpU01CQoIpKSlp8vnLly+v95pUVVWZvn37mjFjxoSUPeecc0xOTo4pKysLbnvhhReMJPPJJ5+0qv0PPvigkWRuu+22erH33nvPWK1W89Of/rTZelasWGEkmYceeqhV7Ti0rvLy8pBt+/fvN506dQrrHznt3aftkeQ1pCWvSbj90JK+DVdbJ3nTp09v1XPbe1wBHRFJHvCDa6+91kgy//73vxuML1682Egy1157bXDb5Zdf3uAfyFmzZpm6E+WS6j1qE76Gkrxx48aZcePGhdTp8XjMH/7wB9O3b1/jcDhMt27dzO233248Hk9Iudo/tK+++qo5/vjjjd1uN++8844xxpjXX3/dnHDCCSYxMdEkJSWZIUOGmCeffLLRPqlNHA591La1sLDQXHXVVSYrK8s4nU4zbNgwM3fu3JA66iY/TzzxhOnTp4+xWq1m1apVje639hjeeecdM3jwYONwOMzxxx9v5s+fH1Iu3P6vW+dbb71lBg0aZGJjY83JJ59s1qxZY4w5OGPUt29f43Q6zbhx41qcrNQ9zoqKiiaT2KysLHPhhRfW296/f38zfvz4Fu231uEmeQMGDDBpaWkhH5zquueee4wk8+abbzYYPxpJ3ocffmgkmQ8//DBk+5dffmkkmVdeeaXJ599+++3GZrPVO6ba5Gv37t3GGGPKysqM3W43t99+e0i56upqk5iYaKZNm9bitrvdbpOWlmb69+8fkhjXdeWVVxpJZvny5U3WtX//fiPJ/Pa3v21xO8J1/vnnm/T09GbLtWefGhM5SV64r0lL+iHcvm2J9kjy3G53i/+x2N7jCuiI7EfgjE+gQ3j//ffVq1cvnXbaaQ3GTz/9dPXq1Usffvhhi+t+5ZVXdPXVV+ukk07SNddcI0nq27dv2M8PBAL6+c9/rqVLl+qaa67RoEGDtHbtWj3xxBPasmVLvWv9Pv/8c7311lu68cYblZmZqV69emnBggWaMmWKxo8fr0ceeUTSwevC/vOf/+imm25qcL+DBg3SK6+8oltuuUXdunXTjBkzJEmdOnVSVVWVzjjjDG3btk033nijevfurbfffltXXHGFSktL69U5Z84ceTweXXPNNXI6nUpPT2/ymJcuXap//vOfuuGGG5SUlKSnnnpKF1xwgXbv3q2MjIyw+66uJUuW6L333tP06dMlSQ899JAmT56sO+64Q88884xuuOEGHThwQI8++qiuuuoqff755y3exz333KPbb79dFotFo0aN0gMPPKCJEycG47m5uSoqKtKJJ55Y77knnXSSPvroo1Yd2+HYunWrNm/erCuuuELJyckNlrnssss0a9Ysvf/++7roootavI8DBw7I7/c3Wy4+Pl7x8fGSpFWrVklSvb4aNWqUrFarVq1apUsuuaTRulatWqX+/fvXO6aTTjpJkrR69Wp1795da9eulc/nq7cfh8OhESNGBNvREkuXLtWBAwd00003yW5v+E/tZZddpjlz5uj9998PtqlWcXGx/H6/du/erXvvvVeSNH78+JAy+/fvD6stSUlJcjqdTZYpKChQZmZms3W1Z5+Gq7q6WuXl5WGVDeeYa4XzmhyqJf0Qbt8eba15r9aaO3eunnnmGRljNGjQIM2cOVO//vWvm63rWBhXwLGGJA+QVFZWpry8PJ177rlNlhs2bJjee+89lZeXKykpKez6L7nkEl133XXq06dPkx9KGzNv3jx99tlnWrx4sU499dTg9iFDhui6667Tl19+qVNOOSW4ffPmzVq7dq2OP/744Labb75ZycnJ+uSTT2Sz2cLab+fOnXXJJZdo5syZ6tq1a0jb//znP2vjxo169dVXNXXqVEnSddddp3HjxmnmzJm66qqrQvpo79692rZtmzp16hTWvjdu3KgNGzYEk+Ef//jHGj58uF5//XXdeOONYdVxqM2bN2vTpk3BGw2kpaXp2muv1f33368tW7YE2+v3+/XQQw9p586dYd+UwGq1auLEiTrvvPPUtWtXff/99/rTn/6kc845R++9954mTZokScrPz5ck5eTk1KsjJydHJSUlqq6ubvZD+ZG0YcMGSdLw4cMbLdOrVy8lJycHy7bUyJEjtWvXrmbLzZo1S3fffbekg31ls9mUlZUVUsbhcCgjI0N5eXlN1pWfn99oP0sKPr+512TJkiXNtvtQ4fRpbayhPu3atauqq6slSRkZGXrqqaf0k5/8JKRMuO+lOXPm6Iorrmg0vmTJEn311VeaOXNms3W1Z5+G6/XXX9eVV14ZVlljTNj1hvOaHKol/RBu3x5trXmvStIpp5yiiy66SL1791ZeXp7++te/aurUqSorK9P111/fZF3HwrgCjjUkeYAU/K9vc4lbbdzlcrUoyTtcb7/9tgYNGqSBAweG/Pf+zDPPlCQtWrQoJMkbN25cSIInSampqaqsrNSCBQt09tlnH3abPvroI2VnZ2vKlCnBbTExMfrNb36jKVOmaPHixZo8eXIwdsEFF4T9oVSSJkyYEDLbOWzYMCUnJ+v7779vdZvHjx8fkrSNHj062La6r2ft9u+//z7sJK9Hjx765JNPQrZdeumlOv744zVjxoxgkldVVSVJDSZxsbGxwTJtmeS1ZPyHO0NyqNdeey147E3p06dP8Puqqio5HI4Gy8XGxjZbX2P9WLef635trGw47T5UOH1aG2uoT+fPny+PxxP8R0plZWW9MuHedXHw4MGNxoqKivTrX/9avXv31h133NFsXe3Zp+E666yzDuuOlI0J5zU5VEv6Idy+Pdpa816VpP/85z8hP1911VUaNWqUfv/73+uKK65QXFxco3UdC+MKONaQ5AFq+sNWXeF+GD7Stm7dqo0bNzaaJBUVFYX83Lt373plbrjhBr311ls655xz1LVrV02cOFEXXXRRqxO+Xbt2qV+/frJaQ1diGTRoUDDeXJua0qNHj3rb0tLSdODAgRa2tPE6U1JSJKneKVC12w9nX5KUnp6uK6+8Ug8//LD27t2rbt26BT/o1M4I1OXxeCSpyQ9DR0NLxn9rb7c+duzYFj8nLi5ONTU1DcY8Hk+z/RQXFxdWPzf3mrTm9QinT2tjh85USgdnriXpnHPO0bnnnqshQ4YoMTExZBZ7woQJLW5XXZWVlZo8ebLKy8u1dOlSJSYmNvuc9uzTcOXk5DQ409OUioqKkFvw22y2er9vw3lNDtWSfgi3b480i8US8nNr3qsNcTgcuvHGG3Xddddp5cqVIWehHOpYGFfAsYYkD9DBD/U5OTlas2ZNk+XWrFmjrl27Bq8bOPSPY61wrmdoiUAgoKFDh+pPf/pTg/FDk5SG/tBlZWVp9erV+uSTTzR//nzNnz9fc+bM0WWXXaa//e1vR7S9DWnpH9/GTimte3pVS/u/sTrD2Vdr1b42JSUl6tatW/DDZ+1pR3Xl5+crPT29TWfxJAVnfZsa/7t27ZLL5ar33/tw7du3L6z3RWJiYjDZyMnJkd/vV1FRUUgiVFNTo+LiYnXp0qXJunJycpSbm1tve23f1z6/udekuf00pG6f/uIXv2iwTG1/N9enffv21ciRI/Xaa6+FJBQFBQVhtSUlJaXe+6+mpkbnn3++1qxZo08++STstefas0/DVVVVpbKysrDKZmdnS5Ief/xx3XPPPcHtPXv2bHIdvMZek0O1pB/C7duWaG4W0O12B8vUas17tTF1f/815VgYV8CxhsXQgR9MnjxZO3bs0NKlSxuML1myRDt37gw5BTEtLU2lpaX1yjZ0PUNjCUk4+vbtq5KSEo0fP14TJkyo9xgwYEBY9TgcDv3sZz/TM888o+3bt+vaa6/Vyy+/rG3btrW4TT179tTWrVsVCARCtm/atCkYP9pa0v/tpfb00tpZga5du6pTp04NLk789ddfa8SIEW3ZPElSv379NGDAAL377ruNzjy9/PLLkqQLL7ywVfv40Y9+FJxhaerx+OOPB59T2xeH9tWKFSsUCASa7asRI0Zoy5YtcrlcIduXL18eUv+QIUNkt9vr7aempkarV69u1WsyduxYpaamat68eY1+YG5JnzaUuITTnzk5OXrzzTdDnhcIBHTZZZdp4cKFmjdvnsaNGxf2cbVnn4brzTffDLtval122WVasGBB8PHaa681u59wksmW9EO4fdsStb+HN2/e3GB8y5Yt9X5Xt+a92phDf/815lgYV8Axp31v7glEji1btpi4uDhz/PHHm/3794fEiouLzfHHH2/i4+PNtm3bgtv/8pe/GEnmu+++C27Ly8sziYmJ9W7h37lzZ3PuuefW2284SyjMnTu30TXU3G63qaioCP6sRtYqOvSYjDHmr3/9q5HU7GK1PXv2rLdW2ZNPPmkkmXnz5gW3eb1eM3bsWJOYmBhcP60l68c1dww9e/YMWWuwJf3fUJ2Nta12OYK333477DYfuraiMcbs3bvXpKWlmWHDhoVsv+6660xcXFzILdE/++wzI8nMnj077H021ObDXSfv17/+db118lasWGESEhLMyJEjG10OoLklFJYuXWoWLFjQ7KPuOpRut9ukp6ebyZMnh9R1ySWXmPj4eFNcXBzctm/fPrNx40ZTWVkZ3LZs2bJ6r6/H4zHHHXecGT16dEidZ599tsnJyQmOW2OMefHFF42kekt3hKv29u8N3Wb/gw8+MFar1fzsZz8LbvN6vQ2u/bd8+XJjs9nMpZdeGrI9nP5csGCBycvLC3neDTfcENaajJHYp+EsoZCXlxd23zSnpa/Jxo0bQ9a/NCb8fmhJ34arurraZGVlmdGjR9dbbuedd94xkuoto9Oa92pDv/9cLpfp27evyczMDFlSJhLHFdARkeQBdbz11lsmJibG5OTkmJkzZ5qXXnrJ3HXXXaZLly7G4XCYf/zjHyHl9+/fbxISEkyfPn3Mk08+aR588EHTvXt3c8IJJ9RLMn7605+ahIQE88c//tG8/vrrZtmyZcaY8JI8v99vfvrTnxqLxWIuvvhi8/TTT5snn3zSXHfddSY9PT1kDaTGEqRf/OIX5vTTTzd33323efHFF81dd91lUlNTzYgRI4zf72+yXxpK8txutxk0aJBxOBxmxowZ5umnnzbjxo2r96HhaCZ5Len/o53kXXHFFea0004zd999t3n++efN73//e5ORkWEcDodZtGhRSNndu3ebjIwM07dvX/PUU0+ZBx980KSlpZmhQ4fW+yAWrsNN8owx5tZbbzWSzIgRI8xjjz1mXnzxRXPDDTeY2NhY071795APdcYYU1paau677z5z3333mbPPPttIMjNmzDD33Xefefrpp1vdjrpq/xHxy1/+0rzwwgvmsssuM5LMAw88EFKudm3EQ/v6wgsvDK6r9dxzz5lTTjnF2O12s3jx4pByK1euNE6n04wcOdLMnj3b3HnnnSY2NtZMnDixXpsk1VvHsiE+n89cdNFFRpI5/fTTzZ///Gfz/PPPm8suu8xYrVYzdOjQkET1wIEDJiEhwVx11VXmj3/8o3n22WfN9OnTTXx8vElPTzdbtmwJv+Ma8cQTTxhJZsyYMeaVV16p96j7D6NI7NNx48aZrKys4Lir+3j11Vdb1SdNaelr0tBxtKQfwu3bxl6bhrz88svGYrGYoUOHmvvvv9/Mnj3bXHPNNcZut5thw4YZt9vd4n451KxZs8zw4cPNzJkzzfPPP2/uuece07NnT2OxWOq9Lm05roBoRpIHHGLNmjVmypQpJicnx8TExJjs7GwzZcoUs3bt2gbLf/rpp2bIkCHG4XCYAQMGmFdffbXBxbg3bdpkTj/9dBMXF9eqxdBramrMI488YgYPHmycTqdJS0szo0aNMvfcc0/IArKNJUh///vfzcSJE01WVpZxOBymR48e5tprrzX5+fnN9klDSZ4xBxdDv/LKK01mZqZxOBxm6NChZs6cOSFljmaSZ0z4/X+0k7x58+aZ008/3XTq1MnY7XaTmZlpzjvvPLNy5coGy69bt85MnDjRxMfHm9TUVDN16lRTUFAQ9v4OdSSSPGOMee+998yECRNMamqqkWQkmcGDBze4SHpt/zX0OFILLBtjzPPPP28GDBhgHA6H6du3r3niiSdMIBAIKdPYB8eqqipz2223mezsbON0Os2PfvQj8/HHHze4nyVLlphTTjnFxMbGmk6dOpnp06eHzBYYY0x5ebmRZC6++OKw2h4IBMzcuXPN2LFjTVJSUrB/JkyYEDK7YczBWZebbrrJDBs2zCQnJ5uYmBjTs2dPM23atCO2yPzll1/e6Gt26PiJxD6t/UdSQ4/x48e3uD+a09LXpLFkNZx+MCb8vp0xY4axWCxm48aNYR3H/PnzzY9//OPgMfTu3dvceuut5sCBA2E9vzmffvqp+clPfmKys7NNTEyMSU1NNRMnTjQLFy6sV7atxhUQ7SzGHIE7CwAA2tUXX3yhH//4x9qxY0er74DZkKuvvlovvfSSXnjhBV199dVHrN5j1UcffaTJkyfru+++09ChQ1v8fK/Xq5/97GdauHCh3n///SOynMmx7nD7NBqddNJJ6tmzp95+++32bgqACMWNVwAAjXruuec0efJkXX/99froo4/auzntbtGiRbr44otbnYzExMToH//4h0aMGKELL7xQ33777RFu4bHncPs02rhcLn333Xe6995727spACIYM3kA0IRw7qCXnp7e6KLdbeVozeQBAIBjD+vkAUAT3nzzTV155ZVNllm0aJHOOOOMtmkQAABAM5jJA4Am5Ofna/369U2WGTVqlNLS0tqoRQAAAE0jyQMAAACADoQbrwAAAABABxLWNXmBQEB5eXlKSkqSxWI52m0CAAAAABzCGKPy8nJ16dJFVmvj83VhJXl5eXnq3r37EWscAAAAAKB19uzZo27dujUaDyvJS0pKClaWnJx8ZFoWpjK3V1/vLNZJvTLkN0afbyzUCb3S9O3OAzpzUGfZLJZgPCU+pk3bBgAAAABtxeVyqXv37sH8rDFhJXm1p2gmJye3eZK3u7xMM97dqg/+p7Mk6d5Pd+rJX6Xq3k936qQBB7PX2nj3Nm4bAAAAALS15i6hi/h18gZmJ2n1H36iRKddmwrKm4wDAAAAQLSL+MzIbrMqNd7R6jgAAAAARJOIX0JhT4lbN7+xSntK3K2KAwAAAEA0ifgkz+sPKL/MI68/oHiHTaN7pystPkaje6cr3mELiQMAAABAtLMYY0xzhVwul1JSUlRWVtbmN14BAAAAAISfl0X8NXl1BQJG3kBANlnkl1GM1SqrlcXZAQAAAKBWxJ+uuT6vTIPu+ljr88q0Id+lATM/1gdr8zVg5sfakO8KiQMAAABAtIv4JK9zcqzuOHuAOifHtioOAAAAANEk4k/XzEx06sqxvSVJBWWeJuMAAAAAEO0ifiav3OPV4i37VO7xtioOAAAAANEk4pO8XcVuXf5/X2tXccPr4DUXBwAAAIBoEvFLKNT4AiqurFZGglOSVFxZrSRnjMqrvSHbMhKcctgjPmcFAAAAgFbpMEsoOOxW5aTEBX+u/T4x1l5vGwAAAABEu4if+sotrdL//nOtckurtLvYrRteW6ll24t1w2srtbvYHRIHAAAAgGgX8UleVY1f6/PKVFXjl8vj1UdrC1Tg8uijtQVyebwhcQAAAACIdhF/uuZxWYl678ZTJUnrcusveF43DgAAAADRLuJn8gAAAAAA4Yv4JG9jvksn3LdAG/NdrYoDAAAAQDSJ+NM1MxIdmnZqb2UkOiRJt581QP2zE3X7WQOUlXxwCYW6cQAAAACIZhG/Th4AAAAAIPy8LOJP16ys9umbnSWqrPaprMqrBRsKteeAWws2FKqsyhsSBwAAAIBoF/FJ3o79lbrw2a+0Y3+l9pS49f9eXqGVOw/o/728QntK3CFxAAAAAIh2EZ/kHZeVqIUzxum4rMRWxQEAAAAgmkT8jVdiY2zq26nxBK65OAAAAABEk4ifycsvq9J9H2xQfllVq+IAAAAAEE0iPsmr8Pj07y37VOHxyWm3ql9WohKdNvXLSpTTbg2JAwAAAEC0YwkFAAAAADgGdJglFAAAAAAA4Yv4JG9zQbnGPvy5NheUa31emYbM+kTvfZerIbM+0fq8spA4AAAAAES7iE/yUuNjdN7IrkqNj5ExUkW1T4HAwa/GhMYBAAAAINpF/BIKnZNjddtZAyRJ+8qrm4wDAAAAQLSL+Jm8qhq/1uWWqarG36o4AAAAAESTiE/ytu+r0OSnl2r7vopWxQEAAAAgmkT8EgpVNX5t31ehvp0SJR1M6rqkxCmvrCpkW99OiYpz2Nq0bQAAAADQVsLNyyL+mrw4h01DuqYEf679Pj3RUW8bAAAAAES7iD9ds9Dl0eOfbFahy6Pc0ird9e46rdx1QHe9u065pVUhcQAAAACIdhGf5JW6vXpnVa5K3V4dqKzRK8t2aU+JW68s26UDlTUhcQAAAACIdhF/uuaA7CT953dnSpLW5ZY1GQcAAACAaBfxM3kAAAAAgPBFfJK3tbBcP/nTYm0tLG9VHAAAAACiScSfrpkYa9fp/TspMdauREnTTu2t3pnxmnZqb2X8cIfN2jgAAAAARLuIXycPAAAAABB+Xhbxp2t6vAcXQ/d4/aqs9mnlrgMqcnm0ctcBVVb7QuIAAAAAEO0iPsnbVlSh8X9crG1FFdqxv1IXzP5SX24v1gWzv9SO/ZUhcQAAAACIdhGf5PXOTNDb141R78yEVsUBAAAAIJpE/N1KEpx2/ahXeqvjAAAAABBNIn4mr6jco78u2qaick+r4gAAAAAQTSI+ySuuqNFLS3eouKJGNqtF6QkOOWxWpSc4ZLNaQuIAAAAAEO1YQgEAAAAAjgEdZgkFAAAAAED4Ij7J21ZUoZ//Zam2FVVoS2G5xj22SJ+uL9C4xxZpS2F5SBwAAAAAol3EJ3lxDpsGd0lRnMOmGl9Au4rdctf4tavYrRpfICQOAAAAANEu4pdQ6Joap4fOHypJOlBZ/+YqdeMAAAAAEO0ifiavxhdQflmVanyBVsUBAAAAIJpEfJK3pbBcYx76XFsKy1sVBwAAAIBoEvFLKJR7vPp2d6lO6JEqSfp2d6n6ZyVqS1FFyLYTeqQqKTamTdsGAAAAAG0l3Lws4pM8AAAAAEAHWidvf0W15vxnh/ZXVKvI5dETC7ZoQ16ZnliwRUUuT0gcAAAAAKJdxCd5hS6PHv14swpdHhWVV+vPC7dqS2GF/rxwq4rKq0PiAAAAABDtIn4JhcFdUrTxvrMlSetyy5qMAwAAAEC0i/iZPAAAAABA+CI+yft+X4V+9dxX+n5fRaviAAAAABBNIv50zRibVTkpsYqxWZUSZ9UvRnRRTkqsfjGii1LiDi6ZUBsHAAAAgGjHEgoAAAAAcAwINy+L+Jk8nz+gimqfEp12+QJGBWUepcXH6IDbq+yUWNmtlmDczmweAAAAgCgX8VnRpoJyjbh3gTYVlGtbUYXOePwLLdq8T2c8/oW2FVWExAEAAAAg2kV8ktc9LV7PXnKCuqfFtyoOAAAAANEk4k/XTImP0dlDciRJew40HQcAAACAaBfxM3kllTV64+vdKqmsaVUcAAAAAKJJxCd5eaVV+t0/1yqvtKpVcQAAAACIJiyhAAAAAADHgHDzsoifyQMAAAAAhC/ik7yd+yt15ZyvtXN/pbbvq9B5z/xHX2wu0nnP/Efb91WExAEAAAAg2kV8kme1WOSwW2W1WFRV49eq3aUqdXu1anepqmr8IXEAAAAAiHYRv4RCj4x4PXfpiZKkdbllTcYBAAAAINpF/ExeIGBU7fMrEGj4/jDNxQEAAAAgmkR8krch36UBMz/WhnxXq+IAAAAAEE0i/nTNbmlxeuJXw9UtLU6S9MSvhmtkj9R622q/BwAAAIBoxjp5AAAAAHAM6DDr5JW6a/Sv1bkqddeouKJaL3+1U9sKy/XyVztVXFEdEgcAAACAaBfxSd7eA1W66Y3V2nugSvllHv3hX+u1Ls+lP/xrvfLLPCFxAAAAAIh2EX9N3qCcZG249yw57TZtbODmKnXjAAAAABDtIj7Js1ktinc03szm4gAAAAAQTSL+dM3dxW7d8NpK7S52tyoOAAAAANEk4pM8vzEq9/jkN0YJTrtO65epjESHTuuXqQSnPSQOAAAAANGOJRQAAAAA4BjQYZZQqMsfMCr3eFXjC6jc45U/wOwdAAAAANQV8Uneutwy9f39R1qXW6aN+S4NvftTfbQ2X0Pv/lQb810hcQAAAACIdhGf5OWkxOrecwcrJyW2VXEAAAAAiCYRv/ZARqJTU0f3lCTll3majAMAAABAtIv4mbyyKq8WbChUWZW3VXEAAAAAiCYRn+TtKXHr/728QntKGl4Hr7k4AAAAAESTiF9CwesPyFXlVXJczMG2VHkV57CpqsYfsi05LkYxtojPWQEAAACgVcLNyyL+mrwYm1UZic7gz7Xfxzvs9bYBAAAAQLSL+KmvPSVuzXjrO+0pcWtXcaWu/ts3+nLbfl39t2+0q7gyJA4AAAAA0S7ik7waf0C7iitV4w+o3OPTZxuLVFRerc82Fqnc4wuJAwAAAEC0i/jTNft2StTfrz9Fkhpc8LxuHAAAAACiXcTP5AEAAAAAwhfxM3nr88r0q+eW6c1rT24w3ut3H7Zxi4D247RJgYDkbeCeuAkOq47rlKgd+yvkqq5/+rLTKsU7bar2G3m8AQWaua9udmKMbDaLcstqQrZbJHVKdMjn9ytgsSo1zq4aX0BlVT5lJMTovBO66IPvCrSrxC1fQLJJSkuwy2KxqLji4HqWmYkx+vHALK3aXaZ95R4lOO3qnByrPSUVqvIGZLNa5A9IFovUJTVOiQ67dpW4VeHxKsZmVbf0ePXLStSq3QdUXu1XUqxN+8ur5a7TMTaLlOC0qWd6gryBgOJibHLX+FXjDyjJaVe/zkk6UFmtrUWVqvb6ZbdJVotVTrtNGYkOuWv8qvL6lZXkVIzVqp3FFar2G2UkxCjREaMCl0cFrioFApIzxqof9UrX5GFdNHl4F8XG2OTx+vXp+gJtK6pQWZVX8Y6D+09w2FRZ56vTbtXa3DJtLypXtc+oa1qchnVNUVrCwTY47VZtKihXVY1PcQ67hnRJVp9OifIFAlq0eZ8KyzzqlOhUeqJDxRU1KqrwKBCQrBYpJyVOEwd31qRhB9t0KI/Xrw++y9OCDYUqdHnUOSVWpx6XoU35FdpRXKl+WYm65Sf9lRrvCB7PzmK3uqbGqsYX0Beb9ym/rEoWi0XZybEa3SdNCzcWaXdJlXpnJujRXw5TarxDn64v0NaiCrmqvEqJi9FxWYk6vX8n/XvLPu0sdqtXRrxO799Jn20o1OebiiRJ4wdlNdruho6jtm29MuI1cXB2o8fbWLmWxiSFtc9whXsMLa3n0H4+3Ha2tC0frsnTwo0HX9MzB2YF3x/HiiP1uhzNfbZHGxGZGAuHryP1YcQvobCvvFr/Wp2rc0d0lST9a3WuTj0uU0u37de5I7rqRw981qbtAdA4yw+PcK6QtVrUbKLZ3L4kKZwqLJJsVh1MHCVZrRZJRlaLRTX+0Bpq22WzHPzebySLOXhM5oe6GtqnzSoN7pKiq0/trZ+P6Kr3Vufqw7UF2l/u0Z4DVUpw2lRZXT/JM8aouLImpC/iYqzKTolVZfXBeFmVT3ab5PNLXVNjlRQXo1J3jcqqvKr2BoJttkqqCRgFAkZWq0WJTpt6pMfr6tP66Oc//A6t673VuXpx6Q7t3l8pjy8gZ4xVdqtFXr9RcqxdNX6jc4Zk655zhwSPJzbGqh37KlRa5ZXL7VVFjV+SUaLTLp8/II/PKMZ2MEk/uU+6fjmq28F+qPBoT0mVuqfFKTMpVtnJThW4qhUbY5XHG1B2slOr9pRqn6tashh1SnQ22u6GjqO2bR5vQJOGZjd6vI2Va2lMUlj7DFe4x9DSeg7t58NtZ0vb8uKS77WvoloyFnVKdgbfH8eKI/W6HM19tkcbEZkYC4fvWOjDcPOyiD9ds1PSwT/0nZKcwe8H5iQHtwFoP5Y631t/+CHcWyDVJjX2Vv4Wqs2Jwnm+5YckyEiyWv+byAWMCTkG6b/HYSTZbVYZ899jsloaTyoDAanG59eu4oN3+t1Z7FZsjFUxdqscNou8/oAcNot8gdCv1b6Aav/VVtsWf8AEy1f7ArJZJZvFIptV8gUCqvH55a7xy261KMZmkdHBYzE/JKb64avNav3h5lQN3314Z7FbNT6/bLaD9ditFlX9kHh2TYuXw2bR1qKKkOPplZGgGn9A7mqfbDaLrBbJarHIZj3YVskoPcEhm1Xasb/yv/1gO9gPDrtVsTFWbS2qCNZX+3ONz6/kOLuSY2OabHdDx1G3rqaOt7FyLY2Fu89wHan6Dq3n0H4+3Ha2tC01/oCSY2OUHGcPeX8cK47063w09tkebURkYiwcvo7UhxGf5JV7vFq6db/KPV6Vub36cE2+9hS79eGafJW5ve3dPCCq1U14apO2cH+p1CZTvlbeGLc2IQrn+cYc3J9FB5OxwA8/Wy2WeklboE7C5fMHZLH895gCRvWSwlpWq+Sw29QzI16S1CsjXh5vQF5fQDV+oxibVTV+I7s19KvTbpWlTmIpSTarJVjeabfKH5D8xsgfkOxWqxx2m+IdNvkCRl7/wUTVarEcnHE0BysKGMkfCMhhswbbdKheGfFy2G3y+w/W4wsYxTlsslgsyj3gVo3fqF9WYsjx7CyulMNmVbzTLr/fBJNlf+BgWyWLSipr5A9IvTMT/tsP/oP9UOMLyOMNqF9WYrC+2p8ddptcVT65PN4m293QcdStq6njbaxcS2Ph7jNcR6q+Q+s5tJ8Pt50tbYvDZpXL45Wryhfy/jhWHOnX+Wjssz3aiMjEWDh8HakPI/6avF3Fbl3y0nJ98D+nSpKmz/tWT/5qhG5+c3VwGxAtmromL9FhVd82uCbPKinzh2vyjMWqlB+uyXNV+ZSe6NB5I3P0wXcF2l3ilrfF1+RVqsrrb9E1eRXVfiU2dU1eRoK8/oDiYw6eHun1B5T4wzV5pe4abS2skMfnl91a/5q8aq9fmUlOOaxW7SiuUI3fKCPRoYQYuwrKPSooO3hNXmyMVSf+cE1e7fVatV+376tUqbsmeHpmotOuimpf8Kszxqq1e+tfk5ee4Dh4zV6MVZvyy+Wp8SvWYdPQrinqnZkgX+DgNXEFZR51SopVekKMSipqVNjANXm1bTnUxMHZqvEF9NmGQhW4PMpOidXYBq7Jq3s8u4rdOr1fpmp8AS3evE95ripZZFFOcqxOauSaPEkHr03s4lVqvEN9OyUErxXbVexWzzrX5C3aVCSjg9fkNdbuho6jtm0961wz15JyrY01t89whXsMLa3n0H4+3Ha2tC1ef0ALNxbJIunHA8N/TSPFkXpdjuY+26ONiEyMhcPXkfow4q/Jq/b5VeSqVlayU1sLKzT56aUhSV6/zonBuNN+bF4YCQAAAADNCTcvi/iZPKfdpu7pjU+VNhcHAAAAgGgS8dfk5ZZW6a531ym3tKpVcQAAAACIJhGf5FXV+PTt7gOqqvEpNsaqwV2SlRRr1+AuyYqNsYbEAQAAACDaRfw1eQAAAACADrROHgAAAAAgfBGf5G3Md+lHD3ymjfkurcstU/875+tfq3PV/875WpdbFhIHAAAAgGgX8UleRoJDl53cUxkJB9daqvEHZMzBrw3FAQAAACCaRfwSClnJsfqf8f0kSUXl1U3GAQAAACDaRfxMXmW1Tyt3HVBldcN3z2wuDgAAAADRJOKTvB37K3XB7C+1Y39lq+IAAAAAEE0ifgkFj9ev3SVu9UiPlyTtLnErK8mpovLqkG090uMVG2Nr07YBAAAAQFsJNy+L+GvyYmNs6t85Kfhz7fep8Y562wAAAAAg2kX86Zr5ZVV68KONyi+r0t4Dbv3272u0YmeJfvv3Ndp7wB0SBwAAAIBoF/FJXrnHp882FKrc41Op26s3V+zR3gNVenPFHpW6vSFxAAAAAIh2EX+6Zv/OSfr8tjMkSetyy5qMAwAAAEC0i/iZPAAAAABA+CI+ydtSWK5xjy3SlsLyVsUBAAAAIJpE/OmaybEx+unQHCXHxkiSrj+jr/p0StD1Z/RVZqJTkkLiAAAAABDNIn6dPAAAAABA+HlZxJ+u6fH6tTHfJY/Xr4pqn77aXqxCl0dfbS9WRbUvJA4AAAAA0S7ik7xtRRU6589LtK2oQjv3V2rKC8v01fZiTXlhmXburwyJAwAAAEC0i/gkr0+nBP1r+lj16ZTQqjgAAAAARJOIv/FKvMOu4d1TWx0HAAAAgGgS8TN5RS6PnliwRUUuT6viAAAAABBNIj7JK3HX6M1v9qjEXSO7zaLs5Fg5Y6zKTo6V3WYJiQMAAABAtGMJBQAAAAA4BnSYJRQAAAAAAOGL+CRva2G5zn7y39paWK5NBS6d/OBCzV+Xr5MfXKhNBa6QOAAAAABEu4hP8hKcdp3cJ0MJTrt8fqMCl0fV3oAKXB75/CYkDgAAAADRLuIzoy6pcbr754MlSSWV9W+uUjcOAAAAANEu4mfyPF6/du6vlMfrb1UcAAAAAKJJxCd524oqdMbjX2hbUUWr4gAAAAAQTSJ+CYWKap/W7i3T0G4pkqS1e8vUp1OCvt9XGbJtaLcUJXJdHgAAAIAOKty8LOKTPAAAAABAB1onb195tZ5bvF37yqtVUObRIx9v0pq9pXrk400qKPOExAEAAAAg2h0TSd4zXxxM4vZXVGv2F9v1/b5Kzf5iu/ZXVIfEAQAAACDaRfxFbMd3SdZ3syZKktblljUZBwAAAIBoF/EzeQAAAACA8EV8krd9X4XOe+Y/2r6v4SUSmosDAAAAQDSJ+NM1nXar+mclyWm3ymm36lcndle3tDj96sTuSo2PkaRgHAAAAACiHUsoAAAAAMAxoMMsoeD1B1Tk8sjrD8jj9WtLYblK3TXaUlguj9cfEgcAAACAaBfxSd7mgnKd9OBCbS4o17aiCk184t/6YvM+TXzi39pWVBESBwAAAIBoF/FJXo+MeP3fFSeqR0Z8q+IAAAAAEE0i/sYrybExOnNg51bHAQAAACCaRPxMXnFFtV7+aqeKK6pbFQcAAACAaBLxSV5+mUf3f7BR+WUeSZLDZpXFcvBrQ3EAAAAAiGYsoQAAAAAAx4AOs4QCAAAAACB8EZ/k7dhfqakvLtOO/ZXaVlSuSU8t0cKNhZr01BJtKyoPiQMAAABAtIv4JM9utSg9wSm71SKPN6D1eS6Ve3xan+eSxxsIiQMAAABAtIv4JRS6p8fr6SkjJUlluWVNxgEAAAAg2kX8TJ4/YFTu8cofaPj+MM3FAQAAACCaRHyStzHfpaF3f6qN+a5WxQEAAAAgmkT8Egplbq+WbtuvU4/LlCQt3bZfw7qmaE1uWci2U4/LVEp8TJu2DQAAAADaSrh5WcQneQAAAACADrRO3oHKGr29Yo8OVNZoX3m1XlzyvTblu/Tiku+1r7w6JA4AAAAA0S7ik7zc0ird/vc1yi2tUqHLo/s/3KhNBeW6/8ONKnR5QuIAAAAAEO0ifgmFwV2Ste2Bc2SzWrQ+r/7NVerGAQAAACDaRXySZ7FYZLc1nsA1FwcAAACAaBLxp2vuKq7U1X/7RruKK1sVBwAAAIBoEvFJXl1JsXZNGJSlrCSnJgzKUlJsxE9EAgAAAECbYgkFAAAAADgGhJuXRfxUmDFG/oCRzWqRL2DkqvIqzmFTVY1fyXExslstwbjFwrV5AAAAAKJbxJ+uuT7PpePunK/1eS5tLijXqPs/06frCzXq/s+0uaA8JA4AAAAA0S7ik7yuqXF67JfD1DU1rlVxAAAAAIgmEX+6ZlqCQxee2F2SGlzwvG4cAAAAAKJdxM/klbm9+nBNvsrc3lbFAQAAACCaRHySt+eAW9Pnfas9B9ytigMAAABANIn4JRT8ASN3jU/xjoNnlrprfHLabar2+UO2xTvsslm5uyYAAACAjqnDLKFgs1qUFBsT/Ln2e4fdWm8bAAAAAES7yD9ds8St/3l9lfaUuLVjf6UufWm5lmzdp0tfWq4d+ytD4gAAAAAQ7SI+yfMFjEoqq+ULGFVW+7Rk634VV9Roydb9qqz2hcQBAAAAINpF/OmavTMT9NrVJ0uS1uWWNRkHAAAAgGgX8TN5AAAAAIDwRXySty63TP3vnN/gLF44cQAAAACIJhF/umZOSqxmTh6knJRYSdK95w7WkC7JuvfcwcFtdeMAAAAAEM0ifp08AAAAAED4eVnEn67p8nj1+aZCuTxelbpr9M6qvdpVXKl3Vu1VqbsmJA4AAAAA0S7ik7zdxW5dNXeFdhe7tfdAlW558zut2l2qW978TnsPVIXEAQAAACDaRfw1eQOyk/T178crLcGhzQXlTcYBAAAAINpFfJIXY7MqK7nxm6o0FwcAAACAaBLxp2vuPeDWb/++RnsPNHw6ZnNxAAAAAIgmEZ/kVfsC2lJUrmpfQHEOm0b2SFVqfIxG9khVnMMWEgcAAACAaMcSCgAAAABwDOgwSygAAAAAAMIX8UnehjyXht/zqTbkubQut0y9fveh3l2Vq16/+1DrcstC4gAAAAAQ7SI+yeuU5NQNZ/RVpyRnq+IAAAAAEE0ifgmFTklOXTuurySp0OVpMg4AAAAA0S7iZ/Iqqn36anuxKqp9rYoDAAAAQDSJ+CRv5/5KTXlhmXbur2xVHAAAAACiScQvoeDx+lVQ5lF2SqwkqaDMo7T4GB1we0O2ZafEKjbG1qZtAwAAAIC2Em5eFvHX5MXG2NQrMyH4c+33KfGOetsAAAAAINpF/OmaeaVVuvu99corrdKeErdufmOVln9frJvfWKU9Je6QOAAAAABEu4hP8iqrfVr2fbEqq30qq/Lq3dV5yi/z6N3VeSqr8obEAQAAACDaRfzpmv06J+njm0+XJK3LLWsyDgAAAADRLuJn8gAAAAAA4QtrJq/2Bpwul+uoNqYhWwpduu6Vb/XspSfI5zcKVLvlrihXoNqtinKXVmwtD8b7d27bO38CAAAAQFupzceaWyAhrCUU9u7dq+7dux+ZlgEAAAAAWm3Pnj3q1q1bo/GwkrxAIKC8vDwlJSXJYrEc0Qa2hMvlUvfu3bVnz542X68PaA+MeUQjxj2iDWMe0Yhx3zrGGJWXl6tLly6yWhu/8i6s0zWtVmuTmWJbS05OZjAgqjDmEY0Y94g2jHlEI8Z9y6WkpDRbhhuvAAAAAEAHQpIHAAAAAB3IMZXkOZ1OzZo1S06ns72bArQJxjyiEeMe0YYxj2jEuD+6wrrxCgAAAADg2HBMzeQBAAAAAJpGkgcAAAAAHQhJHgAAAAB0IMdMkvfXv/5VvXr1UmxsrEaPHq2vv/66vZsEtMpDDz2kH/3oR0pKSlJWVpZ+8YtfaPPmzSFlPB6Ppk+froyMDCUmJuqCCy5QYWFhSJndu3dr0qRJio+PV1ZWlm6//Xb5fL62PBSgVR5++GFZLBbdfPPNwW2MeXREubm5uuSSS5SRkaG4uDgNHTpUK1asCMaNMfrDH/6gnJwcxcXFacKECdq6dWtIHSUlJZo6daqSk5OVmpqqadOmqaKioq0PBWiW3+/XXXfdpd69eysuLk59+/bVfffdp7q3/2DMt51jIsl78803deutt2rWrFn69ttvNXz4cJ111lkqKipq76YBLbZ48WJNnz5dy5Yt04IFC+T1ejVx4kRVVlYGy9xyyy16//339fbbb2vx4sXKy8vT+eefH4z7/X5NmjRJNTU1+vLLL/W3v/1Nc+fO1R/+8If2OCQgbN98842ee+45DRs2LGQ7Yx4dzYEDBzR27FjFxMRo/vz52rBhg/74xz8qLS0tWObRRx/VU089pWeffVbLly9XQkKCzjrrLHk8nmCZqVOnav369VqwYIE++OAD/fvf/9Y111zTHocENOmRRx7R7Nmz9Ze//EUbN27UI488okcffVRPP/10sAxjvg2ZY8BJJ51kpk+fHvzZ7/ebLl26mIceeqgdWwUcGUVFRUaSWbx4sTHGmNLSUhMTE2PefvvtYJmNGzcaSearr74yxhjz0UcfGavVagoKCoJlZs+ebZKTk011dXXbHgAQpvLyctOvXz+zYMECM27cOHPTTTcZYxjz6Jh++9vfmlNPPbXReCAQMNnZ2eaxxx4LbistLTVOp9O8/vrrxhhjNmzYYCSZb775Jlhm/vz5xmKxmNzc3KPXeKAVJk2aZK666qqQbeeff76ZOnWqMYYx39YifiavpqZGK1eu1IQJE4LbrFarJkyYoK+++qodWwYcGWVlZZKk9PR0SdLKlSvl9XpDxvzAgQPVo0eP4Jj/6quvNHToUHXu3DlY5qyzzpLL5dL69evbsPVA+KZPn65JkyaFjG2JMY+O6b333tOJJ56oCy+8UFlZWRo5cqReeOGFYHzHjh0qKCgIGfcpKSkaPXp0yLhPTU3ViSeeGCwzYcIEWa1WLV++vO0OBgjDKaecooULF2rLli2SpO+++05Lly7VOeecI4kx39bs7d2A5uzfv19+vz/kD7skde7cWZs2bWqnVgFHRiAQ0M0336yxY8dqyJAhkqSCggI5HA6lpqaGlO3cubMKCgqCZRp6T9TGgEjzxhtv6Ntvv9U333xTL8aYR0f0/fffa/bs2br11lv1+9//Xt98841+85vfyOFw6PLLLw+O24bGdd1xn5WVFRK32+1KT09n3CPi/O53v5PL5dLAgQNls9nk9/v1wAMPaOrUqZLEmG9jEZ/kAR3Z9OnTtW7dOi1durS9mwIcNXv27NFNN92kBQsWKDY2tr2bA7SJQCCgE088UQ8++KAkaeTIkVq3bp2effZZXX755e3cOuDIe+utt/Taa69p3rx5Gjx4sFavXq2bb75ZXbp0Ycy3g4g/XTMzM1M2m63eXdYKCwuVnZ3dTq0CDt+NN96oDz74QIsWLVK3bt2C27Ozs1VTU6PS0tKQ8nXHfHZ2doPvidoYEElWrlypoqIinXDCCbLb7bLb7Vq8eLGeeuop2e12de7cmTGPDicnJ0fHH398yLZBgwZp9+7dkv47bpv6fJOdnV3vJnM+n08lJSWMe0Sc22+/Xb/73e908cUXa+jQobr00kt1yy236KGHHpLEmG9rEZ/kORwOjRo1SgsXLgxuCwQCWrhwocaMGdOOLQNaxxijG2+8Ue+8844+//xz9e7dOyQ+atQoxcTEhIz5zZs3a/fu3cExP2bMGK1duzbkF+GCBQuUnJxc70MF0N7Gjx+vtWvXavXq1cHHiSeeqKlTpwa/Z8yjoxk7dmy95XG2bNminj17SpJ69+6t7OzskHHvcrm0fPnykHFfWlqqlStXBst8/vnnCgQCGj16dBscBRA+t9stqzU0tbDZbAoEApIY822uve/8Eo433njDOJ1OM3fuXLNhwwZzzTXXmNTU1JC7rAHHiuuvv96kpKSYL774wuTn5wcfbrc7WOa6664zPXr0MJ9//rlZsWKFGTNmjBkzZkww7vP5zJAhQ8zEiRPN6tWrzccff2w6depk/vd//7c9Dglosbp31zSGMY+O5+uvvzZ2u9088MADZuvWrea1114z8fHx5tVXXw2Wefjhh01qaqr517/+ZdasWWPOPfdc07t3b1NVVRUsc/bZZ5uRI0ea5cuXm6VLl5p+/fqZKVOmtMchAU26/PLLTdeuXc0HH3xgduzYYf75z3+azMxMc8cddwTLMObbzjGR5BljzNNPP2169OhhHA6HOemkk8yyZcvau0lAq0hq8DFnzpxgmaqqKnPDDTeYtLQ0Ex8fb8477zyTn58fUs/OnTvNOeecY+Li4kxmZqaZMWOG8Xq9bXw0QOscmuQx5tERvf/++2bIkCHG6XSagQMHmueffz4kHggEzF133WU6d+5snE6nGT9+vNm8eXNImeLiYjNlyhSTmJhokpOTzZVXXmnKy8vb8jCAsLhcLnPTTTeZHj16mNjYWNOnTx9z5513hixzw5hvOxZj6ixDDwAAAAA4pkX8NXkAAAAAgPCR5AEAAABAB0KSBwAAAAAdCEkeAAAAAHQgJHkAAAAA0IGQ5AEAAABAB0KSBwAAAAAdCEkeAAAAAHQgJHkAAAAA0IGQ5AEAcIi7775bFosl5DFw4MCQMh6PR9OnT1dGRoYSExN1wQUXqLCwsJ1aDADAf5HkAQDQgMGDBys/Pz/4WLp0aUj8lltu0fvvv6+3335bixcvVl5ens4///x2ai0AAP9FkgcAaFdnnHGGfvOb3+iOO+5Qenq6srOzdffdd0uSdu7cKYvFotWrVwfLl5aWymKx6IsvvpAkffHFF7JYLPrkk080cuRIxcXF6cwzz1RRUZHmz5+vQYMGKTk5Wb/+9a/ldrvDbpfdbld2dnbwkZmZGYyVlZXppZde0p/+9CedeeaZGjVqlObMmaMvv/xSy5YtOxLdAgBAq5HkAQDa3d/+9jclJCRo+fLlevTRR3XvvfdqwYIFLarj7rvv1l/+8hd9+eWX2rNnjy666CI9+eSTmjdvnj788EN9+umnevrpp8Oub+vWrerSpYv69OmjqVOnavfu3cHYypUr5fV6NWHChOC2gQMHqkePHvrqq69a1G4AAI40kjwAQLsbNmyYZs2apX79+umyyy7TiSeeqIULF7aojvvvv19jx47VyJEjNW3aNC1evFizZ8/WyJEjddppp+mXv/ylFi1aFFZdo0eP1ty5c/Xxxx9r9uzZ2rFjh0477TSVl5dLkgoKCuRwOJSamhryvM6dO6ugoKBF7QYA4Eizt3cDAAAYNmxYyM85OTkqKipqdR2dO3dWfHy8+vTpE7Lt66+/Dquuc845J6Te0aNHq2fPnnrrrbc0bdq0FrULAIC2xkweAKDdxcTEhPxssVgUCARktR78M2WMCca8Xm+zdVgslkbrbI3U1FT1799f27ZtkyRlZ2erpqZGpaWlIeUKCwuVnZ3dqn0AAHCkkOQBACJWp06dJEn5+fnBbXVvwtJWKioqtH37duXk5EiSRo0apZiYmJBTSjdv3qzdu3drzJgxbd4+AADq4nRNAEDEiouL08knn6yHH35YvXv3VlFRkWbOnHnU93vbbbfpZz/7mXr27Km8vDzNmjVLNptNU6ZMkSSlpKRo2rRpuvXWW5Wenq7k5GT9z//8j8aMGaOTTz75qLcPAICmkOQBACLa//3f/2natGkaNWqUBgwYoEcffVQTJ048qvvcu3evpkyZouLiYnXq1Emnnnqqli1bFpxZlKQnnnhCVqtVF1xwgaqrq3XWWWfpmWeeOartAgAgHBZT90IHAAAAAMAxjWvyAAAAAKADIckDAESV3bt3KzExsdFH3UXPAQA4FnG6JgAgqvh8Pu3cubPReK9evWS3c8k6AODYRZIHAAAAAB0Ip2sCAAAAQAdCkgcAAAAAHQhJHgAAAAB0ICR5AAAAANCBkOQBAAAAQAdCkgcAAAAAHQhJHgAAAAB0ICR5AAAAANCB/H9O0d8VxUAdGgAAAABJRU5ErkJggg==",
-      "text/plain": [
-       "<Figure size 900x300 with 1 Axes>"
-      ]
-     },
-     "metadata": {},
-     "output_type": "display_data"
-    },
-    {
-     "name": "stdout",
-     "output_type": "stream",
-     "text": [
-      "num_75: outliers = 1510848, fences -> lower=-1.5, upper=2.5\n"
-     ]
-    },
-    {
-     "data": {
-      "image/png": "iVBORw0KGgoAAAANSUhEUgAAA3kAAAEiCAYAAABEJhvIAAAAOnRFWHRTb2Z0d2FyZQBNYXRwbG90bGliIHZlcnNpb24zLjEwLjAsIGh0dHBzOi8vbWF0cGxvdGxpYi5vcmcvlHJYcgAAAAlwSFlzAAAPYQAAD2EBqD+naQAASF5JREFUeJzt3Xl8VNX9//H3TJKZZLKHAElYw45sKlWkWkBBBJdaa60iIrghij+XqlitFrXuUG3V1loXcMENvu6CCgoKiiAIsq+GLSQEEpJJMpksM+f3R5xpJguZREiG5PV8PPIguZ8z9557ztxJPtxz7rEYY4wAAAAAAC2CtbkrAAAAAAA4ekjyAAAAAKAFIckDAAAAgBaEJA8AAAAAWhCSPAAAAABoQUjyAAAAAKAFIckDAAAAgBaEJA8AAAAAWhCSPAAAAABoQUjygGY2e/ZsWSwW7dq1y79txIgRGjFiRLPVqbqioiJde+21SklJkcVi0a233trcVUI1S5YsqfE+AgAArRNJHlDNxo0bdcUVV6hDhw6y2+1KS0vT+PHjtXHjxl+030ceeUTvv//+0alkE3vkkUc0e/Zs3XDDDXrttdc0YcKE5q5SyLn//vtlsVjq/Prmm2/8ZSdNmlRrmT59+jTjGVT6+OOPNWbMGLVp00aRkZHq1auX7rzzTuXl5dUou3XrVt1222369a9/rcjIyGOWZL700kvq27evIiMj1bNnTz3zzDNBv7a0tFR33XWX0tLSFBUVpSFDhmjhwoW1lv322291xhlnyOFwKCUlRTfffLOKiop+Ud2NMXrttdc0bNgwJSQkyOFwaMCAAXrooYfkcrlqlH/hhRc0fPhwtW/fXna7Xenp6brqqquOars+/PDD+u1vf6v27dvLYrHo/vvvb9Drm7NNR4wYof79+zf69Y2xcuVK3XjjjRo8eLAiIiJksVga9PoRI0bUer2PGTOmRtmGtG0wfP+JuGrVqlrj559/vrp27dro/fvs3btXDzzwgE499VQlJiYqOTlZI0aM0KJFi4J6/a5du+r87HzrrbdqlN+8ebPGjBmjmJgYJSUlacKECTp48OAvPg+gJQlv7goAoeTdd9/VuHHjlJSUpGuuuUbp6enatWuXXnrpJc2bN09vvfWWLrrookbt+5FHHtEf/vAH/e53v6u37Oeff96oYxwrX375pU477TRNnz69uasSsn7/+9+rR48eNbbfc889Kioq0imnnBKw3W6368UXXwzYFh8ff0zrWJ877rhDf//73zVo0CDdddddSkpK0g8//KBnnnlGb7/9tr744gv17NnTX3758uV6+umndcIJJ6hv375au3btUa/T888/rylTpujiiy/Wn/70Jy1dulQ333yzXC6X7rrrrnpfP2nSJM2bN0+33nqrevbsqdmzZ+vcc8/V4sWLdcYZZ/jLrV27ViNHjlTfvn315JNPat++fZo5c6a2b9+uBQsWNKruHo9Hl19+ud555x395je/0f333y+Hw6GlS5dq+vTpeuedd7Ro0SK1a9fO/5o1a9YoPT1dv/3tb5WYmKiMjAy98MIL+vjjj/Xjjz8qLS2tUXWp6t5771VKSopOOukkffbZZw1+fXO2aXOYP3++XnzxRQ0cOFDdunXTtm3bGryPjh076tFHHw3YVltfBtu2oeaDDz7Q448/rt/97neaOHGiKioq9Oqrr+rss8/Wyy+/rKuuuiqo/YwbN07nnntuwLahQ4cG/Lxv3z4NGzZM8fHxeuSRR1RUVKSZM2dq/fr1WrlypWw221E7L+C4ZgAYY4zZsWOHcTgcpk+fPiYnJycgdvDgQdOnTx8THR1tdu7c2aj9R0dHm4kTJ9bYPmvWLCPJZGRkNGq/9fF4PKakpOQX7SM9Pd2cd955R6lGxpSXl5vS0tKjtr9QtWfPHmOxWMx1110XsH3ixIkmOjr6qB5r8eLFv+h99MYbbxhJ5tJLLzUVFRUBsRUrVhiHw2EGDRpkysvL/dtzc3ON0+k0xhgzY8aMo/4+drlcpk2bNjXee+PHjzfR0dEmLy/viK9fsWKFkWRmzJjh31ZSUmK6d+9uhg4dGlB27NixJjU11RQUFPi3vfDCC0aS+eyzzxpV/0ceecRIMnfccUeN2IcffmisVqs599xz693PqlWrjCTz6KOPNqoe1fn66ODBg0aSmT59etCvbe42HT58uOnXr1+jXttY2dnZxuVyGWOMmTp1qmnon07B1rkhbRss3++X77//vtb4eeedZ7p06dKofVe1YcMGc/DgwYBtbrfb9OnTx3Ts2LHe12dkZNQ497rccMMNJioqyuzevdu/beHChUaSef755xteeaCFYrgm8LMZM2bI5XLpv//9r9q2bRsQS05O1vPPP6/i4mI98cQT/u2TJk2qdaiLb+iej8ViUXFxsV555RX/EJRJkybVWZfa5uSVlpZq+vTp6tGjh+x2uzp16qRp06aptLQ0oJzFYtFNN92kOXPmqF+/frLb7fr0008lSW+99ZYGDx6s2NhYxcXFacCAAfrnP/9ZZz1887wyMjL0ySef+OvuGzqWk5Oja665Ru3bt1dkZKQGDRqkV155JWAfvmE4M2fO1D/+8Q91795ddrtdmzZtqvO4vnN4//331b9/f9ntdvXr189/Hj7Btn/Vfc6dO1cnnHCCoqKiNHToUK1fv15S5R2jHj16KDIyUiNGjDgqw+PefPNNGWM0fvz4WuMej0dOp/MXH+doeOCBB5SYmKj//ve/CgsLC4ideuqpuuuuu/Tjjz/q3Xff9W9PSkpSbGzsMavT4sWLlZubqxtvvDFg+9SpU1VcXKxPPvnkiK+fN2+ewsLCNHnyZP+2yMhIXXPNNVq+fLn27t0rSXI6nVq4cKGuuOIKxcXF+cteeeWViomJ0TvvvNPgupeUlGjGjBnq1atXjTs4knTBBRdo4sSJmj9/vlauXHnEffne4/n5+Q2ux5H21xjN2abNpX379oqKivrF+6moqDjiUNVg2zYU9evXT8nJyQHb7Ha7zj33XO3bt0+FhYVB76u4uFhlZWV1xv/v//5P559/vjp37uzfNmrUKPXq1eu4el8BxxrDNYGfffTRR+ratat+85vf1BofNmyYunbtWu8flrV57bXXdO211+rUU0/1/wLv3r170K/3er367W9/q2XLlmny5Mnq27ev1q9fr6eeekrbtm2rMdfvyy+/1DvvvKObbrpJycnJ6tq1qxYuXKhx48Zp5MiRevzxxyVVzmv45ptvdMstt9R63L59++q1117Tbbfdpo4dO+r222+XJLVt21YlJSUaMWKEduzYoZtuuknp6emaO3euJk2apPz8/Br7nDVrltxutyZPniy73a6kpKQjnvOyZcv07rvv6sYbb1RsbKyefvppXXzxxdqzZ4/atGkTdNtVtXTpUn344YeaOnWqJOnRRx/V+eefr2nTpunf//63brzxRh0+fFhPPPGErr76an355ZeNOo7PnDlz1KlTJw0bNqxGzOVyKS4uTi6XS4mJiRo3bpwef/xxxcTE/KJjNsb27du1detWTZo0KeAP8qquvPJKTZ8+XR999JH++Mc/NvgYhw8flsfjqbecw+GQw+GQVDl0UZJ+9atfBZQZPHiwrFar1qxZoyuuuKLOfa1Zs0a9evWqcU6nnnqqpMrhhJ06ddL69etVUVFR4zg2m00nnniivx4NsWzZMh0+fFi33HKLwsNr/1V75ZVXatasWfroo4/8dfLJzc2Vx+PRnj179OCDD0qSRo4cGVDm0KFDQdUlNjZWdru9wedQm+Zs02CVlpYGnVRUT0yOlW3btik6OlplZWVq3769rrvuOv31r39VRESEv0ywbXusNeZarUt2dnZQ5XweeOAB3XnnnbJYLBo8eLAefvhhjR492h/PzMxUTk5OjfeVVNlO8+fPD+o4QGtAkgdIKigo0P79+3XhhRcesdzAgQP14YcfqrCwsEF3MK644gpNmTJF3bp1O+IfpXV54403tGjRIn311VcB8zL69++vKVOm6Ntvv9Wvf/1r//atW7dq/fr1OuGEE/zbbr31VsXFxemzzz6rcaemLu3bt9cVV1yhe++9Vx06dAio+z//+U9t3rxZr7/+uv9O1ZQpUzR8+HDde++9uvrqqwPaaN++fdqxY0eNu6R12bx5szZt2uRPhs8880wNGjRIb775pm666aag9lHd1q1btWXLFv+djMTERF1//fV66KGHtG3bNn99PR6PHn30Ue3atavRdz02btyodevWadq0aTXuKqampmratGk6+eST5fV69emnn+rf//63fvzxRy1ZsqTOpOBY8d1VHTRoUJ1lunbtqri4uCPegT2Sk046Sbt376633PTp0/0PAsnKylJYWFjAnDWpMlFo06aN9u/ff8R9ZWVlKTU1tcZ23zbf67OysgK2Vy+7dOnSeutdXTBt6ovV1qYdOnTw36Vv06aNnn76aZ199tkBZYK9lmbNmnXEkQMN0ZxtGqw333wz6DlgxphjVg+f7t2768wzz9SAAQNUXFysefPm+T9z3n77bX+5YNv2WGvMtVqbHTt26N1339Ull1xS7+8cq9Wq0aNH66KLLlKHDh30008/6cknn9TYsWP14Ycf6rzzzpNU//sqLy9PpaWlR+0/NYDjGUkeIPn/17e+xM0Xdzqdx3SYWnVz585V37591adPn4D/vT/rrLMkVQ5rq5rkDR8+PCDBk6SEhAQVFxdr4cKFtT7VraHmz5+vlJQUjRs3zr8tIiJCN998s8aNG6evvvpK559/vj928cUXB/1HqVQ5/Kbq3c6BAwcqLi5OP/30U6PrPHLkyICkbciQIf66Ve1P3/affvqp0UnenDlzJKnWoZrVh+9ddtll6tWrl/7yl79o3rx5uuyyyxp1zMZqyPu/IcOuqpozZ45KSkrqLdetWzf/9yUlJXU+RCEyMrLe/ZWUlNT6x15kZKQ/XvXfusoGU+/qgmlTX6y2Nl2wYIHcbrf/P1KKi4trlAn2qYv9+vULqlwwmrNNg3XOOef8oidSHm0vvfRSwM8TJkzQ5MmT9cILL+i2227TaaedJin4tj3WGnOtVudyuXTJJZcoKipKjz32WL376ty5c42HAE2YMEEnnHCCbr/9dn+SV9/7yleGJA8gyQMkHfmPraqC/WP4aNu+fbs2b95cZ5KUk5MT8HN6enqNMjfeeKPeeecdjR07Vh06dNDo0aP1xz/+sdEJ3+7du9WzZ09ZrYFTe/v27euP11enI6k638InMTFRhw8fbmBN696n72mW1YdA+bY39ljGGL3xxhvq37+/Bg4cGNRrbrvtNt13331atGhRkyd5DXn/NzbpPf300xv8mqioqDrn5rjd7nrnSUVFRdWYs+p7rS9e9d+6yjZmPlYwbeqLVb9TKVXeuZaksWPH6sILL1T//v0VExMTcBd71KhRDa7XL9WcbRqs1NTUWu/0HElRUVHAfLmwsLAG/adUQ91+++164YUXtGjRIn+SF2zbHm3VRxo05lqtyuPx6LLLLtOmTZu0YMGCRj8RNikpSVdddZUee+wx7du3Tx07dqz3fSUdu3YCjjckeYAq/6hPTU3VunXrjlhu3bp16tChg3/ORF3rJQUzn6EhvF6vBgwYoCeffLLWePUkpbZfcu3atdPatWv12WefacGCBVqwYIFmzZqlK6+8ssbDUo6Fhv7irWt4T9XhVQ1t/7r2GcyxGuKbb77R7t27a33gRl2ioqLUpk2bWtejO9Z8d32P9P7fvXu3nE7nEf/3/kgOHjwY1HURExPjn5eYmpoqj8ejnJycgESorKxMubm59f7xmJqaqszMzBrbfUO+fK/3JQS+7dXLNuaP1KptWteyKb72rq9Nu3fvrpNOOklz5swJSPKys7ODqkt8fPxR+8O3Ods0WCUlJSooKAiqbEpKiiRp5syZeuCBB/zbu3TpckzWfPTxfWZXvd6DbduGqO8uoMvl8pfxacy1WtV1112njz/+WHPmzPGPNmmsqu3UsWPHet9XSUlJ3MUDfsbTNYGfnX/++crIyNCyZctqjS9dulS7du0KGIKYmJhY6xPvapvP0NAFdKvq3r278vLyNHLkSI0aNarGV+/evYPaj81m0wUXXKB///vf2rlzp66//nq9+uqr2rFjR4Pr1KVLF23fvl1erzdg+5YtW/zxY60h7d+U5syZI4vFossvvzzo1xQWFurQoUPH9O5BXXr27KnevXvr/fffr/PO06uvvipJuuSSSxp1jFNOOcV/h+VIXzNnzvS/5sQTT5SkGgs5r1q1Sl6v1x+vy4knnqht27bVeILpihUrAvbfv39/hYeH1zhOWVmZ1q5dW+9xanP66acrISFBb7zxRp1/MDekTWtLXIJpz9TU1IB5X79Uc7ZpsN5+++2g28bnyiuv1MKFC/1fvuHWx4pv2HnV6z3Ytm0I3+fw1q1ba41v27atxmd1Y65VnzvvvFOzZs3SU089FTCUv7Gqt1OHDh3Utm3bWhd3X7ly5TF9XwHHG+7kAT+788479frrr+v666/X119/HfAEx7y8PE2ZMkUOh0N33nmnf3v37t1VUFCgdevW+YflZWVl6b333qux/+jo6EY/Av2Pf/yj5s+frxdeeCHg8dpS5R9/Xq9X0dHRR9xHbm5uwDlZrVZ/nWsb+lKfc889V59//rnefvtt/y/ziooKPfPMM4qJidHw4cMbvM+Gakj7N5Xy8nLNnTtXZ5xxRq1DTt1ut8rLy2sM+f3b3/4mY8xRmS/ZGNOnT9fll1+uKVOm6NVXXw24u7l69Wo9/vjjOumkkzR27NhG7b8x83zOOussJSUl6bnnngtYIPm5556Tw+Hwz9ORKp80eejQIXXu3Nn/JL8//OEPmjlzpv773//qjjvukFT5Xp81a5aGDBniv0sQHx+vUaNG6fXXX9d9993n75vXXntNRUVFjUpsHQ6Hpk2bpnvuuUd/+ctfasxL+uSTTzR79mxdcMEFGjBggKTK66ewsFCJiYkBZVeuXKn169fX+E+DYz0nL9TaNFiNmZPXrVu3Rt+lrmrLli1yOBz+a9/pdMputwfcXTLG6KGHHvLX1SfYtm2IwYMHq127dnrxxRc1YcKEgHq8//77yszMDPidJjV+Tt6MGTM0c+ZM3XPPPXU+sVmqfNCZ7yEzvqHxBw8erPEfXJmZmXr55Zc1cODAgIT84osv1iuvvKK9e/f62+SLL77Qtm3bdNttt9Vbb6C1IMkDftazZ0+98sorGj9+vAYMGKBrrrlG6enp2rVrl1566SUdOnRIb775ZsDDQC677DLddddduuiii3TzzTfL5XLpueeeU69evfTDDz8E7H/w4MFatGiRnnzySaWlpSk9Pd3/gI/6TJgwQe+8846mTJmixYsX6/TTT5fH49GWLVv0zjvv6LPPPqv1kdJVXXvttcrLy9NZZ52ljh07avfu3XrmmWd04okn+ufRNcTkyZP1/PPPa9KkSVq9erW6du2qefPm6ZtvvtE//vGPJpm32JD2byqfffaZcnNz61wbLzs7WyeddJLGjRunPn36+F8zf/58jRkzpt4nvB4r48aN06pVq/Tkk09q06ZNGj9+vBITE/XDDz/o5ZdfVtu2bTVv3ryAJ38WFBTomWeekVQ5RFWSnn32WSUkJCghISFgaGFj5+T97W9/09SpU3XJJZfonHPO0dKlS/X666/r4YcfDliG49lnn9UDDzygxYsX+9eYHDJkiC655BLdfffdysnJUY8ePfTKK6/4r+mqHn74Yf3617/W8OHDNXnyZO3bt09///vfNXr06BqJt8Vi0fDhw7VkyZIj1n/atGlau3atHn/8cS1fvlwXX3yxoqKitGzZMr3++uvq16+fZs+e7S9fVFSkTp066dJLL1W/fv0UHR2t9evXa9asWYqPj9d9990XsP/Gzsl77bXXtHv3brlcLknS119/7U86JkyY4L+zE4ptKlUmBL76VpWenq7x48c3ak7ekezevVuvvfaapP/dVfYdv0uXLpowYYK/bN++fQPO44cfftC4ceM0btw49ejRQyUlJXrvvff0zTffaPLkyTr55JP9r21I295///01+qY2NptNM2fO1MSJE3XKKafo0ksvVZs2bbRmzRp/AlX9Pw4bc62+9957mjZtmnr27Km+ffvq9ddfD4ifffbZat++vb/sVVddFfDU12nTpmnnzp0aOXKk0tLStGvXLv/atNXXcr3nnns0d+5cnXnmmbrllltUVFSkGTNmaMCAAUE/VRVoFZpxIXYgJK1bt86MGzfOpKammoiICJOSkmLGjRtn1q9fX2v5zz//3PTv39/YbDbTu3dv8/rrr5vp06eb6pfXli1bzLBhw0xUVJSRZCZOnGiMMWbWrFlGksnIyPCXHT58uBk+fHjA68vKyszjjz9u+vXrZ+x2u0lMTDSDBw82DzzwgCkoKPCXk2SmTp1ao57z5s0zo0ePNu3atTM2m8107tzZXH/99SYrK6veNunSpYs577zzamw/cOCAueqqq0xycrKx2WxmwIABZtasWQFlMjIyjCQzY8aMeo9T3zl06dLF324+wbZ/bfusq26LFy82kszcuXODrrPPZZddZiIiIkxubm6t8cOHD5srrrjC9OjRwzgcDmO3202/fv3MI488YsrKyhp8vOp1rvo+aowPP/zQjBo1yiQkJBhJRpLp169fwHvMx9d+tX116dLlF9Wjqv/+97+md+/exmazme7du5unnnrKeL3egDK+Pl+8eHHA9pKSEnPHHXeYlJQUY7fbzSmnnGI+/fTTWo+zdOlS8+tf/9pERkaatm3bmqlTpxqn0xlQprCw0Egyl112WVB193q9Zvbs2eb00083sbGx/vYZNWqUKS0tDShbWlpqbrnlFjNw4EATFxdnIiIiTJcuXcw111zzi/u1quHDh9fZb1XbLxTb9Eh1HzlyZIPbIhi+a6u2r+qf09W3/fTTT+aSSy4xXbt2NZGRkcbhcJjBgweb//znPzXew8YE37a33367sVgsZvPmzUGdw4IFC8yZZ57pf1+lp6ebP/3pT+bw4cMNaYo6+d4rwbyvfL/zqv6ueOONN8ywYcNM27ZtTXh4uElOTjYXXXSRWb16da3H27Bhgxk9erRxOBwmISHBjB8/3mRnZx+VcwFaCosxTbBIDADgmFqyZInOPPNMZWRkNPoJmLW59tpr9dJLL+mFF17Qtddee9T2e7yaP3++zj//fP3444/+YZYNUV5ergsuuEBffPGFPvroo2YbnhtKfmmbtkannnqqunTporlz5zZ3VQCEKB68AgCo0/PPP6/zzz9fN9xwg+bPn9/c1Wl2ixcv1mWXXdboZCQiIkL/93//pxNPPFGXXHJJsw0rDiW/tE1bG6fTqR9//FEPPvhgc1cFQAjjTh4AHEEwj2NPSkqqc9HupnKs7uQBAIDjDw9eAYAjePvtt+udzF/fww8AAACaEnfyAOAIsrKytHHjxiOWGTx4cI3H3gMAADQXkjwAAAAAaEF48AoAAAAAtCBBzcnzer3av3+/YmNjZbFYjnWdAAAAAADVGGNUWFiotLQ0Wa11368LKsnbv3+/OnXqdNQqBwAAAABonL1796pjx451xoNK8mJjY/07i4uLOzo1C0KBq1wrd+Xq1K5t5DFGX24+oJO7JuqHXYd1Vt/2CrNY/PF4R0ST1QsAAAAAmprT6VSnTp38+VldgkryfEM04+LimjTJ21NYoNvf366P/197SdKDn+/SPy5N0IOf79KpvSszV1+8UxPWCwAAAACaS31T6EJ6nbw+KbFa+9ezFWMP15bswiPGAQAAAAAhnuSFh1mV4LA1Og4AAAAArU1IL6GwN8+lW99ao715rkbFAQAAAKC1Cekkr9zjVVaBW+Uerxy2MA1JT1KiI0JD0pPksIUFxAEAAAAAksUYY+or5HQ6FR8fr4KCgiZ98AoAAAAAoFKweVlIz8mryus1Kvd6FSaLPDKKsFpltbIwOwAAAABUFdLDNTfuL1Df+z7Vxv0F2pTlVO97P9XH67PU+95PtSnLGRAHAAAAAIR4ktc+LlLTxvRW+7jIRsUBAAAAoLUJ6eGayTF2XXV6uiQpu8B9xDgAAAAAIMTv5BW6y/XVtoMqdJc3Kg4AAAAArU1IJ3m7c12a+PJK7c6tfR28+uIAAAAA0NqE9BIKZRVe5RaXqk20XZKUW1yqWHuECkvLA7a1ibbLFh7S+SoAAAAA/CItYgkFW7hVqfFR/p9938dEhtfYBgAAAAAI8eGamfkluvvd9crML9GeXJdunLNa3+3M1Y1zVmtPrisgDgAAAAAI8SSvpMyjjfsLVFLmkdNdrvnrs5XtdGv++mw53eUBcQAAAABAiA/X7NEuRh/edIYkaUNmzQXPq8YBAAAAACF+Jw8AAAAA0DAhneRtznLq5L8t1OYsZ6PiAAAAANDahPRwzTYxNl1zRrraxNgkSXee01u9UmJ05zm91S6ucgmFqnEAAAAAaO1Cep08AAAAAEClYPOykB6uWVxaoe935am4tEIFJeVauOmA9h52aeGmAyooKQ+IAwAAAABCPMnLOFSsS/6zXBmHirU3z6XrXl2l1bsO67pXV2lvnisgDgAAAAAI8SSvR7sYfXH7cPVoF9OoOAAAAAC0NiH94JXIiDB1b1t3AldfHAAAAABam5C+k5dVUKK/fbxJWQUljYoDAAAAQGsT0klekbtCX287qCJ3hezhVvVsF6MYe5h6touRPdwaEAcAAAAAsIQCAAAAABwXWsQSCgAAAACAhgnpJG9rdqFOf+xLbc0u1Mb9Beo//TN9+GOm+k//TBv3FwTEAQAAAAAhnuQlOCJ00UkdlOCIkDFSUWmFvN7Kf40JjAMAAAAAQnwJhfZxkbrjnN6SpIOFpUeMAwAAAABC/E5eSZlHGzILVFLmaVQcAAAAAFqbkE7ydh4s0vnPLNPOg0WNigMAAABAaxPSSyiUlHm082CRureNkVSZ1KXFR2l/QUnAtu5tYxRlC2uyegEAAABAUws2LwvpOXlRtjD17xDv/9n3fVKMrcY2AAAAAECID9c84HRr5mdbdcDpVmZ+ie57f4NW7z6s+97foMz8koA4AAAAACDEk7x8V7neW5OpfFe5DheX6bXvdmtvnkuvfbdbh4vLAuIAAAAAgBAfrtk7JVbf/PksSdKGzIIjxgEAAAAAIX4nDwAAAADQMCGd5G0/UKizn/xK2w8UNioOAAAAAK1NSA/XjIkM17BebRUTGa4YSdecka70ZIeuOSNdbX5+wqYvDgAAAAAI8XXyAAAAAACVgs3LQnq4pru8cjF0d7lHxaUVWr37sHKcbq3efVjFpRUBcQAAAABAiCd5O3KKNPLvX2lHTpEyDhXr4ue+1bc7c3Xxc98q41BxQBwAAAAAEOJJXnpytOZOGar05OhGxQEAAACgtQnpJ5ZE28N1StekRscBAAAAoLUJ6Tt5OYVu/WvxDuUUuhsVBwAAAIDWJqSTvNyiMr20LEO5RWUKs1qUFG2TLcyqpGibwqyWgDgAAAAAgCUUAAAAAOC40CKWUAAAAAAANExIJ3k7cor022eXaUdOkbYdKNTwGYv1+cZsDZ+xWNsOFAbEAQAAAAAhnuRF2cLULy1eUbYwlVV4tTvXJVeZR7tzXSqr8AbEAQAAAAAhvoRCh4QoPfr7AZKkw8U1H65SNQ4AAAAACPE7eWUVXmUVlKiswtuoOAAAAAC0NiGd5G07UKihj36pbQcKGxUHAAAAgNYmpJdQKHSX64c9+Tq5c4Ik6Yc9+erVLkbbcooCtp3cOUGxkRFNVi8AAAAAaGrB5mUhneQBAAAAACq1iHXyDhWVatY3GTpUVKocp1tPLdymTfsL9NTCbcpxugPiAAAAAIAQT/IOON164tOtOuB0K6ewVP/8Yru2HSjSP7/YrpzC0oA4AAAAACDEl1DolxavzX8bI0nakFlwxDgAAAAAIMTv5AEAAAAAGiakk7yfDhbp0ueX66eDRY2KAwAAAEBrE9LDNSPCrEqNj1REmFXxUVb97sQ0pcZH6ncnpik+qnLJBF8cAAAAAMASCgAAAABwXAg2LwvpO3kVHq+KSisUYw9Xhdcou8CtREeEDrvKlRIfqXCrxR8P524eAAAAAIT2nLwt2YU68cGF2pJdqB05RRoxc4kWbz2oETOXaEdOUUAcAAAAABDiSV6nRIf+c8XJ6pToaFQcAAAAAFqbkB6uGe+I0Jj+qZKkvYePHAcAAAAAhPidvLziMr21co/yissaFQcAAACA1iakk7z9+SX687vrtT+/pFFxAAAAAGhtWEIBAAAAAI4DweZlIX0nDwAAAADQMCGd5O06VKyrZq3UrkPF2nmwSBf9+xst2Zqji/79jXYeLAqIAwAAAABCPMmzWiyyhVtltVhUUubRmj35yneVa82efJWUeQLiAAAAAIAQX0KhcxuHnp/wK0nShsyCI8YBAAAAACF+J8/rNSqt8Mjrrf3ZMPXFAQAAAKC1Cekkb1OWU73v/VSbspyNigMAAABAaxPSwzU7JkbpqUsHqWNilCTpqUsH6aTOCTW2+b4HAAAAgNaOdfIAAAAA4DjQItbJy3eV6YO1mcp3lSm3qFSvLt+lHQcK9eryXcotKg2IAwAAAABCPMnbd7hEt7y1VvsOlyirwK2/frBRG/Y79dcPNiqrwB0QBwAAAACE+Jy8vqlx2vTgObKHh2lzLQ9XqRoHAAAAAIR4khdmtchhq7uK9cUBAAAAoLUJ6eGae3JdunHOau3JdTUqDgAAAACtTUgneR5jVOiukMcYRdvD9ZueyWoTY9NveiYr2h4eEAcAAAAAsIQCAAAAABwXWsQSClV5vEaF7nKVVXhV6C6Xx8vdOwAAAACoLqSTvA2ZBep+z3xtyCzQ5iynBtz/ueavz9KA+z/X5ixnQBwAAAAAEOJJXmp8pB68sJ9S4yMbFQcAAACA1iak1x9oE2PX+CFdJElZBe4jxgEAAAAAIX4nr6CkXAs3HVBBSXmj4gAAAADQ2oR0krc3z6XrXl2lvXm1r4NXXxwAAAAAWpuQXkKh3OOVs6RccVERlfUoKVeULUwlZZ6AbXFREYoIC+l8FQAAAAB+kWDzspCekxcRZlWbGLv/Z9/3Dlt4jW0AAAAAgONguObt7/yovXku7c4t1rWvfK9vdxzSta98r925xQFxAAAAAECIJ3llHq925xarzONVobtCizbnKKewVIs256jQXREQBwAAAACE+HDN7m1jNO+GX0tSrQueV40DAAAAAEL8Th4AAAAAoGFC+k7exv0FuvT57/T29afVGT/v6WVNXCvg+BVhkcqNZJEUGy4VVkh1PV43ziYVl0leSY4Ii8q9RmWe2staFLifSKtU7pUsVqlNdIQ6JEYrM8+lw64yeY1ktUix9jAVlnrkMZKnyosdEVZ1buPQf64YrASHTU8t3Kat2U7ZwsPUNTFSK/fk63BxmQrdFTLGK4vFKofNKleZVxZL5QObuiQ5FO+wqX9anDolObRxv1NbDxSq0F2uaFu4ou3h6pIYqe/35KvIXaFubWN0x+iemvn5dm3PKVRJmUeOCKs6tomWvFLGIacOFXtkfq7fs5efqK+25WrT/gIVllYoxhYuhz1cHRPsWrLtkArdFWoba1ObGLv2Hy6RkdQ+LlKxkRHq0TZaOw4Wq8BVpt15Lnk8XnVIqjzfrskxyneV6amF27Q9p0jtY+3asL9AWQVueb1G8ZHh6pkSpyf+MFAp8VFyl3v0+cZs7cp1qWsbh4b1aquvtx3UrlyXOiREyhhpf4FbXds4dGp6kp5bstPflr3bx6jMYxRtD1dxaYXioiLUs12MRvdLkaSA/Y7ul6LIiDD/8TZnObVxv1PFpRUqLqvwt2n/tDj1SY0L2Mf2nCI5S8oVHxWhHu1i/HXckuXUhv1OlVZ41CclTjeM6K6VGXnaletSu1ib1u9zKiO3WD3bxei2s3spwWGr8b7ztZXvnPqlxanvz8ePjAgLKOPrK39dO8SrT0psQNnq7emL+faxJdspe3iY/zyrtndafKQsFikz312jL6ruKxi+evjazh5u1ZbsQn9b+dqjrvo2VvXjVu+z2o6TXVCiafPWKeNQsdKTo/Xghf20bl9Bne+dYOp6rMq2JkezXRqzr6bql+bu/2Nx/OY+p9auJbV/SC+hcLCwVB+szdSFJ3aQJH2wNlNn9EjWsh2H/NtOeXhRk9UHQNOwSOqdEqMh6W20YEO2yj1eFZd6ZLUYlVaYOhNTH6uk8DCrOiREymOM8l3l8ni9cpV5VflZbfXvK9xqkcVi8SeK5R6vf//Vk1efMEltYu0qKi1XSZlXtjCLjCzyGq8qvIGvs6oyUQ63SlaLVfZwi0orjCo8XnmrHKd3Sow+vXW4pn+wQQs2ZMsWZtH+Are81SpgC7PqtG5JevWaIfpwbaY+WZ+tyAir3OVepcTZle0sVWSEVRkHiySLRenJ0XKXe1VSVqEt2YX+toyPCpfFYlG0PUzFpR51SopSckykzhtQmaBV3e95A1L02xM7+I+37YBTmYfdkrwq98h//h0SItUrJS5gH4eK3NqbV6JOiVFKjo3013FbtlOZ+W5F28MUEWZVn5RYRdnCFRlh1ZrdecovqVBcZLjKPEZj+6fogQv71+gHX1v5zqlDYqR6tY/z17dqGV9f+fq/trLV29MXq3Gcn88zoL0PFUvGKL1tTI2+qLqvYPjq4Ws7Y4wKSir8beVrj7rq21jVj1u9z2o7zpUvrdB3P+UpzCp5vFK3tg51aRNT53snmLoeq7KtydFsl8bsq6n6pbn7/1gcv7nPqbU7Hto/2LwspIdrto2169rfdFPbWLv/+z6pcQHbALQ8Fou0P9+t7TlFsoVZ5LCFKcwqlXmMLJb6X++VFGaVKrxeuUorZIyR1Wr5+bWWgH1FRlgVZpWc7gqFWeXfv9VS911OjyoTmzBL5T6N/3iV8Yiw/1Uy/OfvvaayTGmFV2FW+RM8q+V/5yvJf84dEh01Ejz9fJyMQ8WSpF25LkVGWNW1TbQiI6zanlPk/7nM41VZhccfyzhUHNCWpRUe2cIsKvcY2cIsigizKjLCqt25rhr73Z3rCjheuafyHKTq5++tsY+IMKtsYRbZwq0BdSz3Vu7DYQuTLcyijEPF/mO6yjwyxqhDokO2MIu25xTV2g/V3x/lHm9AfauW8fWVr//LPaZG2brOu/pxfOcZ0N4VHpV5vLX2RfXj1Kd62/neM7628rVHXfVtrPr6rLbjZBwqVphVSoq2Kcxa+T4+0nsnmLoeq7KtydFsl8bsq6n6pbn7/1gcv7nPqbVrSe0f0kleobtcy7YfUqG7XAWucn2yLkt7c136ZF2WClzlKnSXN3cVARwDxkhpCZHq2a5ySKGrzCOP9+c7RvWOPaj8YPN4pXCrVQ575R0rr9f8/FoTsC93uVcerxQXGS6PV/79e38e1lqbMFUmiR5TuU+L/3iV8fIq408rfv7eaqksYw+3yuP934ev1/zvfCX5zznzsEvWWirg8UrpydGSpK5tHHKXe7Urt1jucq96tovx/2wLs8oWHuaPpSdHB7SlPTxMZR6jiDCLyjxG5R6v3OVedWnjqLHfLm0cAceLCKs8B6n6+Vtr7KPc41WZx6iswhtQxwhr5T5cZR6VeYz/juOu3GI5bGGyWCzKPOxSmceoZ7uYWvuh+vsjIswaUN+qZXx95ev/iDBLjbJ1nXf14/jOM6C9w8NkC7PW2hfVj1Of6m3ne8/42srXHnXVt7Hq67PajpOeHC2PV8orLpPHW/k+PtJ7J5i6HquyrcnRbJfG7Kup+qW5+/9YHL+5z6m1a0ntH9Jz8nbnunTFSyv08f87Q5I09Y0f9I9LT9Stb6/1bwMQvIA5eRFSYXndd6vi7VJR6S+bk2e1Skk/z8nbn+dSXtU5eZFhKnTXMifPZlXnpP/NyZOkrQcKZQuzKj0pSit2H1Z+cZmc7grJVE78i7aFqbjMI6ulcphm1ySH4hw2DegQr46JUdq436ntBwpV4C5XrC1cUfZw//y+otIKdUv+35y8HTmFcpV55LCFqWOSQ/JKuw45dbCWOXmb9zvlLC3/35y8RLuWbA1uTp6zpEy7cgPn5EnSbWf3klR59+iUrkmBc/KiwtWzfeWcPEn+uW+7c13qUmUe2O5cl4b1TJYxUlaBW12qzsn7uS37tI9RaZU5eb75V759Vt2vb5vv3+7JDm3Y75SrtEJFZf+bkzigQ7x6/zzPzWdHTpEK0sqV4LCpe9tofx17tI3W+swClVV41Tsl1j8nb3euS0O7JdWYk1cb33bfOVWfE1i1jK+vfP1fdU6eT/X29P3sP052oWzhVv95Vm3v3/RI9t+Rrd4XVfcVDF9ZX9v55uT52spXn7rq21jVj1u9z2o7zhN/GFjrnLy63jvB1PVYlW1Njma7NGZfTdUvzd3/x+L4zX1OrV1Lav+QnpNXWuFRjrNU7eLs2n6gSOc/sywgyevZPsYft4cfn5MiAQAAACAYweZlIX0nzx4epk5Jdd8mrS8OAAAAAK1NSM/Jy8wv0X3vb1Bmfkmj4gAAAADQ2oR0kldSVqEf9hxWSVmFIiOs6pcWp9jIcPVLi1NkhDUgDgAAAAAI8Tl5AAAAAIBKLWKdPAAAAABAw4R0krc5y6lTHl6kzVlObcgsUK+/LNAHazPV6y8LtCGzICAOAAAAAAjxJK9NtE1XntZFbaIr18oq83hlTOW/tcUBAAAAoLUL6SUU2sVF6v+N7ClJyiksPWIcAAAAABDid/KKSyu0evdhFZfW/vTM+uIAAAAA0NqEdJKXcahYFz/3rTIOFTcqDgAAAACtTUgvoeAu92hPnkudkxySpD15LrWLtSunsDRgW+ckhyIjwpqsXgAAAADQ1ILNy0J6Tl5kRJh6tY/1/+z7PsFhq7ENAAAAABDiwzWzCkr0yPzNyioo0b7DLt01b51W7crTXfPWad9hV0AcAAAAABDiSV6hu0KLNh1QobtC+a5yvb1qr/YdLtHbq/Yq31UeEAcAAAAAhPhwzV7tY/XlHSMkSRsyC44YBwAAAACE+J08AAAAAEDDhHSSt+1AoYbPWKxtBwobFQcAAACA1iakh2vGRUbo3AGpiouMkCTdMKK7urWN1g0juis5xi5JAXEAAAAAaO1Cep08AAAAAEClYPOykB6u6S73aHOWU+5yj4pKK7R8Z64OON1avjNXRaUVAXEAAAAAQIgneTtyijT2n0u1I6dIuw4Va9wL32n5zlyNe+E77TpUHBAHAAAAAIR4ktetbbQ+mHq6urWNblQcAAAAAFqbkH7wisMWrkGdEhodBwAAAIDWJqTv5OU43Xpq4TblON2NigMAAABAaxPSSV6eq0xvf79Xea4yhYdZlBIXKXuEVSlxkQoPswTEAQAAAAAsoQAAAAAAx4UWsYQCAAAAAKBhQjrJ236gUGP+8bW2HyjUlmynTnvkCy3YkKXTHvlCW7KdAXEAAAAAQIgnedH2cJ3WrY2i7eGq8BhlO90qLfcq2+lWhccExAEAAAAAIb6EQlpClO7/bT9JUl5xzYerVI0DAAAAAEL8Tp673KNdh4rlLvc0Kg4AAAAArU1IJ3k7coo0YuYS7cgpalQcAAAAAFqbkF5Coai0Quv3FWhAx3hJ0vp9BerWNlo/HSwO2DagY7ximJcHAAAAoAULNi8L6SQPAAAAAFCpRayTd7CwVM9/tVMHC0uVXeDW459u0bp9+Xr80y3KLnAHxAEAAAAAx0GS9+8llUncoaJSPbdkp346WKznluzUoaLSgDgAAAAAIMSXUDghLU4/Th8tSdqQWXDEOAAAAAAgxO/kAQAAAAAaJqSTvJ0Hi3TRv7/RzoO1L5FQXxwAAAAAWpuQHq5pD7eqV7tY2cOtsodbdemvOqljYpQu/VUnJTgiJMkfBwAAAACwhAIAAAAAHBdaxBIK5R6vcpxulXu8cpd7tO1AofJdZdp2oFDuck9AHAAAAAAQ4kne1uxCnfrIF9qaXagdOUUa/dTXWrL1oEY/9bV25BQFxAEAAAAAIZ7kdW7j0MuTfqXObRyNigMAAABAaxPSD16Ji4zQWX3aNzoOAAAAAK1NSN/Jyy0q1avLdym3qLRRcQAAAABobUI6ycsqcOuhjzcrq8AtSbKFWWWxVP5bWxwAAAAAWjuWUAAAAACA40CLWEIBAAAAANAwIZ3kZRwq1vgXv1PGoWLtyCnUeU8v1RebD+i8p5dqR05hQBwAAAAAEOJJXrjVoqRou8KtFrnLvdq436lCd4U27nfKXe4NiAMAAAAAQnwJhU5JDj0z7iRJUkFmwRHjAAAAAIAQv5Pn8RoVusvl8db+bJj64gAAAADQ2oR0krc5y6kB93+uzVnORsUBAAAAoLUJ6SUUClzlWrbjkM7okSxJWrbjkAZ2iNe6zIKAbWf0SFa8I6LJ6gUAAAAATS3YvCykkzwAAAAAQKUWsU7e4eIyzV21V4eLy3SwsFQvLv1JW7KcenHpTzpYWBoQBwAAAACEeJKXmV+iO+etU2Z+iQ443Xrok83akl2ohz7ZrANOd0AcAAAAABDiSyj0S4vTjofHKsxq0cb9NR+uUjUOAAAAAAjxJM9isSg8rO4Err44AAAAALQ2IT1cc3dusa595Xvtzi1uVBwAAAAAWpuQTvKqio0M16i+7dQu1q5RfdspNjKkb0ICAAAAQLNgCQUAAAAAOA4Em5eF9O0wY4w8XqMwq0UVXiNnSbmibGEqKfMoLipC4VaLP26xMDcPAAAAAEJ6uObG/U71+MsCbdzv1NbsQg1+aJE+33hAgx9apK3ZhQFxAAAAAECIJ3kdEqI04w8D1SEhqlFxAAAAAGhtQnq4ZmK0TZf8qpMk1brgedU4AAAAACDE7+QVuMr1ybosFbjKGxUHAAAAgNYmpJO8vYddmvrGD9p72NWoOAAAAAC0NiG9hILHa+Qqq5DDVjmq1FVWIXt4mEorPAHbHLZwhVl5uiYAAACAlqtFLKEQZrUoNjLC/7Pve1u4tcY2AAAAAECoD9fMc+n/vblGe/NcyjhUrAkvrdDS7Qc14aUVyjhUHBAHAAAAAIR4klfhNcorLlWF16i4tEJLtx9SblGZlm4/pOLSioA4AAAAACDEh2umJ0drzrWnSZI2ZBYcMQ4AAAAACPE7eQAAAACAhgnpJG9DZoF6/WVBrXfxgokDAAAAQGsT0sM1U+Mjde/5fZUaHylJevDCfuqfFqcHL+zn31Y1DgAAAACtXUivkwcAAAAAqBRsXhbSwzWd7nJ9ueWAnO5y5bvK9N6afdqdW6z31uxTvqssIA4AAAAACPEkb0+uS1fPXqU9uS7tO1yi297+UWv25Ou2t3/UvsMlAXEAAAAAQIjPyeudEquV94xUYrRNW7MLjxgHAAAAAIR4khcRZlW7uLofqlJfHAAAAABam5AerrnvsEt3zVunfYdrH45ZXxwAAAAAWpuQTvJKK7zallOo0gqvomxhOqlzghIcETqpc4KibGEBcQAAAAAASygAAAAAwHGhRSyhAAAAAABomJBO8jbtd2rQA59r036nNmQWqOufP9H7azLV9c+faENmQUAcAAAAABDiSV7bWLtuHNFdbWPtjYoDAAAAQGsT0ksotI216/rh3SVJB5zuI8YBAAAAACF+J6+otELLd+aqqLSiUXEAAAAAaG1COsnbdahY4174TrsOFTcqDgAAAACtTUgvoeAu9yi7wK2U+EhJUnaBW4mOCB12lQdsS4mPVGREWJPVCwAAAACaWrB5WUjPyYuMCFPX5Gj/z77v4x22GtsAAAAAACE+XHN/fonu/3Cj9ueXaG+eS7e+tUYrfsrVrW+t0d48V0AcAAAAABDiSV5xaYW++ylXxaUVKigp1/tr9yurwK331+5XQUl5QBwAAAAAEOLDNXu2j9Wntw6TJG3ILDhiHAAAAAAQ4nfyAAAAAAANE9SdPN8DOJ1O5zGtTHXbDjg15bUf9J8JJ6vCY+QtdclVVChvqUtFhU6t2l7oj/dq33RP/QQAAACApubLx+pbICGoJRT27dunTp06HZ2aAQAAAAAabe/everYsWOd8aCSPK/Xq/379ys2NlYWi+WoVjBYTqdTnTp10t69e5t0rT40HH11/KCvjh/01fGDvjp+0FfHB/rp+EFfHXvGGBUWFiotLU1Wa90z74Iarmm1Wo+YKTaluLg43jTHCfrq+EFfHT/oq+MHfXX8oK+OD/TT8YO+Orbi4+PrLcODVwAAAACgBSHJAwAAAIAW5LhJ8ux2u6ZPny673d7cVUE96KvjB311/KCvjh/01fGDvjo+0E/HD/oqdAT14BUAAAAAwPHhuLmTBwAAAACoH0keAAAAALQgJHkAAAAA0IIcN0nev/71L3Xt2lWRkZEaMmSIVq5c2dxVatXuv/9+WSyWgK8+ffr44263W1OnTlWbNm0UExOjiy++WAcOHGjGGrceX3/9tS644AKlpaXJYrHo/fffD4gbY/TXv/5VqampioqK0qhRo7R9+/aAMnl5eRo/frzi4uKUkJCga665RkVFRU14Fq1DfX01adKkGtfZmDFjAsrQV03j0Ucf1SmnnKLY2Fi1a9dOv/vd77R169aAMsF87u3Zs0fnnXeeHA6H2rVrpzvvvFMVFRVNeSotWjD9NGLEiBrX1ZQpUwLK0E/H3nPPPaeBAwf611MbOnSoFixY4I9zPYWO+vqKayo0HRdJ3ttvv60//elPmj59un744QcNGjRI55xzjnJycpq7aq1av379lJWV5f9atmyZP3bbbbfpo48+0ty5c/XVV19p//79+v3vf9+MtW09iouLNWjQIP3rX/+qNf7EE0/o6aef1n/+8x+tWLFC0dHROuecc+R2u/1lxo8fr40bN2rhwoX6+OOP9fXXX2vy5MlNdQqtRn19JUljxowJuM7efPPNgDh91TS++uorTZ06Vd99950WLlyo8vJyjR49WsXFxf4y9X3ueTwenXfeeSorK9O3336rV155RbNnz9Zf//rX5jilFimYfpKk6667LuC6euKJJ/wx+qlpdOzYUY899phWr16tVatW6ayzztKFF16ojRs3SuJ6CiX19ZXENRWSzHHg1FNPNVOnTvX/7PF4TFpamnn00UebsVat2/Tp082gQYNqjeXn55uIiAgzd+5c/7bNmzcbSWb58uVNVEMYY4wk89577/l/9nq9JiUlxcyYMcO/LT8/39jtdvPmm28aY4zZtGmTkWS+//57f5kFCxYYi8ViMjMzm6zurU31vjLGmIkTJ5oLL7ywztfQV80nJyfHSDJfffWVMSa4z7358+cbq9VqsrOz/WWee+45ExcXZ0pLS5v2BFqJ6v1kjDHDhw83t9xyS52voZ+aT2JionnxxRe5no4Dvr4yhmsqVIX8nbyysjKtXr1ao0aN8m+zWq0aNWqUli9f3ow1w/bt25WWlqZu3bpp/Pjx2rNnjyRp9erVKi8vD+izPn36qHPnzvRZM8vIyFB2dnZA38THx2vIkCH+vlm+fLkSEhL0q1/9yl9m1KhRslqtWrFiRZPXubVbsmSJ2rVrp969e+uGG25Qbm6uP0ZfNZ+CggJJUlJSkqTgPveWL1+uAQMGqH379v4y55xzjpxOZ8D/iOPoqd5PPnPmzFFycrL69++vu+++Wy6Xyx+jn5qex+PRW2+9peLiYg0dOpTrKYRV7ysfrqnQE97cFajPoUOH5PF4At4YktS+fXtt2bKlmWqFIUOGaPbs2erdu7eysrL0wAMP6De/+Y02bNig7Oxs2Ww2JSQkBLymffv2ys7Obp4KQ5L87V/b9eSLZWdnq127dgHx8PBwJSUl0X9NbMyYMfr973+v9PR07dy5U/fcc4/Gjh2r5cuXKywsjL5qJl6vV7feeqtOP/109e/fX5KC+tzLzs6u9drzxXB01dZPknT55ZerS5cuSktL07p163TXXXdp69atevfddyXRT01p/fr1Gjp0qNxut2JiYvTee+/phBNO0Nq1a7meQkxdfSVxTYWqkE/yEJrGjh3r/37gwIEaMmSIunTponfeeUdRUVHNWDOg5bjsssv83w8YMEADBw5U9+7dtWTJEo0cObIZa9a6TZ06VRs2bAiYh4zQU1c/VZ2zOmDAAKWmpmrkyJHauXOnunfv3tTVbNV69+6ttWvXqqCgQPPmzdPEiRP11VdfNXe1UIu6+uqEE07gmgpRIT9cMzk5WWFhYTWeqHTgwAGlpKQ0U61QXUJCgnr16qUdO3YoJSVFZWVlys/PDyhDnzU/X/sf6XpKSUmp8VCjiooK5eXl0X/NrFu3bkpOTtaOHTsk0VfN4aabbtLHH3+sxYsXq2PHjv7twXzupaSk1Hrt+WI4eurqp9oMGTJEkgKuK/qpadhsNvXo0UODBw/Wo48+qkGDBumf//wn11MIqquvasM1FRpCPsmz2WwaPHiwvvjiC/82r9erL774ImAsMJpXUVGRdu7cqdTUVA0ePFgREREBfbZ161bt2bOHPmtm6enpSklJCegbp9OpFStW+Ptm6NChys/P1+rVq/1lvvzyS3m9Xv8HN5rHvn37lJubq9TUVEn0VVMyxuimm27Se++9py+//FLp6ekB8WA+94YOHar169cHJOYLFy5UXFycf9gTfpn6+qk2a9eulaSA64p+ah5er1elpaVcT8cBX1/VhmsqRDT3k1+C8dZbbxm73W5mz55tNm3aZCZPnmwSEhICntKDpnX77bebJUuWmIyMDPPNN9+YUaNGmeTkZJOTk2OMMWbKlCmmc+fO5ssvvzSrVq0yQ4cONUOHDm3mWrcOhYWFZs2aNWbNmjVGknnyySfNmjVrzO7du40xxjz22GMmISHBfPDBB2bdunXmwgsvNOnp6aakpMS/jzFjxpiTTjrJrFixwixbtsz07NnTjBs3rrlOqcU6Ul8VFhaaO+64wyxfvtxkZGSYRYsWmZNPPtn07NnTuN1u/z7oq6Zxww03mPj4eLNkyRKTlZXl/3K5XP4y9X3uVVRUmP79+5vRo0ebtWvXmk8//dS0bdvW3H333c1xSi1Sff20Y8cO8+CDD5pVq1aZjIwM88EHH5hu3bqZYcOG+fdBPzWNP//5z+arr74yGRkZZt26debPf/6zsVgs5vPPPzfGcD2FkiP1FddU6DoukjxjjHnmmWdM586djc1mM6eeeqr57rvvmrtKrdqll15qUlNTjc1mMx06dDCXXnqp2bFjhz9eUlJibrzxRpOYmGgcDoe56KKLTFZWVjPWuPVYvHixkVTja+LEicaYymUU7rvvPtO+fXtjt9vNyJEjzdatWwP2kZuba8aNG2diYmJMXFycueqqq0xhYWEznE3LdqS+crlcZvTo0aZt27YmIiLCdOnSxVx33XU1/nOLvmoatfWTJDNr1ix/mWA+93bt2mXGjh1roqKiTHJysrn99ttNeXl5E59Ny1VfP+3Zs8cMGzbMJCUlGbvdbnr06GHuvPNOU1BQELAf+unYu/rqq02XLl2MzWYzbdu2NSNHjvQneMZwPYWSI/UV11ToshhjTNPdNwQAAAAAHEshPycPAAAAABA8kjwAAAAAaEFI8gAAAACgBSHJAwAAAIAWhCQPAAAAAFoQkjwAAAAAaEFI8gAAAACgBSHJAwAAAIAWhCQPAAAAAFoQkjwAAKrp2rWrLBZLja+pU6f6y4wYMaJGfMqUKc1YawAAKoU3dwUAAAg133//vTwej//nDRs26Oyzz9Yll1wSUO66667Tgw8+6P/Z4XA0WR0BAKgLd/IAAM1qxIgRuvnmmzVt2jQlJSUpJSVF999/vyRp165dslgsWrt2rb98fn6+LBaLlixZIklasmSJLBaLPvvsM5100kmKiorSWWedpZycHC1YsEB9+/ZVXFycLr/8crlcrqDq1LZtW6WkpPi/Pv74Y3Xv3l3Dhw8PKOdwOALKxcXFHY0mAQDgFyHJAwA0u1deeUXR0dFasWKFnnjiCT344INauHBhg/Zx//3369lnn9W3336rvXv36o9//KP+8Y9/6I033tAnn3yizz//XM8880yD61ZWVqbXX39dV199tSwWS0Bszpw5Sk5OVv/+/XX33XcHnUQCAHAsMVwTANDsBg4cqOnTp0uSevbsqWeffVZffPGFevbsGfQ+HnroIZ1++umSpGuuuUZ33323du7cqW7dukmS/vCHP2jx4sW66667GlS3999/X/n5+Zo0aVLA9ssvv1xdunRRWlqa1q1bp7vuuktbt27Vu+++26D9AwBwtJHkAQCa3cCBAwN+Tk1NVU5OTqP30b59ezkcDn+C59u2cuXKBtftpZde0tixY5WWlhawffLkyf7vBwwYoNTUVI0cOVI7d+5U9+7dG3wcAACOFoZrAgCaXURERMDPFotFXq9XVmvlryljjD9WXl5e7z4sFkud+2yI3bt3a9GiRbr22mvrLTtkyBBJ0o4dOxp0DAAAjjaSPABAyGrbtq0kKSsry7+t6kNYjrVZs2apXbt2Ou+88+ot66tXamrqMa4VAABHxnBNAEDIioqK0mmnnabHHntM6enpysnJ0b333tskx/Z6vZo1a5YmTpyo8PDAX5c7d+7UG2+8oXPPPVdt2rTRunXrdNttt2nYsGE1hp4CANDUuJMHAAhpL7/8sioqKjR48GDdeuuteuihh5rkuIsWLdKePXt09dVX14jZbDYtWrRIo0ePVp8+fXT77bfr4osv1kcffdQkdQMA4EgspupEBwAAAADAcY07eQAAAADQgpDkAQBalT179igmJqbOrz179jR3FQEA+EUYrgkAaFUqKiq0a9euOuNdu3at8aAVAACOJyR5AAAAANCCMFwTAAAAAFoQkjwAAAAAaEFI8gAAAACgBSHJAwAAAIAWhCQPAAAAAFoQkjwAAAAAaEFI8gAAAACgBSHJAwAAAIAW5P8DkBVeYk0ayU0AAAAASUVORK5CYII=",
-      "text/plain": [
-       "<Figure size 900x300 with 1 Axes>"
-      ]
-     },
-     "metadata": {},
-     "output_type": "display_data"
-    },
-    {
-     "name": "stderr",
-     "output_type": "stream",
-     "text": [
-      "                                                                                "
-     ]
-    },
-    {
-     "name": "stdout",
-     "output_type": "stream",
-     "text": [
-      "num_985: outliers = 1759702, fences -> lower=-1.5, upper=2.5\n"
-     ]
-    },
-    {
-     "data": {
-      "image/png": "iVBORw0KGgoAAAANSUhEUgAAA3kAAAEiCAYAAABEJhvIAAAAOnRFWHRTb2Z0d2FyZQBNYXRwbG90bGliIHZlcnNpb24zLjEwLjAsIGh0dHBzOi8vbWF0cGxvdGxpYi5vcmcvlHJYcgAAAAlwSFlzAAAPYQAAD2EBqD+naQAASMpJREFUeJzt3Xd8FVX+//H3Te8hENKAhFCk9yaIgMJiAcGChQVE1EUEfyx+XWBdd7+67qJYvjZcuwL2gthWFFEQQRBXFOm9lxAgpPfc8/sDM8slCSQhZO6E1/Px4PHgzJw585lz7tx7P5mZc13GGCMAAAAAQJ3gY3cAAAAAAICaQ5IHAAAAAHUISR4AAAAA1CEkeQAAAABQh5DkAQAAAEAdQpIHAAAAAHUISR4AAAAA1CEkeQAAAABQh5DkAQAAAEAdQpIH1KI5c+bI5XJp9+7d1rIBAwZowIABtsV0quzsbN1+++2Ki4uTy+XSlClT7A4JZ2HAgAG65ZZb7A4DAADUIpI8nNc2bNig0aNHq1GjRgoMDFRCQoJGjRqlDRs2nFW7Dz30kD7++OOaCbKWPfTQQ5ozZ47uvPNOvfHGGxozZozdIXml7du3a8SIEYqKilJISIj69u2rJUuWlFv3/fff14UXXqh69eqpQYMG6t+/vz7//HOPOrt375bL5Sr337vvvlsbh1ShY8eOaerUqWrVqpWCgoJUv359XXbZZWWOodTzzz+v66+/XomJiXK5XOckyTxw4IBuuOEG1atXTxERERo+fLh27txZ6e1XrFihvn37KiQkRHFxcZo8ebKys7PL1CsoKND06dOVkJCg4OBg9erVS4sWLTrr+Pfu3asJEyaoadOmCgwMVExMjK655hqtWLGiTN2DBw9q9OjRatWqlcLDw1WvXj317NlTc+fOlTHmrGORpB9//FETJ05Ut27d5O/vL5fLVeU27OrTb7/9Vi6XS/Pmzat2G9UxY8YMDRs2TLGxsXK5XHrggQcqvW1pzOX9++GHH8rUr2zfVlbTpk01dOjQctf99NNPcrlcmjNnTrXbLzV//nzdeOONatasmUJCQtSqVSvdc889Sk9Pr9T2t9xyS7l91Lp16zJ13W63Hn30USUnJysoKEgdO3bUO++8c9bHADiVn90BAHaZP3++Ro4cqfr16+u2225TcnKydu/erVdffVXz5s3Tu+++q2uuuaZabT/00EMaMWKErr766jPW/eqrr6q1j3Nl8eLFuvDCC3X//ffbHYrX2rdvn3r37i1fX19NnTpVoaGhmj17tgYPHqxvvvlG/fr1s+rOmjVLkydP1pAhQzRz5kzl5+drzpw5Gjp0qD788ENde+21Hm2PHDlSV155pcey3r1718pxlWfLli0aOHCgjhw5onHjxql79+5KT0/XW2+9paFDh2r69OmaOXOmxzaPPPKIsrKy1LNnTx06dKjGY8rOztYll1yijIwM/eUvf5G/v7+efPJJ9e/fX2vWrFGDBg1Ou/2aNWs0cOBAtWnTRk888YT279+vxx9/XNu2bdMXX3zhUfeWW27RvHnzNGXKFLVs2VJz5szRlVdeqSVLlqhv377Viv/777+3xvj2229X27ZtlZKSojlz5qhv377617/+pTvvvNOqf/ToUe3fv18jRoxQYmKiioqKtGjRIt1yyy3asmWLHnrooWrFcbIFCxbolVdeUceOHdWsWTNt3bq1Stvb3ad2+Otf/6q4uDh16dJFCxcurFYbkydPVo8ePTyWtWjRwqNclb71NuPHj1dCQoJGjx6txMRErVu3Ts8++6wWLFign3/+WcHBwWdsIzAwUK+88orHssjIyDL17rvvPs2cOVN/+MMf1KNHD33yySf6/e9/L5fLpZtuuqnGjglwDAOch7Zv325CQkJM69atTWpqqse6I0eOmNatW5vQ0FCzY8eOarUfGhpqxo4dW2b57NmzjSSza9euarV7JiUlJSYvL++s2khOTjZDhgypoYiMKSoqMgUFBTXWnjeYOHGi8fPzM5s3b7aW5eTkmCZNmpiuXbt61G3ZsqXp0aOHcbvd1rKMjAwTFhZmhg0bZi3btWuXkWQee+yxGo21f//+5b4WK6OwsNC0b9/ehISEmB9++MFjXXFxsbnxxhuNJPP+++97rNu9e7d1vBWdC2fjkUceMZLMjz/+aC3btGmT8fX1Nffee+8Zt7/iiitMfHy8ycjIsJa9/PLLRpJZuHChtWzVqlVlxiQvL880b97c9O7du1qxp6Wlmbi4OBMbG2u2b9/usS43N9dcfPHFxtfX16xcufKMbQ0dOtSEhoaa4uLiasVyspSUFJObm2uMMWbSpEmmql8P7OzTJUuWGEnmgw8+qNb21VX6Pn7kyBEjydx///2V3rYqMVe2b6siKSmpwvf5//znP0aSmT17drXaPtmSJUvKLJs7d66RZF5++eUzbj927FgTGhp6xnr79+83/v7+ZtKkSdYyt9ttLr74YtO4ceMaOUcAp+F2TZyXHnvsMeXm5uqll15Sw4YNPdZFR0frxRdfVE5Ojh599FFr+S233KKmTZuWaeuBBx7wuLXJ5XIpJydHc+fOtW4tOd3tauU9k1dQUKD7779fLVq0UGBgoJo0aaJp06apoKDAo57L5dJdd92lt956S+3atVNgYKC+/PJLSdK7776rbt26KTw8XBEREerQoYOefvrpCuMovX1o165d+vzzz63YS58fTE1N1W233abY2FgFBQWpU6dOmjt3rkcbpbccPv7443rqqafUvHlzBQYGauPGjRXut/QYPv74Y7Vv316BgYFq166ddRylKtv/J7f5wQcfqG3btgoODlbv3r21bt06SdKLL76oFi1aKCgoSAMGDPB4RrIyli1bpi5duqhVq1bWspCQEA0bNkw///yztm3bZi3PzMxUTEyMR4wREREKCwur8K/YOTk5KiwsrFJM58KHH36o9evX689//rN69erlsc7X11cvvvii6tWrV+aqb1JSUrVu96usefPmqUePHh5XQFq3bq2BAwfq/fffP+22mZmZWrRokUaPHq2IiAhr+c0336ywsDCP7efNmydfX1+NHz/eWhYUFKTbbrtNK1eu1L59+6oc+4svvqiUlBQ99thjat68uce64OBg65x68MEHz9hW06ZNlZubWyOvldjY2EpdVSmP3X1ql/Lej6ojKytLxcXF5a6rSt96o/KeNy+9Q2bTpk2VbqekpESZmZkVrv/kk09UVFSkiRMnWstcLpfuvPNO7d+/XytXrqx80EAdwe2aOC999tlnatq0qS6++OJy1/fr109Nmzat8Jmj03njjTd0++23q2fPntYXmVO/zJ2O2+3WsGHDtHz5co0fP15t2rTRunXr9OSTT2rr1q1lnvVbvHix3n//fd11112Kjo5W06ZNtWjRIo0cOVIDBw7UI488IunEB+r333+vP/7xj+Xut02bNnrjjTd09913q3HjxrrnnnskSQ0bNlReXp4GDBig7du366677lJycrI++OAD3XLLLUpPTy/T5uzZs5Wfn6/x48crMDBQ9evXP+0xL1++XPPnz9fEiRMVHh6uZ555Rtddd5327t17xlvvKrJs2TJ9+umnmjRpkiTp4Ycf1tChQzVt2jQ999xzmjhxoo4fP65HH31Ut956qxYvXlzptgsKChQVFVVmeUhIiCRp9erVatmypaQTX3LmzZunWbNm6aqrrlJ+fr5mzZqljIyMcsfi73//u6ZOnSqXy6Vu3bppxowZGjx4cHW64Kx99tlnkk58oSxPZGSkhg8frrlz52rHjh1Vep1LJ/oxKyurUnWjo6MlnTg/1q5dq1tvvbVMnZ49e+qrr75SVlaWwsPDy21n3bp1Ki4uVvfu3T2WBwQEqHPnzvrll1+sZb/88osuuOACjy/XpfuRTtxG16RJk0rFX+qzzz5TUFCQbrjhhnLXJycnq2/fvvr666+Vn5+voKAga11eXp5ycnKUnZ2tpUuXavbs2erdu7dHcpabm6vc3NwzxuHr61vua7g67O7Tyjp+/LhKSkrOWC8kJMQ6l8+1cePGKTs7W76+vrr44ov12GOPefRjVfr2XKrOuVqRlJSUStUrlZubq4iICOXm5ioqKkojR47UI488orCwMKvOL7/8otDQULVp08Zj29LX1S+//OKoW4GBmkCSh/NORkaGDh48qOHDh5+2XseOHfXpp5+e9gtjeUaPHq0JEyaoWbNmGj16dJXje/vtt/X1119r6dKlHh9K7du314QJE7RixQr16dPHWr5lyxatW7dObdu2tZZNmTJFERERWrhwoXx9fSu139jYWI0ePVp//etf1ahRI4/Yn376aW3atElvvvmmRo0aJUmaMGGC+vfvr7/+9a+69dZbPfpo//792r59e5mrpBXZtGmTNm7caCUJl1xyiTp16qR33nlHd911V6XaONWWLVu0efNm66/tUVFRuuOOO/TPf/5TW7duteItKSnRww8/rN27d1f6L/OtWrXSsmXLyrw2li9fLunEpCClnnnmGR09elSTJ0/W5MmTJZ34cvPNN994PGvn4+OjwYMH65prrlGjRo20c+dOPfHEE7riiiv06aefasiQIdXqh7OxceNGRUZGKikpqcI6nTp1supWNcl75513NG7cuErVNb9NMJKWlqaCggLFx8eXqVO67ODBgx5XWU9W+oxgRdsvW7bMo+6Z9lNVGzduVKtWrRQYGFhhnU6dOmnp0qXatm2bOnToYC1/+umnde+991rlgQMHavbs2R7bPvroo/r73/9+xjiSkpKqfAW7Inb3aWV16dJFe/bsOWO9+++/v0qTqFRHQECArrvuOl155ZWKjo7Wxo0b9fjjj+viiy/WihUr1KVLF0lV69tzqTrnakUeeeQR+fr6asSIEWdsKz4+XtOmTVPXrl3ldrv15Zdf6rnnntOvv/6qb7/9Vn5+J77GHjp0yJoA59TtpXP7ugK8FUkezjulf408U+JWuj4zM7NKSd7Z+uCDD9SmTRu1bt1aR48etZZfeumlkqQlS5Z4JHn9+/f3SPAkqV69esrJydGiRYt0+eWXn3VMCxYsUFxcnEaOHGkt8/f31+TJkzVy5EgtXbrUY6a26667rtIJniQNGjTII0Ho2LGjIiIiqjRb4qkGDhzokbSV3m543XXXeYxn6fKdO3dWOsm788479dlnn+nGG2/UjBkzFBoaqueee04//fSTpBNXXEqVzijXuHFjDR06VFlZWXryySd17bXXatmyZdYkC4mJiWUmbxgzZozatm2re+65x5YkrzJ/4ChdX9m/8p/ssssuq/KsiqV9W16SVHrV6+T+r+r2J2+bl5dX7f1U5Gz6dOTIkerevbuOHDmif//73zp8+HCZGG6++eZKXbGo7q2Z5bG7TyvrrbfeqlT7zZo1O2cxlOrTp4/H+/iwYcM0YsQIdezYUffee691u3pV+vZcqs65Wp63335br776qqZNm2bd7XA6Dz/8sEf5pptu0gUXXKD77rtP8+bNsyZUsfN1BXgrkjycdyr7pbSyyWBN27ZtmzZt2lRhkpSamupRTk5OLlNn4sSJev/993XFFVeoUaNGGjx4sG644YZqJ3x79uxRy5Yt5ePj+Rhv6a0xp/51vLyYTicxMbHMsqioKB0/fryKkVbcZulsbKfeCla6vCr7uuKKKzRr1iz9+c9/VteuXSWdmBFvxowZmjZtmsdtRNdff738/PysWx8lafjw4WrZsqXuu+8+vffeexXup379+ho3bpxmzpyp/fv3q3HjxpWOsSaEh4d7/KGhPKXnSUxMTJXbj4+PL/cKxemUJienPp8qSfn5+R51qrP9ydsGBwdXez8VCQ8Pr/R7z6l9mpSUZF1VHTlypMaPH69BgwZpy5YtVizNmjWrlSTlZHb3aWVddNFFVd6m9NbCUpGRkecsxhYtWmj48OGaP3++SkpK5OvrW6W+rWknXxWrzrl6qmXLlum2227TZZddphkzZlS7nbvvvlt/+9vf9PXXX1tJnp2vK8BbkeThvBMZGan4+HitXbv2tPXWrl2rRo0aWc+OVDSRRGWe8agKt9utDh066Iknnih3/alJSnkfXjExMVqzZo0WLlyoL774Ql988YVmz56tm2++ucxkKedCVT9QK7ql9OTbfqra/xW1WZl9VcZdd92lcePGae3atdbzMa+++qok6YILLpB04urgl19+qZdeeslj2/r166tv3776/vvvz7if0vFOS0ur9SSvbdu2WrNmjfbu3VtuIi7JOo+qk1jk5eUpIyOjUnXj4uIknei7wMDAcn+aoXRZQkJChe2UflGtaPuTt42Pj/e49bYq+6lI27Zt9fPPP6ugoKDCWzZLX1ONGjU6bVsjRozQyy+/rO+++06XXXaZpBM/L1GZ30/z9fWt0tX207G7TyvryJEjlXq/DgsLs/5Qc2piM3v27HPyu4+lmjRposLCQuXk5CgiIqJKfVsVp7sKWPpM56nPg1b1XD3Zr7/+qmHDhql9+/aaN2+edZtldQQHB6tBgwZKS0uzlsXHx2vJkiUyxnh8VtTG6wrwVsyuifPS0KFDtWvXLusZqlMtW7ZMu3fv9rgFMSoqqtwfcC3vGY+zmVmwefPmSktL08CBAzVo0KAy/yp61uhUAQEBuuqqq/Tcc89px44duuOOO/T6669r+/btVY4pKSlJ27Ztk9vt9li+efNma/25VpX+ry2hoaHq3bu3unXrJl9fX3399dcKDg62rhgcPnxYUvmJaFFRUYUz6p2s9JbVmvpCXhVXXXWVJOn1118vd31mZqY++eQTde3atVpJ3nvvvWddITjTv1I+Pj7q0KGDdWvsyVatWqVmzZqd9up7+/bt5efnV2b7wsJCrVmzRp07d7aWde7cWVu3bi0zq9+qVaus9VVVOvnOBx98UO763bt3a9myZRo6dOgZ/1hS+iX95C/fjz/+eKX689TfZjsbdvdpZfXo0aNSffP4449b2yxatMjjX2kyfa7s3LlTQUFBVpJZlb6tiqSkpAp/C3HLli1WnVLVOVdL7dixQ5dffrliYmK0YMECjzsdqiMrK0tHjx71eE/s3LmzcnNzy8zYWRuvK8BbcSUP56WpU6fqzTff1B133KHvvvvOYwbHtLQ0TZgwQSEhIZo6daq1vHnz5srIyNDatWvVsWNHSSf+SvjRRx+VaT80NLTchKQybrjhBi1YsEAvv/yyxzTj0okvdW63W6Ghoadt49ixYx7H5OPjY8Vc3i0tZ3LllVfqq6++0nvvvWc9l1dcXKxZs2YpLCxM/fv3r3KbVVWV/rfDihUrNH/+fN15553WLaAtWrSQj4+P3nvvPd1xxx1W8r9//34tW7bM49mpI0eOlEnkDhw4oNdee00dO3Y861ulquO6665Tu3btNHPmTF1++eUeM/y53W7deeedOn78eJkfKq6s6j7nM2LECP35z3/WTz/9ZMW0ZcsWLV68WH/605886m7evFkhISHWlcjIyEgNGjRIb775pv72t79ZCeEbb7yh7OxsXX/99R77efzxx/XSSy9Z7RYUFGj27Nnq1atXtWaBvOOOO/T0009r6tSp6tOnj0dynJ+fr3HjxsnlcmnatGnW8vJeG5L06quvyuVyWbcMS7XzTJ639WllVeeZvEGDBp31fo8ePaqjR48qMTHRmrWzvDH99ddf9emnn+qKK66wbo2vSt9WRel7+scff6yrr77aWl5QUKBXXnlFMTExHq+r6p6rKSkpGjx4sHx8fLRw4cLT/rFqx44dkv47G3V+fr6KiorK/NHmH//4h4wxHo8fDB8+XHfffbeee+45Pfvss5JO3J3xwgsvqFGjRh7PPwLnC5I8nJdatmypuXPnatSoUerQoYNuu+02JScna/fu3Xr11Vd19OhRvfPOOx6Tgdx0002aPn26rrnmGk2ePFm5ubl6/vnndcEFF+jnn3/2aL9bt276+uuv9cQTTyghIUHJycllfmesImPGjNH777+vCRMmaMmSJbroootUUlKizZs36/3339fChQvLTKd9qttvv11paWm69NJL1bhxY+3Zs0ezZs1S586dy0wxXRnjx4/Xiy++qFtuuUWrV69W06ZNNW/ePH3//fd66qmnauW5xar0/7m2Z88e3XDDDRo2bJji4uK0YcMGvfDCC+rYsaMeeughq17Dhg1166236pVXXtHAgQN17bXXKisrS88995zy8vI8ZkqcNm2aduzYoYEDByohIUG7d++2fq/xdL9veC75+/vrww8/1KWXXqq+fftq3Lhx6t69u9LT0/X222/r559/1l/+8hdde+21Htt99tln+vXXXyWduGK5du1a/fOf/5R0YoKJ0iS9us/5TJw4US+//LKGDBmiP/3pT/L399cTTzyh2NhY66c/SrVp00b9+/fXt99+ay2bMWOG+vTpo/79+2v8+PHav3+//u///k+DBw/2+OLYq1cvXX/99br33nuVmpqqFi1aaO7cudb7xMkeeOAB/f3vf9eSJUvK/W2wUlFRUZo3b56uvPJKde3aVbfffrvatm2rlJQUzZkzRzt37tSzzz7r8X4xY8YMff/997r88suVmJiotLQ0ffjhh/rPf/6j//f//p81eY9U/Wfy9uzZozfeeEOSrKtGpWOWlJSkMWPGeG2flvrwww+tuwtONnbsWDVp0qRaz+SdzhtvvKE9e/ZYtzd+9913Vp+NGTPGuhL27LPPljmOG2+8UcHBwerTp49iYmK0ceNGvfTSSwoJCdHMmTM99lPZvpVO3EVy6tiUZ/z48Xrttdd0/fXX69Zbb1WXLl107Ngxvffee1q/fr1ef/11BQQEWPWre65efvnl2rlzp6ZNm6bly5d73D0TGxur3/3ud1Z54MCBkmTN+pqSkqIuXbpo5MiRat26tSRp4cKFWrBggS6//HKPGbIbN26sKVOm6LHHHlNRUZF69Oihjz/+WMuWLdNbb71V6VmmgTrFxh9iB2y3du1aM3LkSBMfH2/8/f1NXFycGTlypFm3bl259b/66ivTvn17ExAQYFq1amXefPNNc//995tTT6XNmzebfv36meDgYCPJjB071hhjzOzZs40ks2vXLqtu//79Tf/+/T22LywsNI888ohp166dCQwMNFFRUaZbt27m73//u8nIyLDqSTKTJk0qE+e8efPM4MGDTUxMjAkICDCJiYnmjjvuMIcOHTpjnyQlJZkhQ4aUWX748GEzbtw4Ex0dbQICAkyHDh3M7NmzPers2rXLSDKPPfbYGfdzpmNISkqy+q1UZfu/vDYrim3JkiVGkvnggw8qHXNaWpoZPny4iYuLMwEBASY5OdlMnz7dZGZmlqlbVFRkZs2aZTp37mzCwsJMWFiYueSSS8zixYs96r399tumX79+pmHDhsbPz89ER0eba665xqxevbrScZWnf//+Zfqxqo4cOWLuuece06JFCxMQEGAkGUnm1VdfLbf+2LFjrTqn/jv1NVNd+/btMyNGjDAREREmLCzMDB061Gzbtq1MPUllzi9jjFm2bJnp06ePCQoKMg0bNjSTJk0qd/zy8vLMn/70JxMXF2cCAwNNjx49zJdfflmm3j333GNcLpfZtGlTpeLfvXu3GT9+vElMTDR+fn5W/3z99ddl6n711Vdm6NChJiEhwfj7+5vw8HBz0UUXmdmzZxu3212p/Z1J6XlQ3r9T+8/b+vR0sUsyy5Ytq1JfVFb//v0r3OeSJUuseqXvUScve/rpp03Pnj1N/fr1jZ+fn4mPjzejR48u9zVsTOX6Nisry0gyN910U6XiP378uLn77rtNcnKy8ff3NxEREeaSSy4xX3zxRZX7oiKnG5dTX0NJSUkmKSnJI77Ro0ebFi1amJCQEBMYGGjatWtnHnroIVNYWFhmXyUlJeahhx4ySUlJJiAgwLRr1868+eabNXYsgNO4jKnibAMAAMcYMGCAmjZtqjlz5tRYm+vWrdPFF1+sJk2aaPny5dbtqeeznj17KikpqcJn7c7km2++0ZVXXqm+ffvqiy++8LiKcr462z493yxYsEBDhw7Vr7/+6vH7igDOT0y8AgCokg4dOuiTTz7Rtm3bdPXVV6uwsNDukGyVmZmpX3/9VQ8++GC12xg4cKDmzp2rJUuWaNy4cVWe7bWuqYk+Pd8sWbJEN910EwkeAEkSV/IA4DeVmSa8fv36jrrKci6u5AEAAO/GxCsA8Jv33ntP48aNO22dyk4CAQAAYBeu5AHAbw4dOqQNGzactk63bt0UFRVVSxEBAABUHUkeAAAAANQhTLwCAAAAAHVIpZ7Jc7vdOnjwoMLDw+Vyuc51TAAAAACAUxhjlJWVpYSEBPn4VHy9rlJJ3sGDB9WkSZMaCw4AAAAAUD379u1T48aNK1xfqSQvPDzcaiwiIqJmIjtLGblFWrz5sPal5epwVr7G92uupAahdocFAAAAAOdEZmammjRpYuVnFalUkld6i2ZERITXJHl7szJ0/5e7rPLAjm51SPaO2AAAAADgXDnTI3SOnXildVy43vlDL6ucHM1VPAAAAABwbJLn5+uj8CB/q+zrw4QwAAAAAODYJG9fWq4e/2qLVU7JyLcxGgAAAADwDo5N8opK3DqeU6jkBiEKDfCVvy9X8gAAAACgUhOveKNmDcP0yV197Q4DAAAAALyKY5M8SXK7jQqKSyRJgX6+8uG5PAAAAADnOccmeRsOZuja51aooNgtSXrmps4a1rmRzVEBAAAAgL0c+0xebESQxvZpapXrhwbYFwwAAAAAeAnHJnnRYYEa1inBKtcLIckDAAAAAMcmeVn5RVq957hVzi0stjEaAAAAAPAOjk3y9hzL1f2fbrDKB9P5nTwAAAAAcOzEKxfEhuu7qQOUW1Ss7PxitY6LtDskAAAAALCdY5O8AD8fJTYItTsMAAAAAPAqjk3yDqTnaeaCzdqfnqOUjAI9c1MX9Uiub3dYAAAAAGArxyZ5eYUl2pySqW2p2ZKko9kFNkcEAAAAAPZz7MQrLWLC9OSNna1yk/oh9gUDAAAAAF7CsUkeAAAAAKAsxyZ5mw5l6vcv/2CVdx3NsTEaAAAAAPAOjn0mr0FYgEZfmKSjWQXak5ar5jHMtAkAAAAAjk3yYsKDNO3y1naHAQAAAABexbFJXk5BsX7cnab9aTk6kl2okT0TFR8ZbHdYAAAAAGArxyZ5u47maNzs/1jlZtFhurpLIxsjAgAAAAD7OXbilRYxYXphdFernMhPKAAAAACAc5O8IH9fNY76b2IX4OfYQwEAAACAGuPYzOhQRp5eXrbTKh/NLrAxGgAAAADwDo5N8rLzi7Vmb7qiwwLk7+tScYnb7pAAAAAAwHaOnXilZWy4lk67xO4wAAAAAMCrOPZKHgAAAACgLMdeyduSkqUxr67S8dxCFZcYPTuqi4Z0SLA7LAAAAACwlWOv5NUL8dclrWJUVGJkJIUFODZfBQAAAIAa49gkLzYiSGN6J1nlBmGBNkYDAAAAAN7BsUleXmGJtqdmW+X8ohIbowEAAAAA7+DYJG/HkWxNeW+NVd5/PM++YAAAAADASzj2QbbmDcM0b0JvZeYV6mh2ofq1bGh3SAAAAABgO8cmecEBvuretL7dYQAAAACAV3Fsknc4M1/Pfbtde4/l6mBGvh65rqM6N6lnd1gAAAAAYCvHJnnpuUX6Yl2KUrMKJEn7j+eS5AEAAAA47zl24pVWceF67ZYeVrlpg1AbowEAAAAA7+DYJA8AAAAAUJZjk7xth7M08a2frfLetFwbowEAAAAA7+DYZ/LCgvzUp3kDtYoN0960XDWqF2R3SAAAAABgO8cmefGRwZp5XUe7wwAAAAAAr+LYJC+/qETbU7N14HieMvOLNLB1jOqHBdodFgAAAADYyrFJ3vbUbA2dtdwqP3VjZ13dpZGNEQEAAACA/Rw78UpydKgeua6DVW5UL9jGaAAAAADAOzg2yQsN9FO7hEirHBzga2M0AAAAAOAdHJvkpWbl6/2f9lnl4zmFNkYDAAAAAN7BsUnesexCfbzmgIL9feSSlJVfbHdIAAAAAGA7x0680iY+Qmvvv8zuMAAAAADAqzj2Sh4AAAAAoCzHXsnbnpqtiW+t1pGsAmUXFOv50d00qE2s3WEBAAAAgK0ceyUvOMBXzaLDdDy3SEUlRj4uuyMCAAAAAPs5NslrVC9Yd13awirHhAfZGA0AAAAAeAfHJnmFxW4dzS6wykUlbhujAQAAAADv4Ngkb+vhLN0y+z9Wec+xXBujAQAAAADv4NiJV5IahOiF0V11PKdIBzPy1Cu5vt0hAQAAAIDtHJvkhQf56/L28XaHAQAAAABexbFJ3tHsAr2zaq92H83RgYw8PXBVO7WOj7A7LAAAAACwlWOTvMOZ+Xp2yXYVFJ+YcGXr4SySPAAAAADnPcdOvNIuIVIf3tnHKjdrGGZjNAAAAADgHRyb5AEAAAAAynJskrfzSLb+PH+tVT5wPM/GaAAAAADAOzj2mTx/Xx/FRwYryNdH+zPyVS/E3+6QAAAAAMB2jk3ymtQP0cs3d7c7DAAAAADwKo5N8opL3DqaXaAjWQXKLy5Rm7gIhQVxNQ8AAADA+c2xSd7mlCwNnbXcKj91Y2dd3aWRjREBAAAAgP0cO/FKk6gQ/eWK1lY5LiLIxmgAAAAAwDs4NsmLDPFXnxbRVjksyLEXJQEAAACgxjg2yUvLKdTCDSlWOSOvyMZoAAAAAMA7ODbJO5iep1mLt1vlI1kFNkYDAAAAAN7Bsfc4tm8Uqd0zh9gdBgAAAAB4FcdeyQMAAAAAlOXYK3m7j+Zo+odrdSgjT8dyCvX8qG7qd0FDu8MCAAAAAFs5Nsnzcbnk43Jpb1qeJKmw2G1zRAAAAABgP8ferpnYIET3DWljleMi+Z08AAAAAHBskud2GxWV/PfqndsYG6MBAAAAAO/g2CRv46FMXfPcCqu880iOjdEAAAAAgHdw7DN5jaOCNePq9jqana/9x/PVJbGe3SEBAAAAgO0cm+TVCwnQqAuT7A4DAAAAALyKY5O89NxCfb72kPYcy9GhjHzd/bsL1KxhmN1hAQAAAICtHJvk7T+ep/s+Xm+VB7aJJckDAAAAcN5z7MQrbeIjNG9Cb6ucHB1qYzQAAAAA4B0cm+T5+rgU5O/rUQYAAACA851jk7y9x3L18BebrHJKRr6N0QAAAACAd3BskldijAqK3WoZE6qIID8F+jv2UAAAAACgxjh24pXk6FDNm9DH7jAAAAAAwKs4NsmTpBK3UVZ+kSQpPMif5/IAAAAAnPccm+StP5ChYc8ul9ucKD91Y2dd3aWRvUEBAAAAgM0c+yBbfGSQ7hzQ3Co3DA+0MRoAAAAA8A6OTfIahAXqivbxVjky2N/GaAAAAADAOzg2ycvIK9KqncescnZBsY3RAAAAAIB3cGySty8tV//4nN/JAwAAAICTOXbilVZx4frhL5cqv6BYecVuJTUItTskAAAAALCdY5M8f18fxUUE2x0GAAAAAHgVxyZ5+9JyNePzjdp3PFepWYWaNbKzLmwWbXdYAAAAAGArxyZ5hSVu7U3L08ZDWZKk9NwimyMCAAAAAPs5duKV5g3D9OiIjla5cVSIjdEAAAAAgHdwbJIHAAAAACjLsbdrbjiYoetfWGmVh85abmM0dY9LUlx4gEIC/bT7aK5KTlnn7yOFBPip2O1WfrFbvpJcPi65jSRjFBHsr7jIYLWMDdO2w9k6ml2gmPBAjeyZqEtax+jJRVu1ZHOqsvKL5Ofro0ZRwYoKCVBhsVvZBcUqLClReKC/LogLV1ZesXx9XLq0dYy6N43S/36yQTuOZCs0wFcJ9YKVnluk6LBARYcF6HhekXxdLl3cMloul/Td1qNyu40ahAUoIthfmXnFOppTIBkpOixQDcIC1CImTIPbxSnI37dMP+QXleirDSnafSxXTRuEVFivtO7Hv+zX26v2KjUrXzHhwRreJUE7U7O161iuWsaE6e7fXaAgf99Kt3m2KhN/VY6xKvuRZC1LiAxSsdut77YelSRd2jpGQzslKMjft9ZirMl2zlZtxlGT/VtRvbM5npO3jQkP0Lr9GR7nS72QgBrph5P3tS01W5l5RYoM9j/t+X8+8ZZzozbU1Ou1Jvqpuu2dT+NVWU7ok5NjTIgMksslHUjPLzfe9NxCPbloq7alZp+T90OUzwmvo8pybJIXEx6kO/o301Nfb7M7lDrJSDqUVShlFZa7rtAtFeb/9wfoiyWdyPBOOJpTpLScIm08lGltdDS7UM8v3aEv1qfox11pyi92/7ZxiTanZMvHJfn5SEUlJxJJH598bTyUqdBAf4X4+2p/ep5eWb5TO4/kyhi3it3SjiM58vf1kY+yZFxSgJ+PQvz9tP5ghiSpqMStvMISuY3UICxAx7IL5XJJLiO5JbWMCdOWw9mSpGGdG5U51q82pOjzdSkK8vfRhoOZFdYrrfvcku06mJEv92/Hu/NotnxcLkUE+Wl76on9dEuKqnSbZ6sy8VflGKuyH0nWsq83HVZ6bqGKStyScWl/ep4C/Hw0rHOjWouxJts5W7UZR032b0X1zuZ4Tt523urjSs8t8jhf/j68ffUO/DT7Opqdr31peWoSFXza8/984i3nRm2oqddrTfRTdds7n8arspzQJyfH+PWmw5IxSm4YVm68Ty7aqi/WpyjA13VO3g9RPie8jirLsbdrNgwP1JRBF9gdBk7H9d+8z8/XJR+XlFtYol1Hc+Q2pkz1E4tcMpJ8fCSf37b385Eigv1UWFyig+n58vWRgvx99dtFQ/n7umRcUonbyM/HpYhgP+UWFCu3sEQRQf7y9XFJxqioxC1jTtTx9XXJGKMAPx8F+ftoz7Hccg9h97FcBfn7qGmD0NPWK62bW1giH5dLfj4u+bhcyi8qkYxRo6gQBfi6tC01u0ptnq3K7Ksm4imvjZOXFRaXWONROpal+6mtGGuynbPl1NdARfXO5nhO3ja3sOz5UpNK9+Xv66MAX9cZz//zibecG7Whpl6vNdFP1W3vfBqvynJCn5z6uVhY4q4w3m2p2QrwdZ2z90OUzwmvo8pybJKXlV+khetT7A4Dp2NOJGqSVFxi5DZSSICvkqND5eNylal+YpGRS5LbfSLB83FJxW4pM69YAX6+SqgXpBL3icvprt+2KSoxchnJ18elYrdRZl6xQgL9FBLgq8z8IpW4jeRyyd/XRy7XiTolJUYul0uFxW7lF7mV1KD8iXuaNghRfpFbu4/lnLZead2QAF+5jVGx28htzIlL/C6XDhzPVWGJUcuYsCq1ebYqs6+aiKe8Nk5eFuDna41H6ViW7qe2YqzJds6WU18DFdU7m+M5eduQgLLnS00q3VdRiVuFJeaM5//5xFvOjdpQU6/Xmuin6rZ3Po1XZTmhT079XAzw9akw3pYxYSosMefs/RDlc8LrqLIce7vmnmO5uuPN1XaHUWeVPpMXGuinXef4mTx/Xx8l/PZMXlGxW1kFxSoscSs80O/EM3n5xfJzuXTJaZ7Ja/jb83Xpvz2T1/fkZ/KM1CDUX5HB/srIK9ax357JaxAWqOjwQDVvGGo9Q3aq0uV7juUq6aRnzSqqm1tY/NszeQWKCQ+q8Jm8yrZ5tioTf1WOsTr72XMsVxe3iLaeyXNJuqR1jFWntmKsyXbOVm3GUZP9W1G9szmek7ft3ax+mWfyalLpvranZisjoUj1QgJOe/6fT7zl3KgNNfV6rYl+qm5759N4VZYT+uTkGC9uceJ7ysH0/HLjLX3/O/mZPJx7TngdVZbLmHLumztFZmamIiMjlZGRoYiIiNqI64wKiku0fNtR3Tb3J0nSRxP7qEtilM1RAQAAAMC5Udm8zLG3awb6+So2Isgq+/s69lAAAAAAoMY4NjM6kJ6n57/dYZVTs/JtjAYAAAAAvINjk7y8wmJtOZyl+IhABfr56Mw3nQIAAABA3efYiVdaxITr6//pb3cYAAAAAOBVHHslDwAAAABQlmOv5G06lKnfv/yDMnKL5JY0a2QXXdUpwe6wAAAAAMBWjr2S1yA0QEM6xsv9Wzky2N/WeAAAAADAGzg2yYuJCNJNPRKtcv3QABujAQAAAADv4NgkL6egWJsOZVrlvMISG6MBAAAAAO/g2CRv19EcTZ231iofSM+zMRoAAAAA8A6OnXilRUyYPrvrImUWFOl4dpH6toy2OyQAAAAAsJ1jk7wgf191aFzP7jAAAAAAwKs4Nsk7lJGnZ77Zpr3HcnUoI1+PX99RXZPq2x0WAAAAANjKsUleVn6xvtt61HoW71BGvs0RAQAAAID9HDvxygWx4XpxTDernNQg1MZoAAAAAMA7ODbJAwAAAACU5dgkb+vhLP3h9Z+s8p5jOTZGAwAAAADewbHP5EUE+et3bWN1NKtAe9Ny1aR+iN0hAQAAAIDtHJvkxUUG6cHh7e0OAwAAAAC8imOTvPyiEm04mKkDaXk6nleoIR3jFR0WaHdYAAAAAGArxyZ521Ozdd3zK6xyZLC/ru7SyMaIAAAAAMB+jp14pVnDUD1xQyer3Dgq2MZoAAAAAMA7ODbJCwnw0wWx4VY5yN/XxmgAAAAAwDs4NslLzczXW6v2WOW0nEIbowEAAAAA7+DYJC8tt1CLNh5WWKCvfFxSTmGx3SEBAAAAgO0cO/FK67gI/fTX39kdBgAAAAB4FcdeyQMAAAAAlOXYK3nbDmfpD2/8pKNZhcorKtFzo7rosnbxdocFAAAAALZy7JW80EA/dUiIVHZBsUrcRgG+zK4JAAAAAI5N8hLqBeuO/s2tcsPwQBujAQAAAADv4NgkL7+oRAfT86xyYbHbxmgAAAAAwDs4Nsnbnpqt8W+stsp703JtjAYAAAAAvINjJ15pGh2q127poeM5hTqcma/ezRvYHRIAAAAA2M6xSV5YoJ8ubR1jdxgAAAAA4FUcm+QdySrQ3BW7tftYjg6m5+kfV7dXu4RIu8MCAAAAAFs5Osmbs2K3sguKJUk7UrNJ8gAAAACc9xw78UrbhAi9O/5Cq9ysYZiN0QAAAACAd3BskgcAAAAAKMuxSd6OI9m654NfrfL+4/yEAgAAAAA49pm8QD8ftYwJU/0Qf+0/nqfosEC7QwIAAAAA2zk2yWscFaJnf9/V7jAAAAAAwKs4NskrKnHrUEaeDmfkKbfQra5JUQoP8rc7LAAAAACwlWOTvC0pWRo6a7lVfurGzrq6SyMbIwIAAAAA+zl24pXEBiG6f2hbqxwfGWRjNAAAAADgHRyb5EUE+atHcn2rHBro2IuSAAAAAFBjHJvkHcsu0L/XHrTKGXlFNkYDAAAAAN7BsUneoYx8vbJsl3UAR7MLbI0HAAAAALyBY+9xbN8oUtsfutLuMAAAAADAqzj2Sh4AAAAAoCzHXsnbdTRH//P+GqWk5yk9r1jPj+6qAa1i7A4LAAAAAGzl2Ct5fj4uhQf66VBmgfKKSlRcYuwOCQAAAABs59gkr0n9EE27vLVVjuN38gAAAADAuUleidsot7DYowwAAAAA5zvHJnmbDmXqhhd/sMq7jubYGA0AAAAAeAfHTrzSJCpEj43oqGPZBdqfnqduiVF2hwQAAAAAtnNskhcZ4q/ruzexOwwAAAAA8CqOTfKO5xTqo18OaM+xHB3MyNe0y1qpZWy43WEBAAAAgK0cm+QdSM/Tg//eaJWHdIgnyQMAAABw3nPsxCvtEiL0yaSLrHLzhqE2RgMAAAAA3sGxSZ7L5ZKvj8ujDAAAAADnO8cmeXuO5XjcrnkoI8/GaAAAAADAOzg2yZMkPx+X2sWHKSrEX6EBjn28EAAAAABqjGMzo6QGoXr7DxfaHQYAAAAAeBXHJnnGGOUXleh4ToHcLikmLEgBfr52hwUAAAAAtnJskrfhYKaGzlpulZ+6sbOu7tLIxogAAAAAwH6OfSavUb1gTRnU0irHhAfaGA0AAAAAeAfHJnlRoQEa1CbWKkcE+9sYDQAAAAB4B8cmeRm5RVq+7ahVzs4vtjEaAAAAAPAOjk3y9h3P1cwvN1vllMx8G6MBAAAAAO/g2IlX2sRHaM3//k6FxW4VlrgVEx5kd0gAAAAAYDvHJnm+Pi7VCwmwOwwAAAAA8CqOTfL2peXq/k836EBaro7kFOjZkV3Vp0W03WEBAAAAgK0cm+QVu42OZRdoS2q2JCmrgIlXAAAAAMCxE68kR4dqxjUdrHKjesE2RgMAAAAA3sGxSR4AAAAAoCzHJnnrD2To6n99b5V3HMm2MRoAAAAA8A6OfSYvPjJI9wy+QMeyC7TnWK7axUfYHRIAAAAA2M6xSV6DsEDdOaCF3WEAAAAAgFdxbJKXmV+kbzenam9ajg5nFmp8v2Q1qR9qd1gAAAAAYCvHJnl7j+Vq8rtrrHK3pCiSPAAAAADnPcdOvNIqLlyv39rTKjdtEGJjNAAAAADgHRyb5Pn7+qh+aIBV9vN17KEAAAAAQI1xbGa0/3iunvlmm1VOzcy3MRoAAAAA8A6OTfIKit3adzxXjaOCFezvIx8fl90hAQAAAIDtHDvxSvOGYfrij/3sDgMAAAAAvIpjr+QBAAAAAMpy7JW8jQczdcOLK5VdUCxJeuamzhrWuZHNUQEAAACAvRx7Ja9heKCu797YKkedNNMmAAAAAJyvHJ3kXdf1pCQvhCQPAAAAAByb5GUXFGvt/nSrnFtYbF8wAAAAAOAlHJvk7T6ao798tN4qH0znd/IAAAAAwLETr7SICdPCKRcrO79YGflF6pYYZXdIAAAAAGA7xyZ5Qf6+ahUXYXcYAAAAAOBVHJvkHUzP0/99tUX7juXoUFaBnryhs7o3rW93WAAAAABgK8cmeTkFxVq957h2H8uVJKVmFdgcEQAAAADYz7ETr7SMDdezv+9qlRPrh9gYDQAAAAB4B8cmeQAAAACAsip1u6YxRpKUmZl5ToOpiq2HM3X7nJ/kLiiSJG3cnaLEcJfNUQEAAADAuVGaj5XmZxVxmTPVkLR//341adKkZiIDAAAAAFTbvn371Lhx4wrXVyrJc7vdOnjwoMLDw+Vyec/VsszMTDVp0kT79u1TRAQ/p2AHxsB+jIH9GAP7MQb2ov/txxjYjzGw3/kwBsYYZWVlKSEhQT4+FT95V6nbNX18fE6bKdotIiKizg6kUzAG9mMM7McY2I8xsBf9bz/GwH6Mgf3q+hhERkaesQ4TrwAAAABAHUKSBwAAAAB1iKOTvMDAQN1///0KDAy0O5TzFmNgP8bAfoyB/RgDe9H/9mMM7McY2I8x+K9KTbwCAAAAAHAGR1/JAwAAAAB4IskDAAAAgDqEJA8AAAAA6hBHJ3n/+te/1LRpUwUFBalXr1768ccf7Q6pTnj44YfVo0cPhYeHKyYmRldffbW2bNniUSc/P1+TJk1SgwYNFBYWpuuuu06HDx/2qLN3714NGTJEISEhiomJ0dSpU1VcXFybh1InzJw5Uy6XS1OmTLGW0f+148CBAxo9erQaNGig4OBgdejQQT/99JO13hij//3f/1V8fLyCg4M1aNAgbdu2zaONtLQ0jRo1ShEREapXr55uu+02ZWdn1/ahOE5JSYn+9re/KTk5WcHBwWrevLn+8Y9/6OTHyOn/mvXdd9/pqquuUkJCglwulz7++GOP9TXV32vXrtXFF1+soKAgNWnSRI8++ui5PjTHON0YFBUVafr06erQoYNCQ0OVkJCgm2++WQcPHvRogzE4O2c6D042YcIEuVwuPfXUUx7LGYOzU5kx2LRpk4YNG6bIyEiFhoaqR48e2rt3r7We70mSjEO9++67JiAgwLz22mtmw4YN5g9/+IOpV6+eOXz4sN2hOd5ll11mZs+ebdavX2/WrFljrrzySpOYmGiys7OtOhMmTDBNmjQx33zzjfnpp5/MhRdeaPr06WOtLy4uNu3btzeDBg0yv/zyi1mwYIGJjo429957rx2H5Fg//vijadq0qenYsaP54x//aC2n/8+9tLQ0k5SUZG655RazatUqs3PnTrNw4UKzfft2q87MmTNNZGSk+fjjj82vv/5qhg0bZpKTk01eXp5V5/LLLzedOnUyP/zwg1m2bJlp0aKFGTlypB2H5CgzZswwDRo0MP/+97/Nrl27zAcffGDCwsLM008/bdWh/2vWggULzH333Wfmz59vJJmPPvrIY31N9HdGRoaJjY01o0aNMuvXrzfvvPOOCQ4ONi+++GJtHaZXO90YpKenm0GDBpn33nvPbN682axcudL07NnTdOvWzaMNxuDsnOk8KDV//nzTqVMnk5CQYJ588kmPdYzB2TnTGGzfvt3Ur1/fTJ061fz8889m+/bt5pNPPvHIAfieZIxjk7yePXuaSZMmWeWSkhKTkJBgHn74YRujqptSU1ONJLN06VJjzIkPGn9/f/PBBx9YdTZt2mQkmZUrVxpjTpygPj4+JiUlxarz/PPPm4iICFNQUFC7B+BQWVlZpmXLlmbRokWmf//+VpJH/9eO6dOnm759+1a43u12m7i4OPPYY49Zy9LT001gYKB55513jDHGbNy40Ugy//nPf6w6X3zxhXG5XObAgQPnLvg6YMiQIebWW2/1WHbttdeaUaNGGWPo/3Pt1C9WNdXfzz33nImKivJ4H5o+fbpp1arVOT4i5zldglHqxx9/NJLMnj17jDGMQU2raAz2799vGjVqZNavX2+SkpI8kjzGoGaVNwY33nijGT16dIXb8D3pBEferllYWKjVq1dr0KBB1jIfHx8NGjRIK1eutDGyuikjI0OSVL9+fUnS6tWrVVRU5NH/rVu3VmJiotX/K1euVIcOHRQbG2vVueyyy5SZmakNGzbUYvTONWnSJA0ZMsSjnyX6v7Z8+umn6t69u66//nrFxMSoS5cuevnll631u3btUkpKisc4REZGqlevXh7jUK9ePXXv3t2qM2jQIPn4+GjVqlW1dzAO1KdPH33zzTfaunWrJOnXX3/V8uXLdcUVV0ii/2tbTfX3ypUr1a9fPwUEBFh1LrvsMm3ZskXHjx+vpaOpOzIyMuRyuVSvXj1JjEFtcLvdGjNmjKZOnap27dqVWc8YnFtut1uff/65LrjgAl122WWKiYlRr169PG7p5HvSCY5M8o4ePaqSkhKPgZGk2NhYpaSk2BRV3eR2uzVlyhRddNFFat++vSQpJSVFAQEB1odKqZP7PyUlpdzxKV2H03v33Xf1888/6+GHHy6zjv6vHTt37tTzzz+vli1bauHChbrzzjs1efJkzZ07V9J/+/F070MpKSmKiYnxWO/n56f69eszDmfw5z//WTfddJNat24tf39/denSRVOmTNGoUaMk0f+1rab6m/emmpOfn6/p06dr5MiRioiIkMQY1IZHHnlEfn5+mjx5crnrGYNzKzU1VdnZ2Zo5c6Yuv/xyffXVV7rmmmt07bXXaunSpZL4nlTKz+4A4N0mTZqk9evXa/ny5XaHct7Yt2+f/vjHP2rRokUKCgqyO5zzltvtVvfu3fXQQw9Jkrp06aL169frhRde0NixY22Oru57//339dZbb+ntt99Wu3bttGbNGk2ZMkUJCQn0P857RUVFuuGGG2SM0fPPP293OOeN1atX6+mnn9bPP/8sl8tldzjnJbfbLUkaPny47r77bklS586dtWLFCr3wwgvq37+/neF5FUdeyYuOjpavr2+ZWXIOHz6suLg4m6Kqe+666y79+9//1pIlS9S4cWNreVxcnAoLC5Wenu5R/+T+j4uLK3d8StehYqtXr1Zqaqq6du0qPz8/+fn5aenSpXrmmWfk5+en2NhY+r8WxMfHq23bth7L2rRpY83eVdqPp3sfiouLU2pqqsf64uJipaWlMQ5nMHXqVOtqXocOHTRmzBjdfffd1tVt+r921VR/89509koTvD179mjRokXWVTyJMTjXli1bptTUVCUmJlqfz3v27NE999yjpk2bSmIMzrXo6Gj5+fmd8fOZ70kOTfICAgLUrVs3ffPNN9Yyt9utb775Rr1797YxsrrBGKO77rpLH330kRYvXqzk5GSP9d26dZO/v79H/2/ZskV79+61+r93795at26dxxtd6YfRqScmPA0cOFDr1q3TmjVrrH/du3fXqFGjrP/T/+feRRddVOanQ7Zu3aqkpCRJUnJysuLi4jzGITMzU6tWrfIYh/T0dK1evdqqs3jxYrndbvXq1asWjsK5cnNz5ePj+RHl6+tr/RWX/q9dNdXfvXv31nfffaeioiKrzqJFi9SqVStFRUXV0tE4V2mCt23bNn399ddq0KCBx3rG4NwaM2aM1q5d6/H5nJCQoKlTp2rhwoWSGINzLSAgQD169Djt5zPfU39j98wv1fXuu++awMBAM2fOHLNx40Yzfvx4U69ePY9ZclA9d955p4mMjDTffvutOXTokPUvNzfXqjNhwgSTmJhoFi9ebH766SfTu3dv07t3b2t96dS0gwcPNmvWrDFffvmladiwYZ2amrY2nTy7pjH0f2348ccfjZ+fn5kxY4bZtm2beeutt0xISIh58803rTozZ8409erVM5988olZu3atGT58eLlTynfp0sWsWrXKLF++3LRs2ZIp/Cth7NixplGjRtZPKMyfP99ER0ebadOmWXXo/5qVlZVlfvnlF/PLL78YSeaJJ54wv/zyizVzY030d3p6uomNjTVjxowx69evN++++64JCQlh6vjfnG4MCgsLzbBhw0zjxo3NmjVrPD6fT54NkDE4O2c6D0516uyaxjAGZ+tMYzB//nzj7+9vXnrpJbNt2zYza9Ys4+vra5YtW2a1wfckB/+EgjHGzJo1yyQmJpqAgADTs2dP88MPP9gdUp0gqdx/s2fPturk5eWZiRMnmqioKBMSEmKuueYac+jQIY92du/eba644goTHBxsoqOjzT333GOKiopq+WjqhlOTPPq/dnz22Wemffv2JjAw0LRu3dq89NJLHuvdbrf529/+ZmJjY01gYKAZOHCg2bJli0edY8eOmZEjR5qwsDATERFhxo0bZ7KysmrzMBwpMzPT/PGPfzSJiYkmKCjINGvWzNx3330eX2bp/5q1ZMmSct/7x44da4ypuf7+9ddfTd++fU1gYKBp1KiRmTlzZm0dotc73Rjs2rWrws/nJUuWWG0wBmfnTOfBqcpL8hiDs1OZMXj11VdNixYtTFBQkOnUqZP5+OOPPdrge5IxLmOMObfXCgEAAAAAtcWRz+QBAAAAAMpHkgcAAAAAdQhJHgAAAADUISR5AAAAAFCHkOQBAAAAQB1CkgcAAAAAdQhJHgAAAADUISR5AAAAAFCHkOQBAAAAQB1CkgcAOO9lZWVpypQpSkpKUnBwsPr06aP//Oc/HnWys7N11113qXHjxgoODlbbtm31wgsveNQZMGCAXC6Xx78JEybU5qEAACA/uwMAAMBut99+u9avX6833nhDCQkJevPNNzVo0CBt3LhRjRo1kiT9z//8jxYvXqw333xTTZs21VdffaWJEycqISFBw4YNs9r6wx/+oAcffNAqh4SE1PrxAADOb1zJAwDUqgEDBmjy5MmaNm2a6tevr7i4OD3wwAOSpN27d8vlcmnNmjVW/fT0dLlcLn377beSpG+//VYul0sLFy5Uly5dFBwcrEsvvVSpqan64osv1KZNG0VEROj3v/+9cnNzzxhPXl6ePvzwQz366KPq16+fWrRooQceeEAtWrTQ888/b9VbsWKFxo4dqwEDBqhp06YaP368OnXqpB9//NGjvZCQEMXFxVn/IiIizrrPAACoCpI8AECtmzt3rkJDQ7Vq1So9+uijevDBB7Vo0aIqtfHAAw/o2Wef1YoVK7Rv3z7dcMMNeuqpp/T222/r888/11dffaVZs2adsZ3i4mKVlJQoKCjIY3lwcLCWL19ulfv06aNPP/1UBw4ckDFGS5Ys0datWzV48GCP7d566y1FR0erffv2uvfeeyuVaAIAUJO4XRMAUOs6duyo+++/X5LUsmVLPfvss/rmm2/UsmXLSrfxz3/+UxdddJEk6bbbbtO9996rHTt2qFmzZpKkESNGaMmSJZo+ffpp2wkPD1fv3r31j3/8Q23atFFsbKzeeecdrVy5Ui1atLDqzZo1S+PHj1fjxo3l5+cnHx8fvfzyy+rXr59V5/e//72SkpKUkJCgtWvXavr06dqyZYvmz59f6eMCAOBskeQBAGpdx44dPcrx8fFKTU2tdhuxsbEKCQmxErzSZafeSlmRN954Q7feeqsaNWokX19fde3aVSNHjtTq1autOrNmzdIPP/ygTz/9VElJSfruu+80adIkJSQkaNCgQZKk8ePHW/U7dOig+Ph4DRw4UDt27FDz5s2rdHwAAFQXSR4AoNb5+/t7lF0ul9xut3x8TjxFYIyx1hUVFZ2xDZfLVWGbldG8eXMtXbpUOTk5yszMVHx8vG688UYraczLy9Nf/vIXffTRRxoyZIikE0nmmjVr9Pjjj1tJ3ql69eolSdq+fTtJHgCg1vBMHgDAazRs2FCSdOjQIWvZyZOwnGuhoaGKj4/X8ePHtXDhQg0fPlzSiUSzqKjISkJL+fr6njaRLI09Pj7+nMUMAMCpuJIHAPAawcHBuvDCCzVz5kwlJycrNTVVf/3rX8/5fhcuXChjjFq1aqXt27dr6tSpat26tcaNGydJioiIUP/+/TV16lQFBwcrKSlJS5cu1euvv64nnnhCkrRjxw69/fbbuvLKK9WgQQOtXbtWd999t/r161fm9lQAAM4lruQBALzKa6+9puLiYnXr1k1TpkzRP//5z3O+z4yMDE2aNEmtW7fWzTffrL59+2rhwoUet4C+++676tGjh0aNGqW2bdtq5syZmjFjhvVj5wEBAfr66681ePBgtW7dWvfcc4+uu+46ffbZZ+c8fgAATuYyJz/4AAAAAABwNK7kAQAAAEAdQpIHAKjT9u7dq7CwsAr/7d271+4QAQCoUdyuCQCo04qLi7V79+4K1zdt2lR+fsxDBgCoO0jyAAAAAKAO4XZNAAAAAKhDSPIAAAAAoA4hyQMAAACAOoQkDwAAAADqEJI8AAAAAKhDSPIAAAAAoA4hyQMAAACAOoQkDwAAAADqkP8Pu9/xOlkbejgAAAAASUVORK5CYII=",
-      "text/plain": [
-       "<Figure size 900x300 with 1 Axes>"
-      ]
-     },
-     "metadata": {},
-     "output_type": "display_data"
-    },
-    {
-     "name": "stderr",
-     "output_type": "stream",
-     "text": [
-      "                                                                                "
-     ]
-    },
-    {
-     "name": "stdout",
-     "output_type": "stream",
-     "text": [
-      "num_100: outliers = 1108016, fences -> lower=-45.0, upper=91.0\n"
-     ]
-    },
-    {
-     "data": {
-      "image/png": "iVBORw0KGgoAAAANSUhEUgAAA3kAAAEiCAYAAABEJhvIAAAAOnRFWHRTb2Z0d2FyZQBNYXRwbG90bGliIHZlcnNpb24zLjEwLjAsIGh0dHBzOi8vbWF0cGxvdGxpYi5vcmcvlHJYcgAAAAlwSFlzAAAPYQAAD2EBqD+naQAATXpJREFUeJzt3Xd8FNX6P/DPluxuNmXTKwFC6KGjRlSaIM2C/kQRAbuAjasXAQsKWBCRa7kICCrYwYbKFUSQKoogCNJCCSQESIOEZNM3u/v8/ojZb5ZUQsIwyef9euUFO3N25plzZnbn2Zk5RyMiAiIiIiIiImoUtEoHQERERERERPWHSR4REREREVEjwiSPiIiIiIioEWGSR0RERERE1IgwySMiIiIiImpEmOQRERERERE1IkzyiIiIiIiIGhEmeURERERERI0IkzwiIiIiIqJGhEke0QX66KOPoNFokJSU5JrWr18/9OvXT7GYzpeXl4eHHnoIYWFh0Gg0ePLJJ5UOiS7Cfffdd1ntX0RERHR5Y5JHqnfgwAGMGTMGkZGRMBqNiIiIwOjRo3HgwIGLWu6sWbPw/fff10+Ql9isWbPw0Ucf4ZFHHsGnn36KsWPHKh3SZenVV1/FLbfcgtDQUGg0GsyYMaPKsqdPn8add94JPz8/+Pr6Yvjw4Th+/HilZT/88EN06NABJpMJbdq0wbx58xpoC2ovPz8fL7/8Mrp06QKz2QyLxYLevXvj008/hYhUKP/ll19izJgxaNOmDTQaTYMlmb/88guuv/56WCwW+Pj4oGfPnvjyyy9r9d74+HgMGTIE3t7eCAgIwNixY3HmzJkK5ZxOJ+bMmYPo6GiYTCZ06dIFy5Ytu+jYMzMzMXnyZLRr1w4mkwkBAQEYPHgwVq1aVaFsYWEhHnzwQXTq1AkWiwXe3t7o2rUr3nnnHZSUlFx0LJW54YYboNFo8Pjjj1c6/2L20+LiYkydOhURERHw9PREXFwc1q1bV2nZ33//Hddddx3MZjPCwsIwceJE5OXl1WmbgNIf1Tp16lTn91+skpISdOzYERqNBnPnznWbl5SUBI1GU+nf8uXLa7X87OxsjBs3DsHBwfDy8kL//v3x119/VVp25cqV6NGjB0wmE5o3b47p06fDbrfXeduq21+++eYbaDQabNq0qc7LL+/dd99Fhw4dYDQaERkZiX//+9/Iz8+vUO5CPqcro+S+SqQoIVKxb7/9VgwGg4SFhcnzzz8vH3zwgUybNk3Cw8PFYDDIihUr6rxsLy8vuffeeytMX7p0qQCQxMRE17Ti4mIpLi6u87rqW1xcnFx77bVKh3HZAyBhYWEyePBgASDTp0+vtFxubq60adNGQkJC5PXXX5c333xToqKipFmzZnL27Fm3su+9954AkNtvv10WL14sY8eOFQAye/bsOsd57733St++fev8/rS0NImNjRWtVit33323LFq0SN555x3p06ePAJC7775bHA6H23v69u0r3t7e0r9/f/H397+o9VdlyZIlotFoZNCgQfLuu+/KwoUL5cknn5Q33nijxveePHlSgoKCJCYmRt555x159dVXxd/fX7p27VrhWHzmmWcEgDz88MOyePFiufHGGwWALFu2rM6xHzp0SCIjI8VgMMj48ePl/ffflzfeeEO6desmAGTq1Klu5TMzMyUuLk4mT54s8+fPl4ULF8rYsWNFo9HIqFGj6hxHVb799lvx8vISAPLYY49VmH+x++ldd90ler1enn76aVm0aJH06tVL9Hq9/Prrr27ldu/eLSaTSbp37y4LFy6U559/XoxGowwZMqTO29a3b1+JjY2t8/sv1n/+8x9X3Z6/ryYmJgoAGTVqlHz66aduf0lJSTUu2+FwyDXXXCNeXl4yY8YMeffdd6Vjx47i4+MjR44ccSu7evVq0Wg00r9/f1m8eLE88cQTotVqZcKECXXetqr2FxGRr7/+WgDIxo0b67z8MlOmTBEAMmLECFm4cKE88cQTotfrZdCgQZXGVJvP6aooua8SKYlJHqlWQkKCmM1mad++vWRkZLjNO3PmjLRv3168vLzk2LFjdVr+hSR59cnhcEhhYeFFLSM6OlpuvPHGeopIpKSk5LJKYutLWRueOXOm2pOH119/XQDIjh07XNPi4+NFp9PJs88+65pWUFAggYGBFep+9OjR4uXlJVlZWXWK82KTvMGDB4tWq5Uffvihwrynn35aAMicOXPcpicnJ7sSv9jY2HpP8hITE8XT01MmTpxYp/c/8sgj4unpKSdOnHBNW7dunQCQRYsWuaadOnVKPDw83E5cnU6n9O7dW5o1ayZ2u/2C122z2aRTp05iNpvljz/+cJtnt9tl5MiRAkC++uqrGpf1+OOPCwBJTU294DiqUlhYKC1btpSXXnqp0pP2i91Pt2/fXiHBKSwslJiYGOnVq5db2aFDh0p4eLjk5OS4pr3//vsCQH7++ec6bZ+SSV56erpYLBZX3VaV5NXmh4rKfPnllwJAvv76a9e0jIwM8fPzq/BjQMeOHaVr165SUlLimvb888+LRqOR+Pj4Oq3/UiR5KSkpotfrZezYsW7T582bJwBk5cqVbtNr+zldGaX3VSIlMckj1Ro/frwAkC1btlQ6f/PmzQJAxo8f75p27733SosWLSqUnT59upS/sA2gwl9ZwldZkte3b98KJ8FFRUXy4osvSkxMjBgMBmnWrJlMnjxZioqK3MqVfal+9tln0rFjR9Hr9fLdd9+JiMiyZcukR48e4u3tLT4+PtKpUyd5++23q6yTjRs3Vhp7Wazp6enywAMPSEhIiBiNRunSpYt89NFHbssof5Ly1ltvSatWrUSr1cru3burXG/ZNnz33XcSGxsrBoNBOnbsKD/99JNbudrWf/llfvXVV9KhQwcxmUxy9dVXy969e0Wk9EpETEyMGI1G6du370Ul3TWdPFx55ZVy5ZVXVpg+aNAgiYmJcb1etWqVAJBVq1a5lfv9998FgHz66ad1iu9ikrxt27YJAHnggQcqnV9SUiJt2rSRgIAAKSgoqLRMQyR5U6dOFYPBINnZ2SJSerXU6XTW+v0hISFyxx13VJjetm1bGTBggOv1/PnzBYAcOHDArdwXX3whACr8ml8by5YtEwDy0ksvVTo/Oztb/Pz8pEOHDjUua+7cuQKgzifllZk5c6Y0b95cCgoKKj1pv9j9dPLkyaLT6dxOhkVEZs2aJQAkOTlZRERycnJEr9fL5MmT3coVFxeLt7e3PPjgg3XaPiWTvPvvv1+uuuoqOX78eI1JXl5e3gX/OHbHHXdIaGhohSvr48aNE7PZ7Pr+OHDggACQ+fPnu5U7ffq0AJCXX365Dlt3aZK8b7/9ttL9r+xz+O677670fXVJ8pTeV4mUpK/DHZ5El4X//e9/aNmyJXr37l3p/D59+qBly5aVPh9Tk08//RQPPfQQrrrqKowbNw4AEBMTU+v3O51O3HLLLdi6dSvGjRuHDh06YN++fXjrrbdw5MiRCs/6bdiwAV999RUef/xxBAUFoWXLlli3bh1GjRqFAQMG4PXXXwdQ+gzSb7/9hn/961+VrrdDhw749NNP8dRTT6FZs2aYNGkSACA4OBiFhYXo168fEhIS8PjjjyM6Ohpff/017rvvPmRnZ1dY5tKlS1FUVIRx48bBaDQiICCg2m3eunUrVqxYgUcffRQ+Pj7473//i9tvvx3JyckIDAysdd2V9+uvv2LlypV47LHHAACvvfYabrrpJkyZMgULFizAo48+inPnzmHOnDl44IEHsGHDhjqtpzpOpxN79+7FAw88UGHeVVddhbVr1yI3Nxc+Pj7YvXs3AOCKK65wK9ezZ09otVrs3r0bY8aMqfcYq/O///0PAHDPPfdUOl+v1+Puu+/GzJkz8fvvv2PAgAEXtPySkhLk5OTUqmxAQAC02tJHwX/55Re0b98eq1evxuTJk3H69Gn4+/vjsccew8yZM13lKnP69GlkZGRUqGegtE1Wr17ter179254eXmhQ4cOFcqVzb/uuutqFX+ZmurUYrFg+PDh+Pjjj3Hs2DG3zw6bzQar1YrCwkLs3LkTc+fORYsWLdC6dWtXmeLiYuTm5tYqlqCgILfXycnJmD17NpYsWQJPT89K33Ox++nu3bvRtm1b+Pr6uk0vq9M9e/YgKioK+/btg91ur7Aeg8GAbt26ueJoCBdTh1XZsWMHPv74Y2zduhUajabasjNnzsTkyZOh0WjQs2dPvPrqqxg0aFCN69i9ezd69OhRYf+/6qqrsHjxYhw5cgSdO3eusg0jIiLQrFmzBq3b8goKClBQUFBjOZ1OB39/fwClbQOgwv5pNpsBALt27aq3+NSwrxI1FCZ5pEo5OTlISUnB8OHDqy3XpUsXrFy50nUSXltjxozBhAkT0KpVqzqdlH/xxRf45ZdfsHnzZrcTyE6dOmHChAn4/fffcc0117imHz58GPv27UPHjh1d05588kn4+vri559/hk6nq9V6Q0NDMWbMGEybNg2RkZFusb/zzjuIj4/HZ599htGjRwMAJkyYgL59+2LatGl44IEH3Oro1KlTSEhIQHBwcK3WHR8fj4MHD7pOaPv374+uXbti2bJlVT7IX5PDhw/j0KFDaNmyJQDA398f48ePxyuvvIIjR4644nU4HHjttdeQlJTkKltfsrKyUFxcjPDw8ArzyqalpKSgXbt2SE1NhU6nQ0hIiFs5g8GAwMBApKSk1GtstXHw4EEAQNeuXassUzbv4MGDF5zk/fbbb+jfv3+tyiYmJrra5+jRo9DpdLj//vsxZcoUdO3aFStWrMArr7wCu92O1157rcrlpKamAkCVbVLWZkajEampqa4OG84vB6BObXLw4EFYLBa0aNGiyjLl67R8krdixQqMGjXK9fqKK67AkiVLoNf/39fxsmXLcP/999cqFjmv05xJkyahe/fuuOuuu6p8z8Xup6mpqTUeD2Xlyk8/v+yvv/5a7XouxsXUYVVlnnjiCYwcORK9evVy6125PK1Wi0GDBuG2225DZGQkjh8/jjfffBNDhw7FypUrceONN1a7ntTUVPTp06fC9PJ127lz5xrr9lJ91syZMwczZ86ssVyLFi1cddauXTsAFT87yvaH06dP11t8athXiRoKkzxSpbJfaGtK3MrmW63WC0ryLtbXX3+NDh06oH379jh79qxr+vXXXw8A2Lhxo1uS17dvX7cEDwD8/PyQn5+PdevWYciQIRcd0+rVqxEWFuZ2gunh4YGJEydi1KhR2Lx5M2666SbXvNtvv73WCR4ADBw40O1ktkuXLvD19a2yB8raGDBggFvSFhcX54qtfHuWTT9+/Hi9J3mFhYUAAKPRWGGeyWRyK1NYWAiDwVDpckwmk6vcpVSbY6VsXm2vfJTXtWvXKnuqO19YWJjr/3l5eXA6nZg9ezamTp0KoLRds7Ky8M477+C5556rMubatonRaHT9W125C1WbH42qqtP+/ftj3bp1yM7Oxvr16/H3339X6FFw8ODBta7T8jZu3Ihvv/0W27dvr7bcxe6nta3TmtqpIY+HutZhVT766CPs27cP33zzTbXlmjdvjp9//tlt2tixY9GxY0dMmjSpxiSvvurWarVWu576cs8999TqSnj5q3Y9evRAXFwcXn/9dURGRqJ///6Ij4/HI488Ag8Pj3rdL9SwrxI1FCZ5pEq1PSmtbTJY344ePYr4+Pgqk6SMjAy319HR0RXKPProo/jqq68wdOhQREZGYtCgQbjzzjvrnPCdOHECbdq0qXAbUNltbCdOnKgxpuo0b968wjR/f3+cO3fuAiOtepkWiwUAEBUVVen0i1lXVcpOTspuMSqvqKjIrYynpydsNlulyykqKqry9rmGVP5Y8fPzq7RM2XFy/pWd2vD398fAgQMv+H2enp7Iz893+9EBAEaNGoU1a9Zg9+7dlV7RKHsvUPs2qU25C+Hj4+P2401lqqrT0NBQhIaGAgBGjBiBWbNm4YYbbsDRo0ddSXB4eHilVxSqY7fbMXHiRIwdOxZXXnlltWUvdj+tbZ3W1E4NeTzUpQ7z8vLcusvX6XQIDg6G1WrFs88+i8mTJ1f47KmNgIAA3H///Zg9ezZOnTqFZs2aVVlWDXVb/qp4q1at0KpVqwtexrfffouRI0e6boPX6XT497//jc2bN+Pw4cP1Fqsa6pOooTDJI1WyWCwIDw/H3r17qy23d+9eREZGuu7Hr+o5CofDUa/xOZ1OdO7cGW+++Wal888/UajsCyQkJAR79uzBzz//jJ9++gk//fQTli5dinvuuQcff/xxvcZbmQv9UqvqltLyt0JdaP1XtczarKu+BAQEuG77O1/ZtIiICAClJ5YOhwMZGRluJ/c2mw2ZmZmucpdSx44d8f3332Pv3r1VJk1lx1FdTtZsNhuysrJqVTY4ONjVdhERETh69Kgr4SlTVm/VJexlJ+9VtUlZm5WV3bhxI0TEbf87v+0uRMeOHbFnzx4kJydX+uMGUPs6HTFiBJ5//nn88MMPGD9+PIDSqwq1fc6xLDH85JNPcPjwYSxatKjCrYS5ublISkpCSEgIzGbzRe+n4eHhld5SV9nxUH76+WUb8nioSx3OnTvX7dbDslsM586dC5vNhpEjR7rq9tSpUwBK99OkpCRERERUeXUU+L/P/KysrGqTvPDw8Fp/1pRNP//7JDU11fXM2YUqu/pdmbJn78quggEVE+OqlCXMZSIjI7F161YcPXoUaWlpaNOmDcLCwhAREYG2bdvWKfbKqGFfJWooHAydVOumm25CYmIitm7dWun8X3/9FUlJSW63IPr7+yM7O7tC2fOvYgFVJyS1ERMTg6ysLAwYMAADBw6s8Ff2TEJNDAYDbr75ZixYsADHjh3D+PHj8cknnyAhIeGCY2rRogWOHj0Kp9PpNv3QoUOu+Q3tQur/cqHVatG5c2fs3Lmzwrzt27ejVatWrqtl3bp1A4AKZXfu3Amn0+mafyndfPPNAEqTgMo4HA588cUXCA0NrTIJrM7vv//uumpS09/Jkydd7+vZsyeAis/flD0jU92twpGRkQgODq60TXbs2OFWz926dUNBQQHi4+PdypXd0liXNqmpTq1WK3744Qf06NGjxiSv7IS6fELy5Zdf1rpOyyQnJ6OkpATXXnstoqOjXX9lcUZHR2Pt2rVu21zX/bRbt244cuRIhVsCz6/TTp06Qa/XV1iPzWbDnj17GvR4qEsd3nPPPVi3bp3r7/PPPwdQWrfnzp1DbGysq17LOvyaNWsWoqOjXc++VqXstvWaboHv1q0b/vrrrwqf09u3b4fZbHYlQFW1YUpKCk6dOlXnum3RokWVV9LKppf/rpg7d26t6riqq8tt2rRB7969ERYWhoMHDyI1NbVOdwZURQ37KlFD4ZU8Uq3Jkyfjs88+w/jx47Flyxa3HhyzsrIwYcIEmM1mTJ482TU9JiYGOTk52Lt3L7p06QKg9Fe67777rsLyvby8Kk1IauPOO+/E6tWr8f7777t65yxTWFgIp9MJLy+vapeRmZnptk1ardYVc2W3lNRk2LBhWLt2Lb788kvXLXJ2ux3z5s2Dt7c3+vbte8HLvFAXUv+XkxEjRuCZZ57Bzp07Xb2vHT58GBs2bMDTTz/tKnf99dcjICAACxcuxLBhw1zTFy5cCLPZXOPzOA3h6quvxqBBg7B06VLceuutbj96AMDzzz+PI0eO4D//+Y9b5x+1Vddn8kaOHInly5fjww8/xKuvvgqg9Ar40qVLERAQ4EoCAeDYsWMA3Hu4vf322/Hxxx/j5MmTrisZ69evx5EjR/DUU0+5yg0fPhxPPfUUFixYgHfffRdA6RXf9957D5GRkW7PxtbW7bffjtjYWMyePRtDhgxx65HP6XTikUcewblz5/DBBx+4pp89exaBgYEVfjwqK1N+GXV5nuyuu+6q9ET0tttuw7Bhw/Dwww+7nl29kP307NmzOHv2LJo3b+7q/XDEiBGYO3cuFi9e7Nr/i4uLsXTpUsTFxbnaw2KxYODAgfjss8/wwgsvuH4M+fTTT5GXl4c77rjjgrbxQtSlDqu69XDixIm49dZb3aZlZGRg/PjxuO+++zB8+HBXQn3mzJkKidzp06exZMkSdOnSxS2pTE1NRU5ODmJiYuDh4QGgtG6/+eYbrFixAiNGjABQ2gZff/01br75ZtcV6tjYWLRv3x6LFy/G+PHjXVfIFy5cCI1G43rvhRo2bBjmzZuHXbt2uR2D2dnZ+Pzzz9GtWze347guz+RVxul0YsqUKTCbzZgwYUKdYlfrvkrUYBQcvoHoon311Vfi4eEh4eHhMm3aNPnwww/lhRdekIiICDEYDPLtt9+6lT979qx4eXlJq1at5O2335ZZs2ZJVFSU9OjRo8I4bcOGDRMvLy/5z3/+I8uWLXMNelybcfIcDocMGzZMNBqN3HXXXTJv3jx5++23ZcKECRIQECB//vmnqyyqGJfo1ltvlT59+siMGTPkgw8+kBdeeEH8/PykW7duFcZQOl+LFi0qDHRcUFAgHTp0EIPBIJMmTZJ58+ZJ3759BYDb2Ht1Gcy3qm1o0aKF24DyF1L/lS2zqtjKxgcsP4BwbXzyySfy8ssvy7PPPisApH///vLyyy/Lyy+/LElJSa5yVqtVYmJiJCQkRObMmSNvvfWWREVFSUREhGRkZLgts2xcthEjRsj7778v99xzjwCQV1999YJiK+9iB0NPS0uTjh07ilarlTFjxsiiRYvkv//9r/Tr108AyJgxYyqMUbd582ZXXYSEhEjLli1drzdv3lznWMo4nU4ZMGCAaDQaGTdunMyfP19uuOGGCoOZi5TuR+ePr5icnCyBgYESExMj//3vf2XWrFni7+8vnTt3rjAW5eTJkwWAjBs3Tt5//3258cYbBYB8/vnnbuXKju2lS5fWGP+hQ4ckIiJCjEajTJgwQT744AOZO3eua19+7rnn3Mq/9dZb0q5dO5k6daosWrRI5s6d69rem2++ufYVd4GqOjZru5+WjWF5/thod9xxh2tcsUWLFsk111wjer2+wr6xa9cuMRqN0r17d1m4cKE8//zzYjKZZNCgQZXGWpv9vG/fvhISEuLaH8v/ffbZZzVXSj2o6rPovvvuk969e8uMGTNk8eLF8txzz0lgYKAYDIYKdXjvvfdW+C6x2+1y9dVXi7e3t8ycOVPmz58vsbGx4uPjI4cOHXJ7///+9z/RaDRy/fXXy+LFi2XixImi1Wrl4YcfrjTW8p/FVUlLS5PIyEgxm83y1FNPyaJFi2T69OnSokULMRgMsmHDhguqp6pMnDhRxo0bJwsWLJB33nlH4uLiRKPRyCeffFKhbG0/py/lvkqkBkzySPX27t0ro0aNkvDwcPHw8JCwsDAZNWqU7Nu3r9Lya9eulU6dOonBYJB27drJZ599Vulg3IcOHZI+ffqIp6dnnQZDt9ls8vrrr0tsbKwYjUbx9/eXnj17ysyZM90GZq3qJOybb76RQYMGSUhIiBgMBmnevLmMHz9eUlNTa6yTypI8kdLB0O+//34JCgoSg8EgnTt3rnBC25BJnkjt6/9SJHllSW5lf+efKJw8eVJGjBghvr6+4u3tLTfddJMcPXq00uUuXrxY2rVrJwaDQWJiYuStt966oIG+z3exSZ5I6WDjM2fOlNjYWDGZTK7tfOGFFyotX9Ymlf1dyGDENcX0r3/9S8LCwlz7Y2Un6ZUleSIi+/fvl0GDBonZbBY/Pz8ZPXq0pKWlVSjncDhk1qxZrhPV2NjYStczb948ASBr1qypVfxnzpyRSZMmSevWrcVgMLjq58MPP6xQ9s8//5Q77rhDmjdvLkajUby8vKRHjx7y5ptvSklJSa3WVxdVHZsitdtPqzpxLiwslKefflrCwsLEaDTKlVdeWWW9/frrr3LNNdeIyWSS4OBgeeyxx8RqtbqVyc3NFQBy11131bhN1R23AwYMqPH99aGqz6IvvvhC+vTpI8HBwaLX6yUoKEhuu+022bVrV4VlVJbkiYhkZWXJgw8+KIGBgWI2m6Vv375uPwyW991330m3bt3EaDRKs2bNZNq0aWKz2dzK7Nu3TwDIM888U6ttO3XqlDz00EMSGRkper1eAgIC5KabbnL90Fkfli5dKl27dhUvLy/x8fGRAQMGVJlA1vZz+lLtq0RqoRFpgJ4KiIio3tx3331ISkrCpk2b6m2Zp0+fxjXXXAO73Y5t27ZV2YFIU3LnnXciKSkJO3bsqNP79+3bh969eyMqKgpbt2519fpKNVu9ejVuuukm/P333+jcubPS4TQqCxYswJQpU3Ds2LEKHR0RUePFjleIiJqgyMhIrFmzBkVFRRg6dGiDDD+hJiKCTZs24ZVXXqnzMjp37owffvgBR48exa233lrlMAVU0caNG3HXXXcxwWsAGzduxMSJE5ngETUxvJJHRI1KbbpODwgIqLa788tNQ1zJIyIiosaLvWsSUaPy5Zdf4v7776+2zMaNG9GvX79LExARERHRJcYreUTUqKSmpuLAgQPVlunZsyf8/f0vUURERERElxaTPCIiIiIiokaEHa8QERERERE1IrV6Js/pdCIlJQU+Pj7QaDQNHRMRERERERGdR0SQm5uLiIgIaLVVX6+rVZKXkpKCqKioeguOiIiIiIiI6ubkyZNo1qxZlfNrleT5+Pi4Fubr61s/kV2EnIIS7EjKRKivEcu2n8SouCikW4txVctAWMweSodHRERERERU76xWK6Kiolz5WVVqleSV3aLp6+t7WSR5ybk5mPT9UUy6oS1WHc5B++ah+M+6o/jxiVBEXQbxERERERERNZSaHqFTZccr7cN8sOfFGxDh5wkAiPDzxJ4Xb0D7sOozWiIiIiIiosZOlYOh63Va+JkN0GlLM1idVgM/s0HhqIiIiIiIiJSnyit5J7MK8OTy3cjMKwYAZOYV48nlu3Eyq0DhyIiIiIiIiJSlyiSvxOFEak4RvI16+Jj08DbqkZpThBKHU+nQiIiIiIiIFKUREampkNVqhcViQU5OzmXR8QoREREREVFTU9u8TJVX8srY7U7kFpXAbucVPCIiIiIiIkClSd6BlBx0eGEN3ttyDJ1nrMV7W46hwwtrcCAlR+nQiIiIiIiIFKXK3jVDfU2YMqQd9P/0rmnx9MCUIe0Q6mtSODIiIiIiIiJlqfJKXpC3EfdfGw0fkwcAwMfkgfuvjUaQt1HhyIiIiIiIiJSlyiQvt6gEm4+cQVGJAwBQVOLA5iNnkFtUonBkREREREREylJlknciswD3LtmBM7ml4+SdyS3GvUt24EQmx8kjIiIiIqKmTZVDKNjsTmTmF8Ok0yH5XD6a+3uhyOFAoJcRBr0q81YiIiIiIqJq1TYvU2XHKwa9FuEWTwCAv7dB4WiIiIiIiIguH6q87HU6uxDPrtiHH/9OwdWzfsGPf6fg2RX7cDq7UOnQiIiIiIiIFKXKJK/Q5sCBlByczi5EmrUYp7MLcSAlB4U2h9KhERERERERKUqVSV7rEG+sfPw617h4ob4mrHz8OrQO8VY4MiIiIiIiImWpMskjIiIiIiKiyqkyyYtPtaLHy+uQ8s8zeCnZhejx8jrEp1oVjoyIiIiIiEhZqkzyAr0NePC6aHSJsqB3myB0ibLgweuiEcieNomIiIiIqIlT5Th5RERERERETU2jHicvv9iOg6lW+HrqsXJPKm7pFg5roR0dw33hZVTlJhEREREREdULVd6umXg2H3e8tw1r96dj/sYErN2fjjve24bEs/lKh0ZERERERKQoVSZ5rUO8sX5SX4RZSodQCLOYsH5SXw6hQERERERETZ4qkzyThw4xwd7w0JWG76HTIibYGyYPncKRERERERERKUuVSV5qTiFe/vEgsgtsAIDsAhte/vEgUnMKFY6MiIiIiIhIWapM8vKK7Nhy5Ay0GsCg00KrAbYcOYO8IrvSoRERERERESmKQygQERERERGpQG3zMlVeySMiIiIiIqLKqTLJO5yWi2tnb8B7mxPQ8plVeG9zAq6dvQGH03KVDo2IiIiIiEhRqkzy/MweuK17JDw9Sgc+9/TQ47bukfAzeygcGRERERERkbJUmeSF+prw9OB2sHiWJnUWTw88PbgdQn1NCkdGRERERESkLFUmeYU2B/afzoHN7gQA2OxO7D+dg0KbQ+HIiIiIiIiIlKXKJO/YmTzcNG8r0q1FAIB0axFumrcVx87kKRwZERERERGRsvRKB1AXMcHe+PGJ6+BvNiAqwIwrWwagf/sQxAR7Kx0aERERERGRolSZ5HkadOgUaQEARPpH/vOvp5IhERERERERXRZUebtmurUIc38+jHUH0zHorc1YdzAdc38+7Lp9k4iIiIiIqKlSZZKXXVCC73afRkJ6Lo6k5yEhPRff7T6N7IISpUMjIiIiIiJSlCqTvHZhPvjtmesR7ld6i2a4nyd+e+Z6tAvzUTgyIiIiIiIiZakyySMiIiIiIqLKqTLJO5qeixve3Iy0nNJn8NJyinDDm5txND1X4ciIiIiIiIiUpcokz9ukR5+2wWgT6oXYCF+0CfVCn7bB8DapsrNQIiIiIiKieqMREampkNVqhcViQU5ODnx9fS9FXERERERERFRObfMyVV76Kipx4HR2IQw6DX49monebQJhcwgi/Txh8tApHR4REREREZFiVHm7ZkJGHgb8ZzO+352C577bh+93p2DAfzYjISNP6dCIiIiIiIgUpcokLzrIC19P6IUQHyMAIMTHiK8n9EJ0kJfCkRERERERESlLlUmel1GPK1sGwPjPrZlGDx2ubBkAL6Mq7z4lIiIiIiKqN6pM8jJyizB/YwKshSUAAGthCeZvTEBGbpHCkRERERERESlLlUleZp4NH25NRFGJAxqUdsTy4dZEZObZlA6NiIiIiIhIURxCgYiIiIiISAVqm5ep8koeERERERERVU6VSV5CRh5ueXcrPv49Ca2fW42Pf0/CLe9u5RAKRERERETU5KkyyfM06BAbYYHTKbA7BU6nIDbCAk8DB0InIiIiIqKmTZVJXqSfJ177f53h72UAAPh7GfDa/+uMSD9PhSMjIiIiIiJSliqTPJvdidScQtgdTgCA3VH62mZ3KhwZERERERGRslSZ5B1Jz0Wv1zYgNad0XLzUnCL0em0DjqTnKhwZERERERGRsvRKB1AXLQLN+PiBqxBpMUGjAYbEhqFLlB9aBJqVDo2IiIiIiEhRHCePiIiIiIhIBRr1OHln84qx9LdE/J5wBiMXbcPvCWew9LdEnM0rVjo0IiIiIiIiRakyyUu3FmHOmsP4Kzkb2xOz8FdyNuasOYx0a5HSoRERERERESlKlUlebIQF8S8PQTP/0mfwmvmbEf/yEMRGWBSOjIiIiIiISFmqTPKIiIiIiIiocqpM8o6fycPIRduQkVt6e2ZGbhFGLtqG42fyFI6MiIiIiIhIWapM8jx0WoRbTAj3NaGZvyfCfU0It5jgoVPl5hAREREREdUbDqFARERERESkArXNy1Q5GLrd4UResR0OpxPxqbnoEO4DnVYLb6Meel7NIyIiIiKiJkyVGdGhtFx0e2kdvth+EmM+3IEvtp9Et5fW4VBartKhERERERERKUqVV/Ki/M14b0wPZOXbAACB3ga8N6YHov4ZUoGIiIiIiKipUuWVPIvZA0M6hcNsKM1RzQY9hnQKh8XsoXBkREREREREylJlkpeVb8PyHcnIK7YDAPKK7Vi+I9l1ZY+IiIiIiKipUmWSl5JdiGdW7MO5f5K6c/k2PLNiH1KyCxWOjIiIiIiISFkcQoGIiIiIiEgFapuXqfJKHhEREREREVVOlUle0tl83L90B778MxkdX1yDL/9Mxv1LdyDpbL7SoRERERERESlKlUmeVqOBQa9FbpEdBTYHcovsMOi10Go0SodGRERERESkKFUmec0DzVg09goEeRsBAEHeRiwaewWaB3KcPCIiIiIiatpUmeQ5nYJiuwPOf/qMcco/r5019iFDRERERETUqKkyyTuYakW7aWtw+lzpkAmnzxWi3bQ1OJhqVTgyIiIiIiIiZemVDqAumvl74q2RXdE62Btp1iL0axeMZgGeaObvqXRoREREREREiuI4eURERERERCpQ27xMlVfysgts2HzkDKL8PfHh1kQ8eF00Tp4rRN+2wfAzG5QOj4iIiIiISDGqfCbv1LlC/Gv5HvyWkIlV+9LwW0Im/rV8D07984weERERERFRU6XKJK9DuC8OvjQYkX6lz+BF+nni4EuD0SGct5ISEREREVHTpsrbNXVaDcwGPbTa0sHPtf+8JiIiIiIiaupUeSUvObMAj36+C2fzigEAZ/OK8ejnu5CcWaBwZERERERERMpSZZLnEEFukR0WTw/4mT1g8fRAbpEdjpo7CiUiIiIiImrUOIQCERERERGRCtQ2L1PllbwyNrsTqdmFsNmdSodCRERERER0WVBlkrf/dA5inluNRZuPodfsDVi0+RhinluN/adzlA6NiIiIiIhIUarskjLcYsJLw2Mh/1zA8zcb8NLwWIRbTMoGRkREREREpDBVXskL9DZidFwLeJtKc1Rvkx6j41og0NuocGRERERERETKUmWSl1NYgnUH01FgswMACmx2rDuYjpzCEoUjIyIiIiIiUpYqk7yTWQV4+JOdyMyzAQAy82x4+JOdOJnFcfKIiIiIiKhpU+UQCiUOJ6yFJdDrNDhjLUawrxF2h8DX0wMeOlXmrURERERERNWqbV6myo5XPHRa1/N3Fk+DwtEQERERERFdPlR52etkVgEmffU3fth9Gle8sg4/7D6NSV/9zds1iYiIiIioyVNlkmdzOHEiMx9p1iKczbMhzVqEE5n5sDk4KDoRERERETVtqkzyYoK98c0j1yDUt3RcvFBfE7555BrEBHsrHBkREREREZGyVJnkERERERERUeVU2fHKgZQcjFz0Byb0bQUAePLLPXjyyz3KBlUPtACaB3jC5KHBkfQClN18ajECEf7esDkEgV4G5BWX4Iy1GIUlDuh1WgT7GBFh8UROYQmCfIwI9THBbNBiX0oOjmfko9BWAg+9DhazAWG+Jpj0OpwrsCHUYsKgjqG4sUsETB46FJU4sPZAGpIyCxDpZ4IIkJJT5Pb/loFm9GkbjC1HziApswAtA80YFBsGk4euwvZkF9jwxprD2JGUCS+DHnddFYUhncKrfG92gQ1vrTuCg6lW5BTYYHM4IQK0DfXBkE5hrjjPV1TiwI9/p2DDoQwAQJ+2QfDQaXE6u+p4Abi2tfy0VXtTsD6+dDnXtw/BTV2rXmf5sr3bBMGg/791lm1X+Tqtrq4ulfLxRFhM0GjgFjNQeb0ouQ3V1WFd6reh2qS2y63P9dfHsi50GZfbPk1ERFRfGtN3nCqTvBAfE54c2Aax4coP51CfnACSsgorTM8pBnLS8uChBY6fyYec967sQjuOZ+TDQ6+FJj0XHjotjHotMvNtcJYVttlxrsCOE5kF0GsArVaLxMx8pGYXwkOnxS3dIrH2QBpW7UuDyUOLXw6mARoNooO83P5/IMWKXSfOIc1aDJOHFgdSrACAW7pFVoj7rXVH8L+9KbDZS9PVBRsTEJ+aW+V731p3BD/tT0N+cQkKbE4IAK0GOJNbjHRrkSvO8609kIZP/jiBM9ZiQCPYfzobfmYDooO9q4wXgGtby0/7+PcknMkrBkSDU9mFMOirXmf5svtTcuDn6eFaZ9l2la/T6urqUnFr4/h0QMQtZqDyelFyG6qrw7rUb0O1SW2XW5/rr49lXegyLrd9moiIqL40pu84Vd6uGexjxEO9W6FX6yClQ7mk9DotqhrU0AnAQ6cBAIgIiu0OVDYCosj/ldVrNf90YlPaK2lSZgFMHlq0DPSCzeGEze6o8H+ThxZHM/Jc5UweWtf7z3c0Iw8iAi+jDh46DQpKnNW+92hGHgw6DbRaDQSABqVJngBucZ4vKbMANrsDvp56+Jo8UGBzwOZwVhtv+W0tP83mcMLX5AFfTz1sdkf16yxX9vx1Vlan1dXVpeLWxvaKMVdVL0puQ3Xrr0tsDbU9tV1ufa6/PpZ1octQen8gIiJqKI3pO06VSV5uUQm2Hj2LQ+WuNDQFdocTmirmaQGUOEqzOo1GA6NeB00lhTWa/ytrdwoMOi1aBJoBAC0DzSgqcSIpMx8GnRYGva7C/4tKnGgT4u0qV1TidL3/fG1CvKHRaJBf7ECJQ2D20Fb73jYhpbekOp0CDUqTO6eUJnvl4zxfy0AzDHodrIV2WItKYDboYNBpq423/LaWn2bQaWEtKoG10A6DXlf9OsuVPX+dldVpdXV1qbi1sb5izFXVi5LbUN366xJbQ21PbZdbn+uvj2Vd6DKU3h+IiIgaSmP6jlPl7ZonMgsw5sPtmHRDW6VDqVc1PZNndwj8z3smz0OnRVC5Z/KCfYwI8THBy6DF3pQcHD+Tj8JiOzz0WtczeZ56HbIKbAizmHBDx1DXc1dl/57ILECfNkEQAVJzitz+36LcM24nMgvQotxzW+d76oa2sDsEfyZlwWzQuT2TV9l7n/qnPeNTrcgusKHEIXCKoG2YD4bEhlW5nkGxYbDZndh4KAOC/3smLyW75njPn1bicGJ9fAY0APq3D6l2neXLXvfPM3ll66ysTqurq0ulfDy9WwdBo0GFmMvm12bapY75/PXXpX4bqk1qu9z6XH99LOtCl3G57dNERET1pTF9x2lEKrupz53VaoXFYkFOTg58fZV/Dq7Y7kCGtRjbj2fi6W/2Yu6ILohrFYgQXyOMenU+HElERERERFSd2uZlqrxd06jXISrADL2uNHy9TouoADMTPCIiIiIiavJUmeSdzi7EC9/vx7l8GwDgXL4NL3y/H6ezK/ZMSURERERE1JSoMskrtNnxV/I56HUamDy00Os0+Cv5HAptdqVDIyIiIiIiUpQqn8kjIiIiIiJqahr1M3lERERERERUOVUmefGpVlz56i9YsCkBLZ9ZhQWbEnDlq78gPrVpjZtHRERERER0PlUmeYFeBtxzdQt4GUqH+fMy6HHP1S0Q6GVQODIiIiIiIiJlqTLJC/E14YkBbWDx9AAAWDw98MSANgjxNSkcGRERERERkbJUmeTlF9ux68Q5FJc4AADFJQ7sOnEO+cXsXZOIiIiIiJo2VSZ5iWfzcfvC35GRWwwAyMgtxu0Lf0fi2XyFIyMiIiIiIlKWXukA6qJ1iDfWPtUHviY92oX5oEszCwZ3CkPzALPSoRERERERESlKlUmeyUOHtqE+AIAwi+c//yoZERERERER0eVBlbdrpuYUYtbqePy8PxX9527Cz/tTMWt1PFJzCpUOjYiIiIiISFGqTPJyi+z45WA6jp/NR+LZfBw/m49fDqYjt4gdrxARERERUdOmyiSvbagPNjzdD+H/3KoZbvHEhqf7uW7hJCIiIiIiaqpUmeQRERERERFR5VSZ5B1Jz0XfNza6nsFLzSlE3zc24kh6rsKRERERERERKUuVSZ6vyQPDOoejfZgPujf3Q/swHwzrHA5fk4fSoRERERERESlKIyJSUyGr1QqLxYKcnBz4+vpeiriIiIiIiIionNrmZaocJ6+oxIHEs/kwG3T45WA6BnYMRYHNgeggL5g8dEqHR0REREREpBhV3q6ZkJGHoe/8ipV7UvDyqnis3JOCoe/8ioSMPKVDIyIiIiIiUpQqk7xWwV744bFrEeJrBACE+Brxw2PXolWwl8KRERERERERKUuVSZ7ZoEfXKD8Y9aW3Zhr1OnSN8oPZoMq7T4mIiIiIiOqNKpO8DGsR3lp3BDmFJQCAnMISvLXuCDKsRQpHRkREREREpCxVJnlZBTZ8+edJlDic0GqAEocTX/55ElkFNqVDIyIiIiIiUhSHUCAiIiIiIlKB2uZlqrySR0RERERERJVTZZJ3ND0XQ97egiVbj6PVs6uwZOtxDHl7C46m5yodGhERERERkaJUmeR5GfW4ulUgNBoNnAJoNBpc3SoQXkb2rklERERERE2bKpO8CD9PzLglFv5mAwDA32zAjFtiEeHnqXBkREREREREylJlkldU4kDS2XyUOJwASnvXTDqbj6ISh8KRERERERERKUuVSV5CRh76zd2EtJzScfHScorQb+4mJGTkKRwZERERERGRslT5EFvLIC8se/hqhPoaYTbo0L99CK5oGYCWQV5Kh0ZERERERKQoVSZ53kY9esUEAgBaBXu7/UtERERERNSUqfJ2zTO5xVi0+Rg2H8nAbQt+w+YjGVi0+RjO5BYrHRoREREREZGiVJvkLdh0DPtPWbE7ORv7T1mxYBOTPCIiIiIiIlUmeR0jfPH39EGI9C8dMiHS3xN/Tx+EjhG+CkdGRERERESkLFUmeURERERERFQ5VSZ5x87k4bYFvyHdWjqEQrq1CLct+A3HznAIBSIiIiIiatpUmeQZ9Vq0DfFB8wAzooO80DzAjLYhPjDqVbk5RERERERE9UYjIlJTIavVCovFgpycHPj68rk3IiIiIiKiS622eZkqx8krcThxLt8GjQbYnZyN7s39IAL4exngoePVPCIiIiIiarpUmREdTsvFVbPWY/mOkxj36S4s33ESV81aj8NpuUqHRkREREREpChVJnnNA81Yct8VCPI2AgCCvI1Yct8VaB5oVjgyIiIiIiIiZakyyfM1eeD69qHwNOgAAJ4GHa5vHwpfk4fCkRERERERESlLlUleZl4xPtmWhLwiOwAgr8iOT7YlITOvWOHIiIiIiIiIlKXKJC81pwiv/BiPnCIbACCnyIZXfoxHak6RwpEREREREREpi0MoEBERERERqUBt8zJVXskjIiIiIiKiyqkyyUs8m4/RH/yBL7afQPsXfsIX209g9Ad/IPFsvtKhERERERERKUqVSZ5eq0GAlxGFNgeKSpwotDkQ4GWEXqtROjQiIiIiIiJFqTLJiwowY96o7gj8Z5y8QG8j5o3qjqgAjpNHRERERERNmyqTPIdTkFtUAqeztM8Y5z+vHc4a+5AhIiIiIiJq1FSZ5MWnWtF5xlqczi4EAJzOLkTnGWsRn2pVODIiIiIiIiJl6ZUOoC6i/M2Yf3cPRAeakV1YggHtQ9Aq2BtR/rxdk4iIiIiImjZVJnkWswdu7BIOAOgYaXH7l4iIiIiIqClTZZJ3Lt+GX+LT0SLAjMW/Hse43q1wIqsAAzuEwt/LoHR4REREREREilHlM3mnswsx+Zu92J6YhV/iM7A9MQuTv9nrekaPiIiIiIioqVJlkhcb4YuEV4eimb8nAKCZvycSXh2K2AhfhSMjIiIiIiJSlipv19RoNNDrNNBoNOVeqzJfJSIiIiIiqleqzIxOZObjoY//xNm8YgDA2bxiPPTxnziRma9wZERERERERMpSZZJXJtDLgCBvAwLZ2QoREREREREAQCMiUlMhq9UKi8WCnJwc+PryuTciIiIiIqJLrbZ5mSqv5IkI7A4n8otLkJCei/ziEtgdTtQiXyUiIiIiImrUVJnkHUixovXzP2HJ1iQMfGsLlmxNQuvnf8KBFKvSoRERERERESlKlb1rRvp54o0RXWCzOwEAAV4GvDGiCyL9PBWOjIiIiIiISFmqvJLn72XAHVdEwctYmqN6GfW444oo+LMDFiIiIiIiauJUmeTlFJRg1d5UFNjsAIACmx2r9qYip6BE4ciIiIiIiIiUpcok7+S5Ajz2xV/IzLMBADLzbHjsi79w8lyBwpEREREREREpS5VDKDicggKbHXqtFtkFNviZDbA7nTAb9NBpNUqHR0REREREVO9qm5epsuMVnVYDH5MHAMDTUNbZik65gIiIiIiIiC4T6rxdM6sATyzbjW//OoVuL63Ft3+dwhPLduNkFm/XJCIiIiKipk2VSZ7dKcjKL0ZWng3ZBSXIyrMhK78YdicHQyciIiIioqZNlUledJAXPn/oagT7GAEAwT5GfP7Q1YgO8lI4MiIiIiIiImWpMskjIiIiIiKiyqkyydt/Ogdtn/8Jp/4ZMuHUuQK0ff4n7D+do3BkREREREREylJl75rhFhOm3dQBHcN8cGPnMFwdHQDfmzog3GJSOjQiIiIiIiJFqXKcPCIiIiIioqamUY+TZy0qwc6kLIT6mvDF9mTcHdcc6dYiXNEyAL7/jJ9HRERERETUFKnymbzkzAI88NFObIjPwOfbk7EhPgMPfLQTyZkcJ4+IiIiIiJo2VSZ57cJ8sOO5AYjw8wQARPh5YsdzA9AuzEfhyIiIiIiIiJSlyts1PXRahPiaoNNqAAA6rQYhvux0hYiIiIiISJVX8k6dK8DUb/YiK98GAMjKt2HqN3tdQyoQERERERE1VapM8ortThzJyIWnQQuzQQdPgxZHMnJRbHcqHRoREREREZGiOIQCERERERGRCtQ2L1PllTwiIiIiIiKqnCqTvIMpVnSduRbzNySg5TOrMH9DArrOXIuDKValQyMiIiIiIlKUKnvXDPYx4tF+MTAbdAAAX089Hu0Xg2Afo8KRERERERERKUuVV/KCfYwY3zcGPiYPAICPyQPj+zLJIyIiIiIiUmWSl1dsx7ZjmSgqcQAAikoc2HYsE3nFdoUjIyIiIiIiUpYqk7yks/kY9f4fOJNbDAA4k1uMUe//gaSz+QpHRkREREREpCxVDqFQVOJAWk4RzAYtjqTnoW2oNwpsToRZTDB56JQOj4iIiIiIqN7VNi9TZccrJg8dWgZ5AQBCfD0VjoaIiIiIiOjyocrbNVOyCzFj5QGs2puC617fgFV7UzBj5QGkZBcqHRoREREREZGiVJnk5Rfb8cfxTJzMKsSpc4U4mVWIP45nIp8drxARERERUROnyiSvTagP1jzZB2EWEwAgzGLCmif7oE2oj8KRERERERERKUuVSR4RERERERFVrlYdr5R1wGm1Whs0mNo6km7FhE//wqirouAsLsCx0xm44rtdeG9sD7QNVb73TyIiIiIiovpWlo/VNEBCrYZQOHXqFKKiouonMiIiIiIiIqqzkydPolmzZlXOr1WS53Q6kZKSAh8fH2g0mnoNsK6sViuioqJw8uTJy2LsPqo7tmXjwHZsHNiOjQfbsnFgOzYObMfG4XJoRxFBbm4uIiIioNVW/eRdrW7X1Gq11WaKSvL19eXB0kiwLRsHtmPjwHZsPNiWjQPbsXFgOzYOSrejxWKpsQw7XiEiIiIiImpEmOQRERERERE1IqpN8oxGI6ZPnw6j0ah0KHSR2JaNA9uxcWA7Nh5sy8aB7dg4sB0bBzW1Y606XiEiIiIiIiJ1UO2VPCIiIiIiIqqISR4REREREVEjwiSPiIiIiIioEVFtkjd//ny0bNkSJpMJcXFx2LFjh9IhNVkzZsyARqNx+2vfvr1rflFRER577DEEBgbC29sbt99+O9LT092WkZycjBtvvBFmsxkhISGYPHky7Ha7W5lNmzahR48eMBqNaN26NT766KNLsXmN2pYtW3DzzTcjIiICGo0G33//vdt8EcGLL76I8PBweHp6YuDAgTh69KhbmaysLIwePRq+vr7w8/PDgw8+iLy8PLcye/fuRe/evWEymRAVFYU5c+ZUiOXrr79G+/btYTKZ0LlzZ6xevbret7exqqkd77vvvgrH6JAhQ9zKsB2V99prr+HKK6+Ej48PQkJCcOutt+Lw4cNuZS7l5ym/Z+umNu3Yr1+/CsfkhAkT3MqwHZW1cOFCdOnSxTUeWq9evfDTTz+55vNYVI+a2rLRHo+iQsuXLxeDwSBLliyRAwcOyMMPPyx+fn6Snp6udGhN0vTp0yU2NlZSU1Ndf2fOnHHNnzBhgkRFRcn69etl586dcvXVV8s111zjmm+326VTp04ycOBA2b17t6xevVqCgoLk2WefdZU5fvy4mM1m+fe//y0HDx6UefPmiU6nkzVr1lzSbW1sVq9eLc8//7ysWLFCAMh3333nNn/27NlisVjk+++/l7///ltuueUWiY6OlsLCQleZIUOGSNeuXeWPP/6QX3/9VVq3bi2jRo1yzc/JyZHQ0FAZPXq07N+/X5YtWyaenp6yaNEiV5nffvtNdDqdzJkzRw4ePCjTpk0TDw8P2bdvX4PXQWNQUzvee++9MmTIELdjNCsry60M21F5gwcPlqVLl8r+/ftlz549MmzYMGnevLnk5eW5ylyqz1N+z9Zdbdqxb9++8vDDD7sdkzk5Oa75bEflrVy5UlatWiVHjhyRw4cPy3PPPSceHh6yf/9+EeGxqCY1tWVjPR5VmeRdddVV8thjj7leOxwOiYiIkNdee03BqJqu6dOnS9euXSudl52dLR4eHvL111+7psXHxwsA2bZtm4iUnqBqtVpJS0tzlVm4cKH4+vpKcXGxiIhMmTJFYmNj3ZY9cuRIGTx4cD1vTdN1fnLgdDolLCxM3njjDde07OxsMRqNsmzZMhEROXjwoACQP//801Xmp59+Eo1GI6dPnxYRkQULFoi/v7+rLUVEpk6dKu3atXO9vvPOO+XGG290iycuLk7Gjx9fr9vYFFSV5A0fPrzK97AdL08ZGRkCQDZv3iwil/bzlN+z9ef8dhQpPan817/+VeV72I6XJ39/f/nggw94LDYCZW0p0niPR9Xdrmmz2bBr1y4MHDjQNU2r1WLgwIHYtm2bgpE1bUePHkVERARatWqF0aNHIzk5GQCwa9culJSUuLVX+/bt0bx5c1d7bdu2DZ07d0ZoaKirzODBg2G1WnHgwAFXmfLLKCvDNm84iYmJSEtLc6t3i8WCuLg4t7bz8/PDFVdc4SozcOBAaLVabN++3VWmT58+MBgMrjKDBw/G4cOHce7cOVcZtm/D2rRpE0JCQtCuXTs88sgjyMzMdM1jO16ecnJyAAABAQEALt3nKb9n69f57Vjm888/R1BQEDp16oRnn30WBQUFrnlsx8uLw+HA8uXLkZ+fj169evFYVLHz27JMYzwe9Q2y1AZ09uxZOBwOt4oGgNDQUBw6dEihqJq2uLg4fPTRR2jXrh1SU1Mxc+ZM9O7dG/v370daWhoMBgP8/Pzc3hMaGoq0tDQAQFpaWqXtWTavujJWqxWFhYXw9PRsoK1rusrqvrJ6L98uISEhbvP1ej0CAgLcykRHR1dYRtk8f3//Ktu3bBl0cYYMGYL/9//+H6Kjo3Hs2DE899xzGDp0KLZt2wadTsd2vAw5nU48+eSTuPbaa9GpUycAuGSfp+fOneP3bD2prB0B4O6770aLFi0QERGBvXv3YurUqTh8+DBWrFgBgO14udi3bx969eqFoqIieHt747vvvkPHjh2xZ88eHosqU1VbAo33eFRdkkeXn6FDh7r+36VLF8TFxaFFixb46quvmHwRXQbuuusu1/87d+6MLl26ICYmBps2bcKAAQMUjIyq8thjj2H//v3YunWr0qHQRaiqHceNG+f6f+fOnREeHo4BAwbg2LFjiImJudRhUhXatWuHPXv2ICcnB9988w3uvfdebN68WemwqA6qasuOHTs22uNRdbdrBgUFQafTVejBKD09HWFhYQpFReX5+fmhbdu2SEhIQFhYGGw2G7Kzs93KlG+vsLCwStuzbF51ZXx9fZlINpCyuq/uWAsLC0NGRobbfLvdjqysrHppXx7TDaNVq1YICgpCQkICALbj5ebxxx/Hjz/+iI0bN6JZs2au6Zfq85Tfs/WjqnasTFxcHAC4HZNsR+UZDAa0bt0aPXv2xGuvvYauXbvinXfe4bGoQlW1ZWUay/GouiTPYDCgZ8+eWL9+vWua0+nE+vXr3e6tJeXk5eXh2LFjCA8PR8+ePeHh4eHWXocPH0ZycrKrvXr16oV9+/a5nWSuW7cOvr6+rkvpvXr1cltGWRm2ecOJjo5GWFiYW71brVZs377dre2ys7Oxa9cuV5kNGzbA6XS6PiR79eqFLVu2oKSkxFVm3bp1aNeuHfz9/V1l2L6XzqlTp5CZmYnw8HAAbMfLhYjg8ccfx3fffYcNGzZUuD32Un2e8nv24tTUjpXZs2cPALgdk2zHy4/T6URxcTGPxUagrC0r02iOxwbpzqWBLV++XIxGo3z00Udy8OBBGTdunPj5+bn1ekOXzqRJk2TTpk2SmJgov/32mwwcOFCCgoIkIyNDREq7GW7evLls2LBBdu7cKb169ZJevXq53l/WNe2gQYNkz549smbNGgkODq60a9rJkydLfHy8zJ8/n0Mo1IPc3FzZvXu37N69WwDIm2++Kbt375YTJ06ISOkQCn5+fvLDDz/I3r17Zfjw4ZUOodC9e3fZvn27bN26Vdq0aePW9X52draEhobK2LFjZf/+/bJ8+XIxm80Vut7X6/Uyd+5ciY+Pl+nTp7Pr/QtQXTvm5ubK008/Ldu2bZPExET55ZdfpEePHtKmTRspKipyLYPtqLxHHnlELBaLbNq0ya0r74KCAleZS/V5yu/ZuqupHRMSEuSll16SnTt3SmJiovzwww/SqlUr6dOnj2sZbEflPfPMM7J582ZJTEyUvXv3yjPPPCMajUbWrl0rIjwW1aS6tmzMx6MqkzwRkXnz5knz5s3FYDDIVVddJX/88YfSITVZI0eOlPDwcDEYDBIZGSkjR46UhIQE1/zCwkJ59NFHxd/fX8xms9x2222SmprqtoykpCQZOnSoeHp6SlBQkEyaNElKSkrcymzcuFG6desmBoNBWrVqJUuXLr0Um9eobdy4UQBU+Lv33ntFpHQYhRdeeEFCQ0PFaDTKgAED5PDhw27LyMzMlFGjRom3t7f4+vrK/fffL7m5uW5l/v77b7nuuuvEaDRKZGSkzJ49u0IsX331lbRt21YMBoPExsbKqlWrGmy7G5vq2rGgoEAGDRokwcHB4uHhIS1atJCHH364wpcK21F5lbUhALfPukv5ecrv2bqpqR2Tk5OlT58+EhAQIEajUVq3bi2TJ092G5dLhO2otAceeEBatGghBoNBgoODZcCAAa4ET4THoppU15aN+XjUiIg0zDVCIiIiIiIiutRU90weERERERERVY1JHhERERERUSPCJI+IiIiIiKgRYZJHRERERETUiDDJIyIiIiIiakSY5BERERERETUiTPKIiIiIiIgaESZ5REREREREjQiTPCIiIiIiokaESR4RETV5W7Zswc0334yIiAhoNBp8//33FcqICF588UWEh4fD09MTAwcOxNGjR93KZGVlYfTo0fD19YWfnx8efPBB5OXlXaKtICIiKsUkj4iImrz8/Hx07doV8+fPr7LMnDlz8N///hfvvfcetm/fDi8vLwwePBhFRUWuMqNHj8aBAwewbt06/Pjjj9iyZQvGjRt3KTaBiIjIhUkeERFdUv369cPEiRMxZcoUBAQEICwsDDNmzAAAJCUlQaPRYM+ePa7y2dnZ0Gg02LRpEwBg06ZN0Gg0+Pnnn9G9e3d4enri+uuvR0ZGBn766Sd06NABvr6+uPvuu1FQUFCrmIYOHYpXXnkFt912W6XzRQRvv/02pk2bhuHDh6NLly745JNPkJKS4rrqFx8fjzVr1uCDDz5AXFwcrrvuOsybNw/Lly9HSkpKXauLiIjogjHJIyKiS+7jjz+Gl5cXtm/fjjlz5uCll17CunXrLmgZM2bMwLvvvovff/8dJ0+exJ133om3334bX3zxBVatWoW1a9di3rx59RJvYmIi0tLSMHDgQNc0i8WCuLg4bNu2DQCwbds2+Pn54YorrnCVGThwILRaLbZv314vcRAREdWGXukAiIio6enSpQumT58OAGjTpg3effddrF+/Hm3atKn1Ml555RVce+21AIAHH3wQzz77LI4dO4ZWrVoBAEaMGIGNGzdi6tSpFx1vWloaACA0NNRtemhoqGteWloaQkJC3Obr9XoEBAS4yhAREV0KvJJHRESXXJcuXdxeh4eHIyMjo87LCA0NhdlsdiV4ZdMudJlERESNAZM8IiK65Dw8PNxeazQaOJ1OaLWlX0si4ppXUlJS4zI0Gk2Vy6wPYWFhAID09HS36enp6a55YWFhFZJKu92OrKwsVxkiIqJLgUkeERFdNoKDgwEAqamprmnlO2FRSnR0NMLCwrB+/XrXNKvViu3bt6NXr14AgF69eiE7Oxu7du1yldmwYQOcTifi4uIuecxERNR08Zk8IiK6bHh6euLqq6/G7NmzER0djYyMDEybNq3B15uXl4eEhATX68TEROzZswcBAQFo3rw5NBoNnnzySbzyyito06YNoqOj8cILLyAiIgK33norAKBDhw4YMmQIHn74Ybz33nsoKSnB448/jrvuugsRERENvg1ERERleCWPiIguK0uWLIHdbkfPnj1diVVD27lzJ7p3747u3bsDAP7973+je/fuePHFF11lpkyZgieeeALjxo3DlVdeiby8PKxZswYmk8lV5vPPP0f79u0xYMAADBs2DNdddx0WL17c4PETERGVp5HyDz4QERERERGRqvFKHhERERERUSPCJI+IiBq15ORkeHt7V/mXnJysdIhERET1irdrEhFRo2a325GUlFTl/JYtW0KvZz9kRETUeDDJIyIiIiIiakR4uyYREREREVEjwiSPiIiIiIioEWGSR0RERERE1IgwySMiIiIiImpEmOQRERERERE1IkzyiIiIiIiIGhEmeURERERERI0IkzwiIiIiIqJG5P8D5c9p8tXfw8AAAAAASUVORK5CYII=",
-      "text/plain": [
-       "<Figure size 900x300 with 1 Axes>"
-      ]
-     },
-     "metadata": {},
-     "output_type": "display_data"
-    },
-    {
-     "name": "stderr",
-     "output_type": "stream",
-     "text": [
-      "                                                                                "
-     ]
-    },
-    {
-     "name": "stdout",
-     "output_type": "stream",
-     "text": [
-      "num_unq: outliers = 865402, fences -> lower=-42.5, upper=89.5\n"
-     ]
-    },
-    {
-     "data": {
-      "image/png": "iVBORw0KGgoAAAANSUhEUgAAA3cAAAEiCAYAAABa7yt7AAAAOnRFWHRTb2Z0d2FyZQBNYXRwbG90bGliIHZlcnNpb24zLjEwLjAsIGh0dHBzOi8vbWF0cGxvdGxpYi5vcmcvlHJYcgAAAAlwSFlzAAAPYQAAD2EBqD+naQAATPxJREFUeJzt3Xd8U/X+P/BXkjZJ00mBLugCatlTwSoyhB/IElwgF6/ABZmK+kVAryioiCioeLmCoAhcRUVw4ACVvUVlyCqFYguULtrSpCvN+vz+4DY3oW06c5I2r+fj0Qf0nPMZ78/JSfPOGR+ZEEKAiIiIiIiIGjS5qztAREREREREdcfkjoiIiIiIqBFgckdERERERNQIMLkjIiIiIiJqBJjcERERERERNQJM7oiIiIiIiBoBJndERERERESNAJM7IiIiIiKiRoDJHRERERERUSPA5I6oCuvXr4dMJkNqaqp1Wb9+/dCvXz+X9elWhYWFmDx5MsLCwiCTyfDMM8+4uktUB/369cOECRNc3Q0iIiJqYJjcUYNz9uxZPPbYY2jRogVUKhUiIiIwbtw4nD17tk71Ll68GN9++239dFJiixcvxvr16zF9+nR88skn+Pvf/+7qLpGL5ebmYs6cOYiPj4darUZwcDAGDx6MH3/8scLtV61ahUceeQRRUVGQyWT1nlzGxMRAJpNV+BMXF1etOg4fPozevXtDo9EgLCwMs2bNQmFhYbntSktLMW/ePERERMDHxwe9evXCjh076hzDlStXMG3aNMTExEClUiEkJAQPPPAADh8+XG7b9PR0PPbYY4iPj4e/vz+CgoLQs2dPbNiwAUKIOvflVkajEe3bt4dMJsOyZcvKrbdYLHjrrbcQGxsLtVqNzp074/PPP692/fn5+ZgyZQqaN28OX19f9O/fH8ePH69w2++++w7du3eHWq1GVFQUFixYAJPJVOvYYmJiMHz48FqXr6v8/HyEhIRAJpNhy5Ytdut+//13PPnkk+jQoQN8fX0RFRWF0aNH48KFC9Wqu+zLw4p+MjMzy21f32Mrk8nw5JNPVrhuy5YtkMlk2Lt3b63rt/Xll1/izjvvRFBQEJo2bYq+fftW+H6UnJyMhx9+GE2aNIFGo0Hv3r2xZ8+earXh6vEkcgderu4AUU18/fXXGDt2LIKDgzFp0iTExsYiNTUVa9euxZYtW/DFF1/ggQceqFXdixcvxsMPP4xRo0ZVue0vv/xSqzacZffu3bjzzjuxYMECV3eF3EBSUhIGDBiA69evY+LEibj99tuRn5+PjRs3Yvjw4Zg3bx6WLFliV+bNN99EQUEBevbsiYyMjHrv0/Lly8slYpcvX8b8+fMxaNCgKsufPHkSAwYMQLt27fDOO+8gLS0Ny5Ytw8WLF7F9+3a7bSdMmIAtW7bgmWeeQVxcHNavX4+hQ4diz5496N27d636f+jQIQwdOhQAMHnyZLRv3x6ZmZlYv349evfujffffx/Tp0+3bp+Tk4O0tDQ8/PDDiIqKgtFoxI4dOzBhwgQkJSVh8eLFtepHZVasWIErV65Uuv7FF1/EkiVL8MQTT+COO+7A1q1b8be//Q0ymQyPPvqow7otFguGDRuGP//8E3PmzEGzZs2wcuVK9OvXD8eOHbNLzrdv345Ro0ahX79+WLFiBU6fPo1FixYhOzsbq1atqrd4pfTyyy+juLi4wnVvvvkmDh06hEceeQSdO3dGZmYm/v3vf6N79+749ddf0bFjx2q18eqrryI2NtZuWVBQkN3vDXlsV6xYgVmzZmHYsGFYsmQJ9Ho91q9fj+HDh+Orr77Cgw8+CAC4evUqEhISoFAoMGfOHPj6+mLdunUYNGgQdu3ahT59+lSrvcY+nkQOCaIGIjk5WWg0GtG2bVuRnZ1tt+769euibdu2wtfXV1y6dKlW9fv6+orx48eXW75u3ToBQKSkpNSq3qqYzWZRUlJSpzpiY2PFsGHD6qlHQhiNRlFaWlpv9VHN9O3bt8LXYnUYDAbRsWNHodFoxK+//mq3zmQyiTFjxggA4ssvv7Rbl5qaKiwWixCi8mOhvr322msCgDh06FCV2w4ZMkSEh4cLrVZrXfbhhx8KAOLnn3+2Ljt69KgAIJYuXWpdVlJSIlq3bi0SEhJq1c+8vDwRFhYmQkNDRXJyst264uJicc899wiFQiGOHDlSZV3Dhw8Xvr6+wmQy1aovFcnKyhKBgYHi1VdfLRe7EEKkpaUJb29vMXPmTOsyi8Ui7rnnHtGyZcsq+7Jp0yYBQGzevNm6LDs7WwQFBYmxY8fabdu+fXvRpUsXYTQarctefPFFIZPJRGJiYq3ii46Ortf3t5o4ffq08PLyso6t7RgIIcShQ4fKvVdeuHBBqFQqMW7cuCrrL/v78vvvv1e5rTPGFoDd68LW5s2bBQCxZ8+eWtVtKy4uTtxxxx3W9xghhNBqtcLPz0/cf//91mUzZswQXl5e4vz589ZlRUVFIjIyUnTv3r3Kdlw9nkTugJdlUoOxdOlSFBcXY82aNWjevLndumbNmmH16tUoKirCW2+9ZV0+YcIExMTElKtr4cKFkMlk1t9lMhmKioqwYcMG6yUcji5Lq+ieu9LSUixYsABt2rSBSqVCZGQk5s6di9LSUrvtyi6D2bhxIzp06ACVSoWffvoJAPDFF1+gR48e8Pf3R0BAADp16oT33nuv0n7s3bsXMpkMKSkp+PHHH619L7s/MDs7G5MmTUJoaCjUajW6dOmCDRs22NWRmppqvZRr+fLlaN26NVQqFc6dO1dpu2UxfPvtt+jYsSNUKhU6dOhgjaNMdcffts7Nmzejffv28PHxQUJCAk6fPg0AWL16Ndq0aQO1Wo1+/frZ3QNZHRW1CVR8T2XZZWAHDx5Ez549oVar0apVK/znP/8pV/7s2bO499574ePjg5YtW2LRokX4+OOPy9Upla+++gpnzpzB888/j169etmtUygUWL16NYKCgsqd5Y2Ojq5wfJzps88+Q2xsLO666y6H2+l0OuzYsQOPPfYYAgICrMsff/xx+Pn54csvv7Qu27JlCxQKBaZMmWJdplarMWnSJBw5cgRXr16tcT9Xr16NzMxMLF26FK1bt7Zb5+PjYz2mXn311SrriomJQXFxMQwGQ437UZnnn38e8fHxeOyxxypcv3XrVhiNRsyYMcO6TCaTYfr06UhLS8ORI0cc1r9lyxaEhoZaz64AQPPmzTF69Ghs3brV+h537tw5nDt3DlOmTIGX1/8uDJoxYwaEEOUuaWwInn76aTzwwAO45557Klx/1113QalU2i2Li4tDhw4dkJiYWKO2CgoKYDabK1zX0MdWp9NZL20tExAQAD8/P/j4+FiXHThwAN26dUN8fLx1mUajwf3334/jx4/j4sWL1W6zMY8nkSO8LJMajO+//x4xMTGV/pHt06cPYmJiKr2nyJFPPvkEkydPRs+ePa0fCm/9EOeIxWLB/fffj4MHD2LKlClo164dTp8+jXfffRcXLlwody/f7t278eWXX+LJJ59Es2bNEBMTgx07dmDs2LEYMGAA3nzzTQBAYmIiDh06hKeffrrCdtu1a4dPPvkEzz77LFq2bInZs2cDuPnBq6SkBP369UNycjKefPJJxMbGYvPmzZgwYQLy8/PL1blu3Tro9XpMmTIFKpUKwcHBDmM+ePAgvv76a8yYMQP+/v7417/+hYceeghXrlxB06ZNqz12tg4cOIDvvvsOM2fOBAC88cYbGD58OObOnYuVK1dixowZuHHjBt566y384x//wO7du2vVTnWU3fcxadIkjB8/Hh9//DEmTJiAHj16oEOHDgCAzMxM9O/fHyaTCc8//zx8fX2xZs0auw8rUvv+++8B3Ex8KhIYGIiRI0diw4YNuHTpUo1e58DNLzEKCgqqtW2zZs0qXXfixAkkJibixRdfrLKe06dPw2Qy4fbbb7dbrlQq0bVrV5w4ccKu3ttuu80uCQSAnj17Arh5eWdkZGS1+l/m+++/h1qtxujRoytcHxsbi969e2Pnzp3Q6/VQq9XWdSUlJSgqKkJhYSH27duHdevWISEhwe41UlxcXOllf7YUCgWaNGlit+y3337Dhg0bcPDgwUqT8xMnTsDX1xft2rWzW142JidOnHB4ueqJEyfQvXt3yOX23wf37NkTa9aswYULF9CpUyfrfrh1P0VERKBly5Z2+6m+1WUMK7N582YcPnwYiYmJNfqiRgiBrKws6/tEdfTv3x+FhYVQKpUYPHgw3n77bbvLXV05trZqO879+vXDli1bsGLFCowYMQJ6vR4rVqyAVqu1+1tUWlpa4f7RaDQAUO4y4Mo0lPEkcgYmd9QgaLVapKenY+TIkQ6369y5M7777jsUFBTA39+/2vU/9thjmDZtGlq1alXpt9+OfPbZZ9i5cyf27dtn9yGpY8eOmDZtGg4fPmx3diIpKQmnT59G+/btrcueeeYZBAQE4Oeff4ZCoahWu6GhoXjssccwf/58tGjRwq7v7733HhITE/Hpp59i3LhxAIBp06ahb9++mD9/Pv7xj3/YjVFaWhqSk5PLnRWtTGJiIs6dO2dNDvr3748uXbrg888/r/QG/aokJSXh/Pnz1rN9TZo0wdSpU7Fo0SJcuHDB2l+z2Yw33ngDqampFZ4ZrA9JSUnYv3+/9cuE0aNHIzIyEuvWrbM+sOLNN9/E9evXcfToUesH5fHjx1f7ASHOcO7cOQQGBiI6OrrSbbp06WLdtqbJ3eeff46JEydWa1vh4MEhGzduBADra9ORsnsAw8PDy60LDw/HgQMH7LatbDvg5oNOaurcuXOIj4+HSqWqdJsuXbpg3759uHjxIjp16mRd/t577+GFF16w/j5gwACsW7fOruxbb72FV155pcp+REdH2yUZQgg89dRTGDNmDBISEipNQDIyMhAaGlou+avumGRkZFR4r5Nt+U6dOlW5n2oz9tVV2zGsTElJCZ577jk8++yziImJqVFyt3HjRly7dq1aZ3I1Gg0mTJiA/v37IyAgAMeOHcM777yDu+66C8ePH7d+EeHKsbVV23H+17/+hZycHMyaNQuzZs0CcPPLn127diEhIcG6XXx8PA4cOFDub/jBgwcBANeuXXPYbkMbTyJnYHJHDULZmYKqEray9TqdrkbJXV1t3rwZ7dq1Q9u2bZGTk2Ndfu+99wIA9uzZY5fc9e3b1y6xA27e7F1UVIQdO3bgvvvuq3Oftm3bhrCwMIwdO9a6zNvbG7NmzcLYsWOxb98+uyfQPfTQQ9VO7ABg4MCBdolB586dERAQgL/++qvWfR4wYIBdslZ2WeFDDz1ktz/Llv/1119OS+7at29vd5a4efPmiI+Pt4tv27ZtuPPOO62JXdl248aNw8qVK53Sr6pU54uNsvXVPQNna/DgwXV+8qTFYsEXX3yBbt26lTubVJGSkhIAqDC5UqvV1vVl21a2nW1dNVGXMR07dixuv/12XL9+HT/88AOysrLK9eHxxx+v1oNebj0jvH79epw+fbrKS8jqOibVLV/VftLpdA7bqYvajmFllixZAqPRiH/+85816sf58+cxc+ZMJCQkYPz48VVuP3r0aLszwqNGjcLgwYPRp08fvP766/jggw8AuHZsbdV2nDUaDeLj49GyZUsMHz4cBQUFePfdd/Hggw/iwIEDaNOmDQBg+vTp+P777zFmzBi8/vrr8PX1xcqVK/HHH38AqPq12tDGk8gZmNxRg1DdD6PVTQLr28WLF5GYmFhpcpSdnW33+61P8QJuXuv/5ZdfYsiQIWjRogUGDRqE0aNH1zrRu3z5MuLi4spdSlX2Yfry5ctV9smRqKiocsuaNGmCGzdu1LCnldcZGBgIAOUuoytbXpe2atoXoHx8ly9fLndfGwC7+0Wk5u/vb/cFQ0XKjpOQkJAa1x8eHl7ht901sW/fPly7dg3PPvtstbYv+6B46/2rAKDX6+0+SPr4+FS6nW1dNeHv71/t955bxzQ6Otp6FnXs2LGYMmUKBg4ciKSkJGtfWrVqhVatWtWoTzqdDi+88ALmzJlT5WWmdR2T6pavyX6qb7UZQ61Wa5csKJVKBAcHIzU1FUuXLsX7778PPz+/ateXmZmJYcOGITAw0HrvZ2307t0bvXr1ws6dO63LXDm2tmd8azPOAPDII4/Ay8vLetk4AIwcORJxcXF48cUXsWnTJgDAkCFDsGLFCjz//PPo3r07AKBNmzZ4/fXXMXfu3BrtjzLuNp5EzsbkjhqEwMBAhIeH49SpUw63O3XqFFq0aGG936aye1Aqu8m6tiwWCzp16oR33nmnwvW3fviq6A9HSEgITp48iZ9//hnbt2/H9u3bsW7dOjz++OPlHoLiDDX9Y1bZBxfbS/FqOv6V1VmdtqpSX32pSZuu0L59e5w8eRJXrlypMEEFYD2OavMhraSkBFqttlrbhoWFVbh848aNkMvldmeVHSlLJiuaoiEjIwMRERF221Z06VZZWdttq6t9+/Y4fvw4SktLK70089SpU1AqlWjRooXDuh5++GF8+OGH2L9/PwYPHgwAKCwsrHC+vlspFArrF0jLli2DwWDAmDFjrJe/paWlAbj5pUdqaioiIiKgVCoRHh6OPXv2QAhhdxxUd0zCw8MrHXvb8rb76db3vIyMDLsz3PWtNmP49NNP27239u3bF3v37sXLL7+MFi1a2D24qWyOtOvXryM1NRVRUVF2X5xptVoMGTIE+fn5OHDgQK1eZ7YiIyORlJRk/d1ZY6tSqSo9G1Z2b53tPaS1Gee//voLP/30E9asWWO3TXBwMHr37o1Dhw7ZLX/yyScxceJE6zHVtWtXrF27FgBw2223VT84G1KNJ5E74NMyqcEYPnw4UlJSrNfe3+rAgQNITU21u9SwSZMmyM/PL7ftrWetgMo//FdH69atkZeXhwEDBmDgwIHlfqp7JkepVGLEiBFYuXIlLl26hKlTp+I///kPkpOTa9yn6OhoXLx4ERaLxW75+fPnreudrSbjL0VfAJTrT136UjbGt7L9ECG1ESNGAECFT/YEbp7x2bp1K7p3716r5G7Tpk3Ws3dV/VSktLQUX331Ffr161ftD8AdO3aEl5eX9dKsMgaDASdPnkTXrl2ty7p27YoLFy6Uu6zq6NGj1vU1VfYAiM2bN1e4PjU1FQcOHMDw4cOr/JKk7IO0bYK8bNmyao3nHXfcYS1z5coV3LhxAx06dEBsbCxiY2OtlxEvXrwYsbGx1ifedu3aFcXFxeWe3ljdMenatSuOHz9e7r3k6NGj0Gg01g/cZfXcup/S09ORlpZWq7GvrtqM4dy5c7Fjxw7rz9tvvw3g5tgmJyejVatW1rEt+yJixowZiI2NtXt96fV6jBgxAhcuXMAPP/xQ7pL72vjrr7/srgRx1thGR0dX+n5Vttz2b0VtxjkrKwtAxV+kGY3GCicN9/X1RUJCAnr06AGFQoGdO3fCx8cHd999d63ilGo8idwBz9xRgzFnzhx8+umnmDp1Kvbv32/3RMa8vDxMmzYNGo0Gc+bMsS5v3bo1tFotTp06hc6dOwO4+a3cN998U65+X1/fChOR6hg9ejS2bduGDz/80O4R7MDND3MWiwW+vr4O68jNzbWLSS6XW/tc0aUjVRk6dCh++eUXbNq0yfrBxGQyYcWKFfDz80Pfvn1rXGdN1WT8pegLAOzfvx/3338/AFinv6itoUOHYvny5fjtt9+s3/Rev37d+rAQV3jooYfQoUMHLFmyBPfdd5/d0+AsFgumT5+OGzdu4KOPPqpV/XW9527btm3Iz893+CCV8+fPQ6PRWM88BgYGYuDAgfj000/x0ksvWS+7/uSTT1BYWIhHHnnEWvbhhx/GsmXLsGbNGjz33HMAbh4/69atQ69evWr8pEwAmDp1Kt577z3MmTMHd911l11SrNfrMXHiRMhkMsydO9e6/Pr16xVepr127VrIZDLrJWdA7e5jmjVrFkaNGmW3Pjs7G1OnTsWECRMwcuRI66XWI0eOxLPPPouVK1fi3//+N4CbZ6A/+OADtGjRwu5+4IyMDGi1WrRu3Rre3t4Abo7pli1b8PXXX+Phhx8GcHOS9s2bN2PEiBHWs5kdOnRA27ZtsWbNGkydOtV69nvVqlWQyWTWss5QmzFs3759hYnYokWLyl3afObMGbz00kuYO3cuEhISrO/nZrMZY8aMwZEjR7B161a7h4PcqqKxreh1sm3bNhw7dsz64BHAeWM7dOhQrFixAseOHUOPHj2sy/Pz87Fx40Z07drV7gx8bca5TZs2kMvl2LRpE6ZOnWr9IjUtLQ0HDhyosr7Dhw/j66+/xvTp062X5APuOZ5EbsFF8+sR1cqXX34pvL29RXh4uJg/f75Yu3ateOmll0RERIRQKpXiq6++sts+JydH+Pr6ilatWonly5eLxYsXWydDvfXlP3ToUOHr6yvefvtt8fnnn1sngK5oEvO+ffuKvn37Wn83m81i6NChQiaTiUcffVSsWLFCLF++XEybNk0EBwfbTaiKSiaNHTVqlOjTp49YuHCh+Oijj8RLL70kgoKCRNeuXYXZbHY4LhVN8ltcXCzatWsnlEqlmD17tlixYoXo27evACCWL19u3S4lJaXCiY8dqSyG6Ohou8mvazL+FdVZWd/27NlT4YTCjhgMBhEVFSWaNWsm3nzzTbFs2TLRvn170aNHj3L7t7JJk2/d7+np6aJp06aiSZMmYuHChWLp0qUiLi5OdO7cuU4T39dlEnMhhDh//ryIiIgQKpVKTJs2TXz00Udi2bJl1nH/5z//Wa7Md999J1577TXx2muvCaVSKbp162b9/c8//6x1X2710EMPCZVKJfLz8yvdBoDdOAshxLFjx4RKpRLdunUTq1atEi+++KJQq9Vi0KBB5co/8sgjwsvLS8yZM0esXr1a3HXXXcLLy0vs27fPbrsFCxZUe5LmgwcPioCAABEYGChmz54t1q5dK15//XURFxcnFAqFWLVqld32Tz/9tLj99tvF/PnzxZo1a8SSJUvEHXfcIQCIp556qsr2asPRsTxnzhwBQEyZMkV8+OGHYtiwYQKA2Lhxo91248ePL/faNZlM4s477xR+fn7ilVdeEe+//77o0KGD8Pf3t5tsWgghvv/+eyGTycS9994r1qxZI2bNmiXkcrl44oknKuxrdV7n0dHRIj4+3vp6tP354Ycfqj9AdVDZe87TTz8tAIgRI0aITz75pNyPrYrGtk2bNuKRRx4Rb775pvjggw/ElClThJeXl4iMjBSZmZl25Z0xtpmZmaJFixZCo9GIZ599VqxevVosWLBAREdHC6VSKXbv3l2zgarE5MmTBQDRv39/sWLFCrF48WLRsmVLoVAo7I7L1NRU0bNnT7Fo0SLx0UcfiWeffVb4+PiIbt26CZ1OZ1enVONJ1NAwuaMG59SpU2Ls2LEiPDxceHt7i7CwMDF27Fhx+vTpCrf/5ZdfRMeOHYVSqRTx8fHi008/tX6os3X+/HnRp08f4ePjY/eHsTrJnRA3k4c333xTdOjQQahUKtGkSRPRo0cP8corrwitVmvdrrLEaMuWLWLQoEEiJCREKJVKERUVJaZOnSoyMjKqHJPKkpGsrCwxceJE0axZM6FUKkWnTp3EunXr7LZxZnInRPXH39nJnRA3E4RevXpZx/edd96pcP9WN7kT4ubrsW/fvkKtVosWLVqI1157Taxdu9alyZ0QQly/fl3Mnj1btGnTRiiVSgFAABBr166tcPuyD0oV/dz6mqktrVYr1Gq1ePDBBx1uV1FyJ4QQBw4cEHfddZdQq9WiefPmYubMmeU+8AkhRElJiXjuuedEWFiYUKlU4o477hA//fRTue1mz54tZDKZSExMrFb/U1NTxZQpU0RUVJTw8vKyjs/OnTvLbfvLL7+I4cOHi4iICOHt7S38/f3F3XffLdatWycsFku12qspR8ey2WwWixcvtn5o79Chg/j000/LbVfRB2YhhMjLyxOTJk0STZs2FRqNRvTt29fuSytb33zzjejatatQqVSiZcuWYv78+cJgMNhtc/r0aQFAPP/881XGFR0dXelrc9KkSVWWrw+VveeUfWFW2Y+tisb2xRdfFF27dhWBgYHC29tbREVFienTp5dLRMrU99gKIURaWpqYPHmyaNGihfDy8hLBwcFi+PDh1i8464PRaBQrVqwQXbt2FX5+fsLPz0/079+/XPKYl5cnRo4cKcLCwoRSqRSxsbFi3rx5FR7nUo0nUUMjE8LNnw5ARNTArF+/HhMnTkRKSkqtpmro168fYmJisH79+nrr0+nTp3HPPfcgMjISBw8etLu8yVP17NkT0dHRld5LV5Vdu3Zh6NCh6N27N7Zv3w6lUlnPPWy8Vq5ciblz5+LSpUsIDQ11dXcaFY4tkWfjA1WIiDxAp06dsHXrVly8eBGjRo2CwWBwdZdcSqfT4c8//6zWRNOVGTBgADZs2IA9e/Zg4sSJbv8kVXeyZ88ezJo1i8mHE3BsiTwbH6hCRA1adR7NHxwczLMquPmo97K5yTxdQEBArR5UdKtHH30Ujz76aD30yLPU9mwpVY1jS+TZmNwRUYO2adMmTJw40eE2e/bsQb9+/aTpEBEREZGL8J47ImrQMjIycPbsWYfb9OjRwzrPHREREVFjxeSOiIiIiIioEeADVYiIiIiIiBqBat1zZ7FYkJ6eDn9/f8hkMmf3iYiIiIiIyCMJIVBQUICIiAjI5TU7F1et5C49PR2RkZG16hwRERERERHVzNWrV9GyZcsalalWcufv729tICAgoMYd0xYb8VtqLnrGNEWgxrvG5R3JKzJgd2IW7m0XimDfmj/qvK7lHXFm3ERERERE1PjodDpERkZac7CaqFZyV3YpZkBAQK2SuysFWsz+9iJ+eCoUkbUoX1Xdr/6Sip7xLRFTy77VpXxVdTsrbiIiIiIiarxqczucJPPctQ3zx8mX/x/8VJ41rZ6nxk1ERERERNKTJOvwUsgRpKnfSx4bAk+Nm4iIiIiIpCfJVAhX84rxzBcncDWvWIrm3Ianxk1ERERERNKTJLkzmi3I0OphNFvqvW6NUoFescHQKBUuKe+IM+MmIiIiIiKyJRNCiKo20ul0CAwMhFarrdUDVYiIiIiIiKhqdcm9JDlz50wWi0CpyQyLpcoc1SnliYiIiIiI3IEkyd3ZdC3avfQTzqZr673ucxk6xM//CecydC4p74gz4yYiIiIiIrIlSXIXGqDG3PviERqglqI5t+GpcRMRERERkfQkmQqhmZ8KE++OlaIpt+KpcRMRERERkfQkOXNXoDdi34XrKNAbpWjObXhq3EREREREJD1JkrvLucUY//FvuJzrWfO9eWrcREREREQkPUmmQjCYLMgtKkVTXxWUXvWbT9a1bnfuGxEREREReZa65F6S3HOn9JIjPNDHLet2574RERERERFVlySnk67ll+CFr0/jWn5Jvdd9JbcYMzYew5VaXvpY1/KOODNuIiIiIiIiW5IkdyUGM86ma1FiMNd73Tq9EdtOZ0JXy4eW1LW8I86Mm4iIiIiIyJYkl2W2CfHDd0/2lqIpt+KpcRMRERERkfT4lA8iIiIiIqJGQJLkLjFDh+6v7UBihk6K5tyGp8ZNRERERETSkyS5a+qnxKTesWjqp6z3ukMCVJgzOB4hASqXlHfEmXETERERERHZkmSeOyIiIiIiIqpaXXIvSc7cFZWa8HtqHopKTfVet7bEiB3nsqAtqd3TLuta3hFnxk1ERERERGRLkuQuJacIj3xwBCk5RfVe99W8Yjzxnz9wNa9289TVtbwjzoybiIiIiIjIlmRTIeya3RctgnykaM5teGrcREREREQkPUmSO7W3Aq2b+0nRlFvx1LiJiIiIiEh6klyWmaEtwWs/nEOGtkSK5tyGp8ZNRERERETSkyS5K9SbsP/CdRTq6//BIiovOeJC/KDyql0odS3viDPjJiIiIiIissWpEIiIiIiIiNyE20+FQERERERERM4lSXKXlFmAu5fsRlJmQb3XfTZdi44LfsbZdK1LyjvizLiJiIiIiIhsSZLcBWm88UC3FgjSeNd73UIAhaUmVH1xqXPKO+LMuImIiIiIiGxJMhVCaIAazw2Ol6Ipt+KpcRMRERERkfQkOXNXYjDjzDUtSgxmKZpzG54aNxERERERSU+S5O7S9UIMX3EQl64XStGc2/DUuImIiIiISHqSTIVQYjDj0vVCtG7uBx+lolYddVbd7tw3IiIiIiLyLHXJvTjPHRERERERkZtw+3nusnR6LPs5CVk6fb3XfS2/BC99ewbX8ktcUt4RZ8ZNRERERERkS5LkLr/YiG9OXEN+sbHe675RZMAnv17GjSKDS8o74sy4iYiIiIiIbEkyFUJ8mD8OPX+vFE25FU+Nm4iIiIiIpCfJmTsiIiIiIiJyLkmSu4tZBfh/7+zDxawCKZpzG54aNxERERERSU+S5M5P7YU+tzWHn7r+rwJt6qfEpN6xaOqndEl5R5wZNxERERERkS1OhUBEREREROQm3H4qBL3x5mTeeqO53usuKjXh2OUbKCo1uaS8I86Mm4iIiIiIyJYkyV1ydiEGvL0PydmF9V53Sk4RHlp1GCk5RS4p74gz4yYiIiIiIrIlSXIX28wXm6clILaZrxTNuQ1PjZuIiIiIiKQnyZM+fFVeuCMmWIqm3Iqnxk1ERERERNKT5MxddoEe7+9JRnaBXorm3Ianxk1ERERERNKTJLnLLTRg7cEU5BYa6r1uhVyGYF8lFHKZS8o74sy4iYiIiIiIbHEqBCIiIiIiIjfh9lMhEBERERERkXNJNhXC/f8+6JQpAS5kFaDv0j24kFXgkvKOODNuIiIiIiIiW5Ikdz5KBTpEBMJHqaj3ug0mCy7nFsNgsrikvCPOjJuIiIiIiMiWJFMhtAjywRsPdpKiKbfiqXETEREREZH0JDlzZzBZkKEtccrZMXfmqXETEREREZH0JEnuLmQVIOGN3U65r82deWrcREREREQkPUmmQijQG3H8Sj66RwXBX+1dq446q2537hsREREREXmWuuRenOeOiIiIiIjITbj9PHc5haVYdygFOYWl9V53tk6Pd3dcQLZO75LyjjgzbiIiIiIiIluSJHdZOj3e+ikJWU5IoLILSvHerovILqhdAlXX8o44M24iIiIiIiJbkkyF0CEiEImv3SdFU27FU+MmIiIiIiLpSXLmjoiIiIiIiJxLkuTur+uFGLP6CP66XihFc27DU+MmIiIiIiLpSZLceSvkCA9Uw1tR/80F+nhjVNcIBPrUbqqBupZ3xJlxExERERER2eJUCERERERERG7C7adCMJktyC82wGS21HvdeqMZqTlF0BvNLinviDPjJiIiIiIisiVJcnc+swBdX92B85kF9V53cnYh+i3bi+Ts2t3XVtfyjjgzbiIiIiIiIluSJHeRTTT44LHuiGyikaI5t+GpcRMRERERkfQkmecuUOON+zqGS9GUW/HUuImIiIiISHqSnLnLKzLgi9+uIK/IIEVzbsNT4yYiIiIiIulJktyl55fg+a9PIz2/RIrm3Ianxk1ERERERNLjVAhERERERERuwu2nQiAiIiIiIiLnkiS5S80pwsR1vyE1p6je6750vRAPrDyES9drN5VBXcs74sy4iYiIiIiIbEmS3MllMii95JDLZPVed4nBjBNX8lFiqN0k5HUt74gz4yYiIiIiIrIlyVQIUU01WP3326Voyq14atxERERERCQ9Sc7cWSwCpSYzLJYqn93SqHhq3EREREREJD1JkrtzGTrEz/8J5zJ0UjTnNjw1biIiIiIikp4kyV3LJj54d0wXtGzi43Z1u3PfiIiIiIiIqovz3BEREREREbkJt5/nLr/YgK0nryG/2FDvdecWluI/R1KRW1jqkvKOODNuIiIiIiIiW5Ikd2k3SvD0FyeRdqOk3uvO0Orx8tazyNDqXVLeEWfGTUREREREZEuSqRDahQfg3KuDofJSSNGc2/DUuImIiIiISHqSJHcKuQwapSRNuRVPjZuIiIiIiKQnyWWZV3KLMWPjMVzJLZaiObfhqXETEREREZH0JEnuzEKgQG+CueoHc9aYr8oL98Q1g6+qdmfI6lreEWfGTUREREREZItTIRAREREREbkJt58KwZnMFoECvRFmS+3OjtW1PBERERERkTuQJLk7c02L1v/chjPXtPVed2KGDp0W/oLEDJ1LyjvizLiJiIiIiIhsSZLchQeq8erIDggPVEvRnNvw1LiJiIiIiEh6kjynv6mfCuN6RUvRlFvx1LiJiIiIiEh6kpy505YYseNcFrQlRimacxueGjcREREREUlPkuTual4xnvjPH7ia51nzvXlq3EREREREJD1JpkIwmi3QlRgR4OMNb0X95pN1rdud+0ZERERERJ6lLrmXJPfceSvkaOqncsu63blvRERERERE1SXZZZmzv/zTKZcnXs4twuQNv+NybpFLyjvizLiJiIiIiIhsSZLcGcwWXM4tgsFsqfe6C/Qm7EzMRoHe5JLyjjgzbiIiIiIiIluSXJbZurkftky/S4qm3Iqnxk1ERERERNLjUz6IiIiIiIgaAUnO3J1N12LM6l+xaeqd6BARKEWTLhfz/I+u7gJRoyUDIGz+rS21HDALwFhJJUFqBQxmgRKjxdqeHIBcVnEZxX87Zxb/+93y3z4q5YCPtxwlRgss4ub/24T6IVtXihslRqi8FPDxkqOg1AgZZIhq6osRXcKwNykH5zMLYDCZAAEYzAJechnCgtRQeymQV2SAQi5DcakRxUYLVAoZQgN90MRXhcgmPjh+NQ9peXoIATTx8UKb0AB0j26CVs18IZMB1/L1CPFX4vfUPBxKzoUQQEwzDfxV3lDIZQjSeCO3yICcglI091chxF+NYD8l4kL80DM2GCt2JeO31Fz4eCvQPiIAwRoligxmBPh4IzpYY20jpqkGfW5rjv0XriM1txgh/kqcTtMhJbcIsU190TpEg6+PX8PVvGKovb3Qv21zPD+kHYI0SgCA3mjGL2czkZpbjBZBahhMFhy4mAMAGNAuBAPahVrrjmmqwaAOYVB7K+zKlS0HYLesrF8Xswtxo8iA6wWlAIBmfio09VOiTYiftb5b+1JWfldiFnYlZgMA7m0bguFdIqzb11VZexezC6ErMcJX5YWiUhMCfLwR99++3RpTZcsq6lN1xqgm9dUlxlv3iaO29EYzfvgzHbvP3xz3Ae1CMKxzRLl+Vqcud3PrPg/08S73OnR139x9PBtKP8k1GvPrQ5LkLsRfjWcGxiHEX13vdYcGqDF/WDuEBtSu7rqWJyLpiVv+rS19FbfD5uvN5do143/J263Mt3TKtrTBAhhK/9dggcGCE1d11t+LDRbcsNk+MUOHi1k6GC2A5Zb2jBaBlJySCvtgMAsUXC+Gr1aP41duwPaW35xiE3JT8pBVoIe/2hsQArHN/bDl2A2k55fAIm62lV1QCh9vOZRecuiNFshkgBDAhawCeCnkiAv1w4WsQmw5loaTV/NhMFlgsghcyCpEeKAaRQYzIoN9sO+CsLZxNl2HY5dvIFNXCrW3HFv+yEN+iQkBai+cuaaFxWJBscECCwCt3oytJ9Oh8lLglZEdAdz8sP7j6UyoveXYeS4T+SVGGE0CkAmk3SjGqTStte6z6TfH9f6uLezKlS0HYLesrF85hXpczCqETCaDTAhYAMSF+CEpq9Ba3619KSt/4soNXC8sBYQMafklUHrJrdvXVVl7OYV6XM0rga9KgaLSm2N84b99uzWmypZV1KfqjFFN6qtLjLfuE0dt/XI2E//59TKu60qtr4OyaYdqWpe7uXWfRzbxKfc6dHXf3H08G0o/yTUa8+tDkssym/urMPmeVmjuX//TAtS1bmf2jYiotgQAo/lmUiVzsJ28kpVyuRyVPcvJaBYwmMwwmC2IaeqLYoMZFgF4yWWQy262LQAo5DJY/jsVqrdCdnO5EPBWyKH2liMlpwhCCPiqFJDLAIsQMFosUCpk8FbI7dpQe8txMbsQam+5tU0hBFo00UAIgVKTBZD99+yoDDBbBC5m/y9xSc0ttpY1mC0oLjUhwMcLAWpvGMwWu7rV3nJczi0uV65s+a3Lysp6K+QQQsBLDigUMgghoPSS29VXUZ0XswthMFsQoPZGgI8XDCaz3fZ1Vdaet0IOpUIGo1lYx7iymCpb5qj+qspWt766xFjRa6WytlJzi2Ewme1eB472rzP67Sy37vOKXoeu7pu7j2dD6Se5RmN+fUiS3BXojTh4MQcFemO9160tNuLHUxnQFteu7rqWJyJyBhkAbwVunjVzsN2tZ/Wsyy0WKCp5h/dWyKD0UkCpkCM1twga5c3kzGQRsPw3mZThZoIll93MHo1mcXO5TAaj2QK90YLYZr6QyWQoKr2ZHMplMnjL5TCYBYxmi10beqMFcSF+0Bst1jZlMhmu3SiGTCaDyksOiJuxWsTNxDIuxM/a55imGmtZpUIOjcoLuhITdHojlAq5Xd16owXRTTXlypUtv3VZWVmj2QKZTAaTBTCbBWQyGQwmi119FdUZF+IHpUIOnd4IXYkJSi+F3fZ1Vdae0WyBwSzgrZBZx7iymCpb5qj+qspWt766xFjRa6WytmKaaqD0Uti9DhztX2f021lu3ecVvQ5d3Td3H8+G0k9yjcb8+pDksszLucV4bO1R/PBUb3RsUb/33F29UYyZnx3HD0/1RqCm5nXXtTwRSa+299zdur1afvPSSWMlZ7iCfBQwmCq+584kyrdd53vuvOUo/O+0LJXdc2f87z13oVXccxfsq0LLatxzl56vR0Kr4ArvufOSyxCo8Ubef+9Dax6gQoif2nofWtk9d7+n5kGtlKN9eACa+qpQWGpCoI83ov57z116vh7RNvc+Xc4tRkKr4EruuSuB2luB/m2b49n/d5t1bMvu+bqcW4w+cc1gMFlw8GIOBOzvubucW4xom3vEbMvZLrddVtav5OxCtAsLwPXCUsgE0NRPhWb+KrRu7mtX7tY6be+5kwHo3zbEbvu6KqsrObsQ2oj/3XNnex/WrTFVtayi+qtbtqr66hLjrfvEUVuDOoTBYLJgz/ls6+vA0f51Rr+d5dZ9HqRRlnsduoqj14s7aSj9JNdozK8PmRCiys9GOp0OgYGB0Gq1CAgIqHEjpSYzsnWlCAlQQeVVvzcrnrmmxfAVB2udONa1vCPOjJuIiIiIiBqfuuRekpy5U3kpEBnceE53Vpenxk1ERERERNKT5J67a/kleOnbM7iWX/HT3RorT42biIiIiIikJ0lyV2Iw4fiVGygxmOq9brW3HB0iAqD2rl0odS3viDPjJiIiIiIisiXJPXdERERERERUtbrkXpKcuSMiIiIiIiLnkiS5S8zQ4Y7XdyIxQ1fvdZ+5psVtL27HmWtal5R3xJlxExERERER2ZIkuWvqq8Tjd0ajqa/SKfUbzJVMUiVR+co4O24iIiIiIqIykkyFEBKgxlMD4qRoyq14atxERERERCQ9Sc7cFZWacOzyDRSVetZTIz01biIiIiIikp4kyV1KThEeWnUYKTlFUjTnNjw1biIiIiIikp4kUyHojWZcyStGVLAGam9FrTrqrLrduW9ERERERORZ6pJ7cZ47IiIiIiIiN+H289xlaEuweFsiMrQl9V532o1izNtyCmk3il1S3hFnxk1ERERERGRLkuSuQG/CznNZKNDX/4NF8ouN2PTHVeQXG11S3hFnxk1ERERERGRLkqkQbgv1x+7n+knRlFvx1LiJiIiIiEh6kpy5IyIiIiIiIueSJLm7kFWAvkv34EJWgRTNuQ1PjZuIiIiIiKQnSXIXoPbG0E7hCFB713vdzfxUmN6vNZr5qVxS3hFnxk1ERERERGSLUyEQERERERG5CbefCkFvNCMxQwe90VzvdReWmnDkUi4KS2v3RMq6lnfEmXETERERERHZkiS5S84uxJD3DiA5u7De607NKcLYD39Fak6RS8o74sy4iYiIiIiIbEmS3LVq7outM+9Gq+a+UjTnNjw1biIiIiIikp4k89xplF7oEhkkRVNuxVPjJiIiIiIi6Uly5i5bp8e7Oy4gW6eXojm34alxExERERGR9CRJ7vKKDdj0+1XkFRvqvW4vhQxhAWp4KWQuKe+IM+MmIiIiIiKyxakQiIiIiIiI3ITbT4VAREREREREziVJcncxqwD3Ld+Pi1kF9V73+Uwd7ly8C+czdS4p74gz4yYiIiIiIrIlSXLnq/LCna2awldV/w/nNJkFMnV6mMxVXl3qlPKOODNuIiIiIiIiW5JkHRFBPlh4fwcpmnIrnho3ERERERFJT5Izd3qjGak5RdAbzVI05zY8NW4iIiIiIpKeJMldcnYh+i3bi+TsQimacxueGjcREREREUlPkqkQCktNOJ2mRaeWgfCr5/vP6lq3O/eNiIiIiIg8S11yL85zR0RERERE5Cbcfp676wWlWL3vEq4XlNZ73ZlaPd786TwytXqXlHfEmXETERERERHZkiy5W7nXOUlOTmEpVu29hJzC2tVd1/KOODNuIiIiIiIiW5LcCNY+IgB/LhgkRVNuxVPjJiIiIiIi6Uly5o6IiIiIiIicS5Lk7tL1Qjyw8hAuXfesKQE8NW4iIiIiIpKeJMmdykuO20L8ofKq/+aCNN4Yc3skgjTeLinviDPjJiIiIiIissWpEIiIiIiIiNyE20+FYDRbkK3Tw2i21HvdeqMZF7IKoDeaXVLeEWfGTUREREREZEuS5C4pswA9F+9CUmZBvdednF2IQe/uR3J27e5rq2t5R5wZNxERERERkS1Jkruophp8POF2RDXVSNGc2/DUuImIiIiISHqSzHMXoPbGvW1DpWjKrXhq3EREREREJD1JztzlFpbiP0dSkVtYKkVzbsNT4yYiIiIiIulJktxlaPVY9EMiMrR6p9SvVNQtjLqWr4yz4yYiIiIiIirDqRCIiIiIiIjchNtPhUBERERERETOJUlyl5JThHEf/YqUnKJ6rzs5uwDD/nUAydm1m26gruUdcWbcREREREREtiRJ7rzkMgT7quAll9V73XqjBWfTddAbazdReF3LO+LMuImIiIiIiGxJMhVCZLAGK8Z2k6Ipt+KpcRMRERERkfQkOXNntggU6I0wW6p8dkuj4qlxExERERGR9CRJ7hIzdOi08BckZuikaM5teGrcREREREQkPUmSu8gmGrz/t+6IbKJxu7rduW9ERERERETVxXnuiIiIiIiI3ITbz3N3o8iAzX9cxY0iQ73Xfb2gFB8d+AvXC0pdUt4RZ8ZNRERERERkS5Lk7lp+CeZsOYVr+SX1XneWTo9FPyYiS6d3SXlHnBk3ERERERGRLUmmQugQEYDk14dA4WHzvXlq3EREREREJD1JkjuZTAYvheclOJ4aNxERERERSU+SyzIv5xZh8obfcTm3SIrm3Ianxk1ERERERNKTJLlzJn+1Fwa2C4G/unYnIetanoiIiIiIyB1wKgQiIiIiIiI34fZTIQghYDJbUI08ssaMZgtyC0thNFtcUt4RZ8ZNRERERERkS5Lk7my6Dm1e3I6z6bp6rzspswA9Fu1EUmaBS8o74sy4iYiIiIiIbEmS3LUI8sHShzujRZCPFM25DU+Nm4iIiIiIpCfJU0Sa+CrxyO2RUjTlVjw1biIiIiIikp4kZ+60xUb8eCoD2mKjFM25DU+Nm4iIiIiIpCdJcnf1RjFmfnYcV28US9Gc2/DUuImIiIiISHqSTIVgtggUG0zQKL2gkMtq1VFn1e3OfSMiIiIiIs9Sl9xLknvuFHIZ/NXeblm3O/eNiIiIiIiouqS5LDOvGE99fgJX8+r/8sSUnCL8fe1RpOQUuaS8I86Mm4iIiIiIyJYkyZ3JIpBXVAqTpf4n8y4qNeHAxRwUlZpcUt4RZ8ZNRERERERkS5LLMmOb+WLj5DulaMqteGrcREREREQkPUnO3BEREREREZFzSZLcnbmmxW0vbseZa1opmnMbnho3ERERERFJT5LkLjxQjfnD2yE8UO2Uul8d2aHWdde1fFV1OytuIiIiIiIiW5LMc0dERERERERVq0vuJcmZO53eiN3ns6DTG+u97vxiA745kYb8YoNLyjvizLiJiIiIiIhsSZLcXcktxj/W/4ErufU/31vajRI8u+lPpN0ocUl5R5wZNxERERERkS1JpkKID/PHb/8cgCa+SimacxueGjcREREREUlPkuTOWyFHSIDnPVTEU+MmIiIiIiLpSXJZZtqNYszbcgppNzzr8kRPjZuIiIiIiKQnSXJXarLgQnYBSk2Weq/bR6lAt6gg+CgVLinviDPjJiIiIiIissWpEIiIiIiIiNyE20+FQERERERERM4lSXJ3Ll2HLq/8gnPpunqv+8w1LWKe/xFnrmldUt4RZ8ZNRERERERkS5Lkrrm/CjP6tUZzf5UUzbkNT42biIiIiIikJ8lUCM39VZjat7UUTbkVT42biIiIiIikJ8mZu8JSE45cykVhqUmK5tyGp8ZNRERERETSkyS5S80pwtgPf0VqTpEUzbkNT42biIiIiIikJ8lUCHqjGZlaPcIC1VB71+98cnWt2537RkREREREnqUuuZck99ypvRWIaebrlnW7c9+IiIiIiIiqS5LLMtPzS7Dwu7NIzy+p97qv5hXjmS9O4GpesUvKO+LMuImIiIiIiGxJktwVlZrw61+5KHLCg0W0JUZ8ezId2hKjS8o74sy4iYiIiIiIbElyWWZcqD9+eqaPFE25FU+Nm4iIiIiIpCfJmTsiIiIiIiJyrmqduSt7oKZOp6tVIxeydJj2yXF88PfuuC205k/bdKSwQAdLaTEKC3TQ6WSSl3fEmXETEREREVHjU5ZzVWNSg3KqNRVCWloaIiMja94zIiIiIiIiqrGrV6+iZcuWNSpTreTOYrEgPT0d/v7+kMnq9+xWbeh0OkRGRuLq1au1mneP3Av3Z+PDfdq4cH82LtyfjQv3Z+PDfdq41GZ/CiFQUFCAiIgIyOU1u4uuWpdlyuXyGmeNUggICOCLvhHh/mx8uE8bF+7PxoX7s3Hh/mx8uE8bl5ruz8DAwFq1wweqEBERERERNQJM7oiIiIiIiBqBBpncqVQqLFiwACqVytVdoXrA/dn4cJ82LtyfjQv3Z+PC/dn4cJ82LlLvz2o9UIWIiIiIiIjcW4M8c0dERERERET2mNwRERERERE1AkzuiIiIiIiIGoEGl9y9//77iImJgVqtRq9evfDbb7+5uktUgTfeeAN33HEH/P39ERISglGjRiEpKclum379+kEmk9n9TJs2zW6bK1euYNiwYdBoNAgJCcGcOXNgMpmkDIUALFy4sNy+atu2rXW9Xq/HzJkz0bRpU/j5+eGhhx5CVlaWXR3cl+4lJiam3D6VyWSYOXMmAB6f7m7//v0YMWIEIiIiIJPJ8O2339qtF0Lg5ZdfRnh4OHx8fDBw4EBcvHjRbpu8vDyMGzcOAQEBCAoKwqRJk1BYWGi3zalTp3DPPfdArVYjMjISb731lrND80iO9qfRaMS8efPQqVMn+Pr6IiIiAo8//jjS09Pt6qjomF6yZIndNtyf0qnqGJ0wYUK5/XXffffZbcNj1H1UtT8r+nsqk8mwdOlS6zZSHaMNKrnbtGkT/u///g8LFizA8ePH0aVLFwwePBjZ2dmu7hrdYt++fZg5cyZ+/fVX7NixA0ajEYMGDUJRUZHddk888QQyMjKsP7YvYrPZjGHDhsFgMODw4cPYsGED1q9fj5dfflnqcAhAhw4d7PbVwYMHreueffZZfP/999i8eTP27duH9PR0PPjgg9b13Jfu5/fff7fbnzt27AAAPPLII9ZteHy6r6KiInTp0gXvv/9+hevfeust/Otf/8IHH3yAo0ePwtfXF4MHD4Zer7duM27cOJw9exY7duzADz/8gP3792PKlCnW9TqdDoMGDUJ0dDSOHTuGpUuXYuHChVizZo3T4/M0jvZncXExjh8/jpdeegnHjx/H119/jaSkJNx///3ltn311VftjtmnnnrKuo77U1pVHaMAcN9999ntr88//9xuPY9R91HV/rTdjxkZGfj4448hk8nw0EMP2W0nyTEqGpCePXuKmTNnWn83m80iIiJCvPHGGy7sFVVHdna2ACD27dtnXda3b1/x9NNPV1pm27ZtQi6Xi8zMTOuyVatWiYCAAFFaWurM7tItFixYILp06VLhuvz8fOHt7S02b95sXZaYmCgAiCNHjgghuC8bgqefflq0bt1aWCwWIQSPz4YEgPjmm2+sv1ssFhEWFiaWLl1qXZafny9UKpX4/PPPhRBCnDt3TgAQv//+u3Wb7du3C5lMJq5duyaEEGLlypWiSZMmdvtz3rx5Ij4+3skRebZb92dFfvvtNwFAXL582bosOjpavPvuu5WW4f50nYr26fjx48XIkSMrLcNj1H1V5xgdOXKkuPfee+2WSXWMNpgzdwaDAceOHcPAgQOty+RyOQYOHIgjR464sGdUHVqtFgAQHBxst3zjxo1o1qwZOnbsiBdeeAHFxcXWdUeOHEGnTp0QGhpqXTZ48GDodDqcPXtWmo6T1cWLFxEREYFWrVph3LhxuHLlCgDg2LFjMBqNdsdm27ZtERUVZT02uS/dm8FgwKeffop//OMfkMlk1uU8PhumlJQUZGZm2h2TgYGB6NWrl90xGRQUhNtvv926zcCBAyGXy3H06FHrNn369IFSqbRuM3jwYCQlJeHGjRsSRUMV0Wq1kMlkCAoKslu+ZMkSNG3aFN26dcPSpUvtLpPm/nQ/e/fuRUhICOLj4zF9+nTk5uZa1/EYbbiysrLw448/YtKkSeXWSXGMetWt+9LJycmB2Wy2+yABAKGhoTh//ryLekXVYbFY8Mwzz+Duu+9Gx44drcv/9re/ITo6GhERETh16hTmzZuHpKQkfP311wCAzMzMCvd32TqSTq9evbB+/XrEx8cjIyMDr7zyCu655x6cOXMGmZmZUCqV5T5khIaGWvcT96V7+/bbb5Gfn48JEyZYl/H4bLjKxr+i/WN7TIaEhNit9/LyQnBwsN02sbGx5eooW9ekSROn9J8c0+v1mDdvHsaOHYuAgADr8lmzZqF79+4IDg7G4cOH8cILLyAjIwPvvPMOAO5Pd3PffffhwQcfRGxsLC5duoR//vOfGDJkCI4cOQKFQsFjtAHbsGED/P397W5PAaQ7RhtMckcN18yZM3HmzBm7e7QA2F033qlTJ4SHh2PAgAG4dOkSWrduLXU3yYEhQ4ZY/9+5c2f06tUL0dHR+PLLL+Hj4+PCnlF9WLt2LYYMGYKIiAjrMh6fRO7HaDRi9OjREEJg1apVduv+7//+z/r/zp07Q6lUYurUqXjjjTegUqmk7ipV4dFHH7X+v1OnTujcuTNat26NvXv3YsCAAS7sGdXVxx9/jHHjxkGtVtstl+oYbTCXZTZr1gwKhaLcE/iysrIQFhbmol5RVZ588kn88MMP2LNnD1q2bOlw2169egEAkpOTAQBhYWEV7u+ydeQ6QUFBuO2225CcnIywsDAYDAbk5+fbbWN7bHJfuq/Lly9j586dmDx5ssPteHw2HGXj7+jvZVhYWLmHkZlMJuTl5fG4dVNlid3ly5exY8cOu7N2FenVqxdMJhNSU1MBcH+6u1atWqFZs2Z277E8RhueAwcOICkpqcq/qYDzjtEGk9wplUr06NEDu3btsi6zWCzYtWsXEhISXNgzqogQAk8++SS++eYb7N69u9xp5oqcPHkSABAeHg4ASEhIwOnTp+3e3Mr+oLVv394p/abqKSwsxKVLlxAeHo4ePXrA29vb7thMSkrClStXrMcm96X7WrduHUJCQjBs2DCH2/H4bDhiY2MRFhZmd0zqdDocPXrU7pjMz8/HsWPHrNvs3r0bFovFmsgnJCRg//79MBqN1m127NiB+Ph4Xu4lsbLE7uLFi9i5cyeaNm1aZZmTJ09CLpdbL+3j/nRvaWlpyM3NtXuP5THa8KxduxY9evRAly5dqtzWacdojR6/4mJffPGFUKlUYv369eLcuXNiypQpIigoyO5pbeQepk+fLgIDA8XevXtFRkaG9ae4uFgIIURycrJ49dVXxR9//CFSUlLE1q1bRatWrUSfPn2sdZhMJtGxY0cxaNAgcfLkSfHTTz+J5s2bixdeeMFVYXms2bNni71794qUlBRx6NAhMXDgQNGsWTORnZ0thBBi2rRpIioqSuzevVv88ccfIiEhQSQkJFjLc1+6J7PZLKKiosS8efPslvP4dH8FBQXixIkT4sSJEwKAeOedd8SJEyesT09csmSJCAoKElu3bhWnTp0SI0eOFLGxsaKkpMRax3333Se6desmjh49Kg4ePCji4uLE2LFjrevz8/NFaGio+Pvf/y7OnDkjvvjiC6HRaMTq1aslj7exc7Q/DQaDuP/++0XLli3FyZMn7f6mlj1V7/Dhw+Ldd98VJ0+eFJcuXRKffvqpaN68uXj88cetbXB/SsvRPi0oKBDPPfecOHLkiEhJSRE7d+4U3bt3F3FxcUKv11vr4DHqPqp6zxVCCK1WKzQajVi1alW58lIeow0quRNCiBUrVoioqCihVCpFz549xa+//urqLlEFAFT4s27dOiGEEFeuXBF9+vQRwcHBQqVSiTZt2og5c+YIrVZrV09qaqoYMmSI8PHxEc2aNROzZ88WRqPRBRF5tjFjxojw8HChVCpFixYtxJgxY0RycrJ1fUlJiZgxY4Zo0qSJ0Gg04oEHHhAZGRl2dXBfup+ff/5ZABBJSUl2y3l8ur89e/ZU+B47fvx4IcTN6RBeeuklERoaKlQqlRgwYEC5/ZybmyvGjh0r/Pz8REBAgJg4caIoKCiw2+bPP/8UvXv3FiqVSrRo0UIsWbJEqhA9iqP9mZKSUunf1D179gghhDh27Jjo1auXCAwMFGq1WrRr104sXrzYLlEQgvtTSo72aXFxsRg0aJBo3ry58Pb2FtHR0eKJJ54od7KCx6j7qOo9VwghVq9eLXx8fER+fn658lIeozIhhKj+eT4iIiIiIiJyRw3mnjsiIiIiIiKqHJM7IiIiIiKiRoDJHRERERERUSPA5I6IiIiIiKgRYHJHRERERETUCDC5IyIiIiIiagSY3BERERERETUCTO6IiIiIiIgaASZ3REREREREjQCTOyIiIiIiokaAyR0REREREVEjwOSOiIicrl+/fpg1axbmzp2L4OBghIWFYeHChQCA1NRUyGQynDx50rp9fn4+ZDIZ9u7dCwDYu3cvZDIZfv75Z3Tr1g0+Pj649957kZ2dje3bt6Ndu3YICAjA3/72NxQXF1erTzExMVi+fLndsq5du1r7BQAymQwfffQRHnjgAWg0GsTFxeG7776zK7Nt2zbcdttt8PHxQf/+/bF+/XrIZDLk5+fXcJSIiIjqhskdERFJYsOGDfD19cXRo0fx1ltv4dVXX8WOHTtqVMfChQvx73//G4cPH8bVq1cxevRoLF++HJ999hl+/PFH/PLLL1ixYkW99vuVV17B6NGjcerUKQwdOhTjxo1DXl4eAODq1at48MEHMWLECJw8eRKTJ0/G888/X6/tExERVReTOyIikkTnzp2xYMECxMXF4fHHH8ftt9+OXbt21aiORYsW4e6770a3bt0wadIk7Nu3D6tWrUK3bt1wzz334OGHH8aePXvqtd8TJkzA2LFj0aZNGyxevBiFhYX47bffAACrVq1C69at8fbbbyM+Ph7jxo3DhAkT6rV9IiKi6mJyR0REkujcubPd7+Hh4cjOzq51HaGhodBoNGjVqpXdsprWWZM2fX19ERAQYG0jMTERvXr1sts+ISGhXtsnIiKqLiZ3REQkCW9vb7vfZTIZLBYL5PKbf4qEENZ1RqOxyjpkMlmldVaHXC63a7OyduvSBhERkZSY3BERkUs1b94cAJCRkWFdZvtwFWe2a9umTqdDSkpKjepo166d9RLNMr/++mu99I+IiKimmNwREZFL+fj44M4778SSJUuQmJiIffv2Yf78+U5v995778Unn3yCAwcO4PTp0xg/fjwUCkWN6pg2bRouXryIOXPmICkpCZ999hnWr1/vnA4TERFVgckdERG53McffwyTyYQePXrgmWeewaJFi5ze5gsvvIC+ffti+PDhGDZsGEaNGoXWrVvXqI6oqCh89dVX+Pbbb9GlSxd88MEHWLx4sZN6TERE5JhM3HrDAREREdXa3r170b9/f9y4cQNBQUGu7g4REXkQnrkjIiIiIiJqBJjcERFRo3PlyhX4+flV+nPlyhVXd5GIiKje8bJMIiJqdEwmE1JTUytdHxMTAy8vL+k6REREJAEmd0RERERERI0AL8skIiIiIiJqBJjcERERERERNQJM7oiIiIiIiBoBJndERERERESNAJM7IiIiIiKiRoDJHRERERERUSPA5I6IiIiIiKgRYHJHRERERETUCPx/GBVjlLUIwWoAAAAASUVORK5CYII=",
-      "text/plain": [
-       "<Figure size 900x300 with 1 Axes>"
-      ]
-     },
-     "metadata": {},
-     "output_type": "display_data"
-    },
-    {
-     "name": "stderr",
-     "output_type": "stream",
-     "text": [
-      "                                                                                "
-     ]
-    },
-    {
-     "name": "stdout",
-     "output_type": "stream",
-     "text": [
-      "total_secs: outliers = 1073894, fences -> lower=-11842.704999999998, upper=24429.894999999997\n"
-     ]
-    },
-    {
-     "data": {
-      "image/png": "iVBORw0KGgoAAAANSUhEUgAAA3kAAAEiCAYAAABEJhvIAAAAOnRFWHRTb2Z0d2FyZQBNYXRwbG90bGliIHZlcnNpb24zLjEwLjAsIGh0dHBzOi8vbWF0cGxvdGxpYi5vcmcvlHJYcgAAAAlwSFlzAAAPYQAAD2EBqD+naQAAT2tJREFUeJzt3Xl8TFf/B/DPZN9DJJGEkIjEEom1iC321Fr7UkXUWhSlliqNvRStPnba2vet1FKUKEVpSR77GhFbiJB9z5zfH3lmfq6ZJJMgI3c+79crr8O95975zpyZufc799xzFEIIASIiIiIiIpIFI30HQERERERERG8PkzwiIiIiIiIZYZJHREREREQkI0zyiIiIiIiIZIRJHhERERERkYwwySMiIiIiIpIRJnlEREREREQywiSPiIiIiIhIRpjkERERERERyQiTPNLJ2rVroVAoEBkZqV7WtGlTNG3aVG8xvS4pKQmDBg2Ci4sLFAoFxowZo++Q3rng4GB4eHjoO4wi1bRpUwQHB+s7DCIiIqL3FpO8Yurq1av45JNPUKZMGZibm8PNzQ19+vTB1atX32i/c+bMwa+//vp2gixic+bMwdq1a/HZZ59hw4YN6Nu37zt/vDd5ra5du4Zp06ZJEmcqGrGxsRg/fjwqVaoECwsLODg4ICgoCAcOHNBaf/ny5ejevTvKlSsHhULx1pPMmzdv4osvvkCDBg1gYWGh8YOKyokTJ6BQKHL9mz17trqu6ocZbX/R0dGS/SYlJWHMmDEoW7YszM3NUaVKFSxfvlyn2CMjI3N9nK1bt6rrKZVKrF27Fh07doS7uzusra1RrVo1zJo1C2lpaYV74V5x+vRpdO7cGaVLl4a5uTk8PDwwbNgwPHjwQKPuyZMn1XFYWFjAxcUFH374IU6fPv3Gcahs27YNn3zyCby9vaFQKPL8QSw9PR0TJ06Em5sbLC0tUa9ePRw9elSjnlKpxIoVK1CjRg3Y2NigdOnSaNOmDc6cOSOp988//2DkyJHw9fWFtbU1ypUrhx49euDWrVsa+8zr/dSqVSudnmtiYiImTJgAT09PmJubo0yZMujWrRtSUlLUdZo2bZrr45iamur0OK9Tvcf//fffQm1fGElJSQgJCcGHH34IBwcHKBQKrF27Vmvd8+fPY/jw4ahduzZMTU2hUChy3W98fDwmTJgAb29vWFpaonz58hg4cCCioqLyjKdVq1ZQKBQYOXKkZPmDBw8wffp01K1bFyVLloSjoyOaNm2KP/74Q6fnOW3atDzfG69/Vq5fv44PP/wQNjY2cHBwQN++fRETE6PTY2nTtGlTVKtWTeu658+fQ6FQYNq0aYXev8qxY8fw6aefwsfHB1ZWVqhQoQIGDRqEJ0+e5LldXFwcnJ2doVAosHPnzjzrzp49GwqFQuP5pKSkYOnSpWjdujVcXV1ha2uLmjVrYvny5cjOztbYz507d9CtWzeULFkSVlZWaNSoEUJDQ3V+rhcuXED79u3h4uICGxsb+Pv74z//+Y/GY73J8YDeLyb6DoAKbvfu3ejduzccHBwwcOBAeHp6IjIyEj///DN27tyJrVu3onPnzoXa95w5c9CtWzd06tQp37pHjhwp1GO8K8ePH0f9+vUREhJSJI9XkNdKm2vXrmH69Olo2rSpwV2N06ebN2+iRYsWiImJwYABA1CnTh3ExcVh06ZNaN++PSZOnIi5c+dKtpk3bx4SExNRt27dfA/+hXH27Fn85z//QdWqVVGlShWEh4drrVelShVs2LBBY/mGDRtw5MgRtG7dWmPdjBkz4OnpKVlWokQJ9b+zs7MRFBSEf//9FyNGjIC3tzcOHz6M4cOH4+XLl5g8ebJOz6F3795o27atZFlAQID63ykpKRgwYADq16+PYcOGwdnZGWfPnkVISAiOHTuG48eP53kSnJfFixdj9OjRqFChAj7//HO4urri+vXr+Omnn7Bt2zYcOnQI9evXV9e/desWjIyMMGzYMLi4uODly5fYuHEjmjRpggMHDuDDDz8sVByvWr58OS5cuIAPPvgAsbGxedYNDg7Gzp07MWbMGHh7e2Pt2rVo27YtQkND0ahRI3W98ePH4/vvv8cnn3yC4cOHIy4uDitXrkRgYCBOnz6NunXrAsh5v54+fRrdu3eHv78/oqOjsWTJEtSqVQt///235GRT2/vp33//xY8//qj1/fS6+Ph4BAYG4uHDhxgyZAgqVqyImJgYnDp1Cunp6bCysgIAfP311xg0aJBk2+TkZAwbNkynx3lfPH/+HDNmzEC5cuVQvXp1nDhxIte6Bw8exE8//QR/f39UqFBBa5IN5CTvrVq1wrVr1zB8+HD4+Pjgzp07WLZsGQ4fPozr16/D1tZWY7vdu3fj7NmzWve5d+9ezJs3D506dUL//v2RlZWF9evXo1WrVvjll18wYMCAPJ9nly5dULFiRY3lkydPRlJSEj744AP1socPH6JJkyawt7fHnDlzkJSUhAULFuDy5cs4f/48zMzM8nwsfZo4cSJevHiB7t27w9vbGxEREViyZAn279+P8PBwuLi4aN3um2++kfyIkZuHDx9izpw5sLa21lgXERGBzz//HC1atMDYsWNhZ2en/u79+++/sW7dOnXdBw8eICAgAMbGxhg/fjysra2xZs0atG7dGseOHUOTJk3yjOPChQto0KABvL29MXHiRFhZWeHQoUMYPXo07t69ix9//BHA2zse0HtCULFy584dYWVlJSpXriyePXsmWRcTEyMqV64srK2txd27dwu1f2tra9G/f3+N5WvWrBEAxL179wq13/xkZ2eL1NTUN9qHp6enaNeu3VuKSIjMzEyRnp6e6/rcXitd7dixQwAQoaGhhd5H//79Rfny5Qu9fXEUGBhY6Nc9IyNDVKtWTVhZWYm///5bsi4rK0v07NlTABDbt2+XrIuMjBRKpVII8ebtrk1sbKxISEgQQggxf/78An/WKlasKLy9vSXLVJ/Zf/75J89tt2/fLgCIn3/+WbK8a9euwsLCQjx9+jTP7e/duycAiPnz5+dZLz09XZw+fVpj+fTp0wUAcfTo0Ty3z81ff/0ljIyMROPGjUVycrJk3Z07d0Tp0qWFm5ubePnyZZ77SU5OFqVLlxZBQUGFiuN1UVFRIjs7WwghhK+vrwgMDNRa79y5cxqvX2pqqvDy8hIBAQHqZZmZmcLS0lJ069ZNsn1ERIQAIEaNGqVedvr0aY3vrlu3bglzc3PRp0+ffGMfOHCgUCgU4sGDB/nW/eyzz0SJEiVEREREvnVft2HDBgFAbNq0qcDbCqH7e/xtSktLE0+ePBFCCPHPP/8IAGLNmjVa60ZHR4uUlBQhhBAjRowQuZ1ynT59WgAQS5YskSz/5ZdfBACxe/dujW1SU1OFh4eHmDFjhgAgRowYIVl/5coVERMToxF75cqVRdmyZXV6rq+LiooSCoVCDB48WLL8s88+E5aWluL+/fvqZUePHhUAxMqVKwv1WIGBgcLX11frupiYGAFAhISEFGrfr/rzzz/Vn9NXlwEQX3/9tdZtLl++LExMTNSv/Y4dO3Ldf8+ePUXz5s21Pp+YmBhx5coVjW0GDBggAIjbt2+rlw0fPlyYmJiIGzduqJclJycLd3d3UatWrXyf5+DBg4WZmZmIjY2VLG/SpImws7NT//9Njwf0fmF3zWJm/vz5SElJwapVq+Dk5CRZ5+joiJUrVyI5ORnfffedenlu922pumOoKBQKJCcnY926deouGXl1S9N2T156ejpCQkJQsWJFmJubw93dHRMmTEB6erqknqp7yaZNm+Dr6wtzc3P8/vvvAICtW7eidu3asLW1hZ2dHfz8/NS/Mmmj6sJ27949HDhwQB27qrvbs2fPMHDgQJQuXRoWFhaoXr265Bcy4P+7nC1YsACLFi2Cl5cXzM3Nce3aNa2Pmd9rFRYWhjZt2sDOzg42NjZo0aIF/v77b/X6tWvXonv37gCAZs2aqfeh+lV47969aNeuHdzc3GBubg4vLy/MnDlTaxeOgrp9+za6du0KFxcXWFhYoGzZsujVqxfi4+Ml9TZu3IjatWvD0tISDg4O6NWrl9aub+fOnUPbtm1RsmRJWFtbw9/fX9Je0dHRGDBggLrrh6urKz766CO9dFPdtWsXrly5gkmTJqFevXqSdcbGxli5ciVKlCihcTW4fPnyhb7KpAsHBwetv9Tr4vz587hz5w769OmTa53ExMRc3zunTp0CAPTq1UuyvFevXkhLS8PevXt1jiU5ORkZGRla15mZmaFBgwYay1W9Dq5fv67z47xq5syZUCgUWLdunfqqkYqXlxe+++47PH78GKtWrcpzP1ZWVnByckJcXFyh4nidu7s7jIzyP8Tu3LkTxsbGGDJkiHqZhYUFBg4ciLNnz6o/c5mZmUhNTUXp0qUl2zs7O8PIyAiWlpbqZQ0aNNC4euLt7Q1fX998X+f09HTs2rULgYGBKFu2bJ514+LisGbNGgwZMgSenp7IyMjQ+K7Py+bNm2FtbY2PPvpI5230zdzcPNerO68rXbq0pF1yk5CQoK7/KldXVwDQuo/vvvsOSqUSX375pdZ9+vr6wtHRUSP2tm3b4uHDh0hMTNTpObxqy5YtEEJofNfs2rUL7du3R7ly5dTLWrZsCR8fH2zfvr3Aj1OUmjRpovE5bdKkCRwcHHL9rIwePRqdO3dG48aN89z3yZMnsXPnTixatEjrekdHR/j6+mos1/adeOrUKdSsWROVKlVSL7OyskLHjh1x8eJF3L59O89YEhISYGFhIenFAeS8x159f73N4wHpH7trFjO//fYbPDw8cv1yadKkCTw8PHK9tygvGzZswKBBg1C3bl31CYeXl5fO2yuVSnTs2BF//fUXhgwZgipVquDy5cv44YcfcOvWLY37144fP47t27dj5MiRcHR0hIeHB44ePYrevXujRYsWmDdvHoCcL7rTp09j9OjRWh9X1YXtiy++QNmyZTFu3DgAgJOTE1JTU9G0aVPcuXMHI0eOhKenJ3bs2IHg4GDExcVp7HPNmjVIS0vDkCFDYG5uDgcHhwK/VlevXkXjxo1hZ2eHCRMmwNTUFCtXrkTTpk3x559/ol69emjSpAlGjRqF//znP5g8eTKqVKmifi5AThJoY2ODsWPHwsbGBsePH8c333yDhIQEzJ8/X+c2eV1GRgaCgoKQnp6Ozz//HC4uLnj06BH279+PuLg42NvbA8i5h2Dq1Kno0aMHBg0ahJiYGCxevBhNmjRBWFiY+kBx9OhRtG/fHq6urhg9ejRcXFxw/fp17N+/X/3adu3aFVevXsXnn38ODw8PPHv2DEePHkVUVFSRd1P97bffAAD9+vXTut7e3h4fffQR1q1bh7t37xbo/Q/knCDrevL0+glYYW3atAkAck3ymjVrhqSkJJiZmSEoKAgLFy6Et7e3en16ejqMjY01kgJVwnThwgUMHjw43zimT5+O8ePHQ6FQoHbt2pg9e7ZO3fBU9wcW5vVISUnBsWPH0LhxY40uqSo9e/bEkCFD8Ntvv2HChAmSdQkJCcjIyMDz58+xfv16XLlyRaM7Unx8PDIzM/ONxcLCAjY2NgV+DmFhYfDx8YGdnZ1kuarrZXh4ONzd3dX36q1duxYBAQFo3Lgx4uLiMHPmTJQsWVKSJGojhMDTp0+1nlS+6uDBg4iLi8vzRwOVv/76C2lpaahYsSK6deuGX3/9FUqlEgEBAVi6dClq1KiR67YxMTE4evQoevbsqbUr29v0/PlznerZ2trC3Nz8ncaiTZ06dWBtbY2pU6fCwcEBlSpVwp07dzBhwgR88MEHaNmypaR+VFQU5s6di19++UWnJPJV0dHRsLKy0vhBRBebNm2Cu7u7pGvgo0eP8OzZM9SpU0ejft26dXHw4MECP05hZGZmavxQmRsHB4c8f4BJSkpCUlKS1u+kHTt24MyZM7h+/XqeP1RmZ2fj888/x6BBg+Dn56dTXCravhPT09NRsmRJjbqvfk+/+r3+uqZNm2Lbtm0YOnQoxo4dq+6uuXv3bsk5xds6HtB7Qt+XEkl3cXFxAoD46KOP8qzXsWNHAUDd/Su3Ln0hISEa3UcK0l0zMDBQ0gVpw4YNwsjISJw6dUqy7YoVKwQASVctAMLIyEhcvXpVUnf06NHCzs5OZGVl5fkctSlfvrxGd81FixYJAGLjxo3qZRkZGSIgIEDY2NioXyNVlzM7OzuNbrC5ye216tSpkzAzM5N0mX38+LGwtbUVTZo0US/Lq7umqovPq4YOHSqsrKxEWlqaellBu2uGhYXl270kMjJSGBsbi9mzZ0uWq7qoqJZnZWUJT09PUb58eY2ucKqujS9fvtSpK19BvEl3zRo1agh7e/s863z//fcCgNi3b5/W9Xl111R9TnT5y01BumtmZWWJ0qVLi7p162qs27ZtmwgODhbr1q0Te/bsEVOmTBFWVlbC0dFRREVFqestXLhQAND43E6aNEkAEO3bt88zhvv374vWrVuL5cuXi3379olFixaJcuXKCSMjI7F///58n0PLli2FnZ1dvt0ptQkPDxcAxOjRo/Os5+/vLxwcHDSWBwUFqdvDzMxMDB06VKPbeGBgoE7tmdd7Mq/umr6+vqJ58+Yay69evSoAiBUrVqiX3b59W9SqVUvyuBUqVJB04cqNqmvk692wXte1a1dhbm6uU3uoPiulSpUSdevWFZs2bRLLli0TpUuXFiVLlhSPHz/OddvFixcLAOLgwYP5Pk5udO2uqetnMrdul7nJr7vmq/LqrimEEPv37xeurq6SeIKCgkRiYqJG3W7duokGDRpInt/r3TW1uX37trCwsBB9+/bNt+7rrly5IgCICRMmSJarXoP169drbDN+/HgBQHLM0lVBu2uGhobq3M75fbfOnDlTABDHjh2TLE9JSRHlypUTX331leQxtR1PlyxZIuzt7dXnE3k9n1elp6eLqlWrCk9PT5GZmale3qFDB1GiRAn1OYtKQECAACAWLFiQ536zsrLEyJEjhampqfp1MDY2FsuXL5fUe9PjAb1feCWvGFFdIcivW5dqfUJCQqG7gBXGjh07UKVKFVSuXFnyy2nz5s0BAKGhoZLuWoGBgahatapkHyVKlEBycjKOHj36VgY/OHjwIFxcXNC7d2/1MlNTU4waNQq9e/fGn3/+ifbt26vXde3aVaMbbEFkZ2fjyJEj6NSpEypUqKBe7urqio8//hirV69GQkKCxq/2r3v119nExESkp6ejcePGWLlyJW7cuIHq1asXKj7VlbrDhw+jbdu2Wn/N3b17N5RKJXr06CFpRxcXF3h7eyM0NBSTJ09GWFgY7t27hx9++EGjC4iqa6OlpSXMzMxw4sQJDBw4UOsvkUUpMTFR589PYbozBQUFaR0V8V05duwYnj59qvVm+B49eqBHjx7q/3fq1AlBQUFo0qQJZs+ejRUrVgAAPv74Y8yYMQOffvopli5dCm9vbxw5cgTLli0DAKSmpuYZQ7ly5XD48GHJsr59+6Jq1aoYN24c2rVrl+u2c+bMwR9//IFly5ZpvId0UZDvRG3tOXfuXIwbNw4PHjzAunXrkJGRgaysLEmdhQsX4uXLl/nG4ubmVoDI/19qaqrWq0cWFhbq9Sq2trbw9fVFQEAAWrRogejoaMydOxedOnXCqVOncr0aeuPGDYwYMQIBAQHo379/rrEkJCTgwIEDaNu2rU7tkZSUBCDn837s2DH1lcyaNWuqr+bNmjVL67abN2+Gk5OTziN4vgldP5P5XeV8l5ycnFCzZk31qKjh4eH47rvvMGDAAOzYsUNdLzQ0FLt27cK5c+cKtP+UlBR0794dlpaWGgNL6SK3HgOq92d+7+F3fYW0evXqOrdzXt1tT548ienTp6NHjx7qcxeVuXPnIjMzM9/BR2JjY/HNN99g6tSpBT6fGDlyJK5du4YDBw7AxOT/T9E/++wz/Pbbb+jZsydmz54Na2trLFu2TD2ybH7f08bGxvDy8kJQUBC6d+8OCwsLbNmyRd2jRzWA3JseD+j9wiSvGNH15FPXE5+37fbt27h+/XquX2rPnj2T/F9b96rhw4dj+/btaNOmDcqUKYPWrVujR48ehU747t+/D29vb42uGapukffv3883poKIiYlBSkqKpN/8q4+pVCrx4MGDfE8mrl69iilTpuD48ePq+zVUdO2Soo2npyfGjh2L77//Hps2bULjxo3RsWNHfPLJJ+oE8Pbt2xBC5Nr1QzXc+d27dwEg12GugZwD/7x58zBu3DiULl0a9evXR/v27dGvXz+d72t5m2xtbfPtuqX6/Dg7Oxd4/66urur7aIrCpk2bYGxsjJ49e+pUv1GjRqhXr55kGHUXFxfs27cPffv2VXevtLOzw+LFi9G/f/9CdUF0cHDAgAEDMHfuXDx8+FDrvV3btm3DlClTMHDgQHz22WcFfgygYN+J2trz1e6En3zyCWrVqqUe6VKldu3ahYpNV5aWllrvY1NNK6H6wScrKwstW7ZE06ZNsXjxYnW9li1bwtfXF/Pnz1d3cX9VdHQ02rVrB3t7e/X9f7nZtWsX0tLSdOqq+WpsHTp0kLxP6tevD09PT42pHVQiIiJw9uxZjBw5UnIi+6683t0xP9nZ2RrD/zs4OLyzUSIjIiLQrFkzrF+/Hl27dgUAfPTRR/Dw8EBwcDAOHTqENm3aICsrC6NGjULfvn0lo1vmJzs7G7169cK1a9dw6NChAv8gIYTA5s2bUa1aNfj7+0vWqd4DuryH37ZX75MuWbJkgdv5dTdu3EDnzp1RrVo1/PTTT5J1kZGRmD9/PpYuXZrvd+KUKVPg4OCAzz//vECPP3/+fKxevRozZ87UGKm4TZs2WLx4MSZNmoRatWoBACpWrIjZs2djwoQJ+cY0d+5c/Pjjj7h9+7a6bo8ePdCsWTOMGDEC7du3h4mJyTs5HpD+MMkrRuzt7eHq6opLly7lWe/SpUsoU6aM+mpRbgNGvI1BPF6lVCrh5+eH77//Xut6d3d3yf+1ffE7OzsjPDwchw8fxqFDh3Do0CGsWbMG/fr10xgs5V14VwejgoiLi0NgYCDs7OwwY8YMeHl5wcLCAhcvXsTEiROhVCrfaP8LFy5EcHAw9u7diyNHjmDUqFH49ttv8ffff6Ns2bJQKpVQKBQ4dOiQ1hPCgn7JjxkzBh06dMCvv/6Kw4cPY+rUqfj2229x/Phx1KxZ842eS0FVrVoV4eHhiIqKkgwS8CrV5+vVK7G6Sk1N1TkJf9MkNzU1FXv27EHLli01BmzIi7u7O27evClZ1qRJE0RERODy5ctITk5G9erV8fjxYwCAj49PoeJTfd5fvHihkeQdPXoU/fr1Q7t27dRXFAvD29sbJiYmeX4npqen4+bNm+p73HJjZmaGjh07Yu7cuUhNTVV/F7x48SLXwWReZWlpqf6hpCBcXV3x6NEjjeWqqTpUJ+QnT57ElStXNL5fvb29UaVKFa1z/MXHx6NNmzaIi4vDqVOn8j2537RpE+zt7SW9G/Ki2p+295+zs3OuV0A3b94MIPf7SN+21+eFzI29vT0sLS3x4MEDjR/8QkND85zr8E2sXbsWaWlpGq97x44dAeTMAdmmTRusX78eN2/exMqVKzXuB0tMTERkZCScnZ01emgMHjwY+/fvx6ZNmzSuTuni9OnTuH//Pr799luNdaoftbRNLfPkyRM4ODgU6iqehYVFrleNVFMXqK4UAjn3m7948UKnfTs5OWkc2x48eIDWrVvD3t4eBw8e1PiR/JtvvkGZMmXQtGlT9Wuvel/FxMQgMjIS5cqVw927d7Fq1SosWrRI/R0K5CS8mZmZiIyMhJ2dncb9/mvXrsXEiRMxbNgwTJkyRWvcI0eOxIABA3Dp0iWYmZmhRo0a+PnnnwHk/z29bNkyNG/eXOP43bFjR4wdOxaRkZHqKTPexfGA9INJXjHTvn17rF69Gn/99Zdk/iSVU6dOITIyEkOHDlUvK1mypNYR416/igXknhDqwsvLC//973/RokWLN9qPmZkZOnTogA4dOkCpVGL48OFYuXIlpk6dqnXenryUL18ely5dglKplFzNu3Hjhnp9YWl7jk5OTrCystI4iVY9ppGRkfrkN7fX6MSJE4iNjcXu3bslN7jfu3ev0LG+zs/PD35+fpgyZQrOnDmDhg0bYsWKFZg1axa8vLwghICnp2eeX+iqQUmuXLmS7y+oXl5eGDduHMaNG4fbt2+jRo0aWLhwITZu3PjWnpMuOnTogM2bN2P9+vVaD6QJCQnYu3cvatWqVagkb9u2bfnOP6UihCjw/l+1b98+JCYmFvhEOSIiQuvVdmNjY8mVLdXVvsL+Oh4REQEAGo917tw5dO7cGXXq1MH27dvf6EqOlZUVWrRogT/++AP379/X+nnevn070tPT1aPZ5iU1NRVCCCQmJqqTvC5duuDPP//Md9v+/fvnOil2XmrUqIHQ0FCNbtyq7niqNnn69CkA7T/OZWZmanQzTUtLQ4cOHXDr1i388ccfGl3jX/fkyROEhoYiODhY55Ny1VVObUnq48ePUblyZa3bbd68GV5eXpK5C98lXa+ur1mzBsHBwXBxcdHo+lfYLvK6ePr0KYQQGm2rGvBH1bZRUVHIzMxEw4YNNfaxfv16rF+/Hnv27JHM3Tp+/HisWbMGixYtkty2UBCbNm2CQqHAxx9/rLGuTJkycHJy0joh/fnz5/McfCcv5cuXx/HjxyU/uKiojq+vft7PnDmDZs2a6bTve/fuSQb9io2NRevWrZGeno5jx45pfb9ERUXhzp07Wo8Lw4cPBwC8fPkSjx49glKpxKhRozBq1CiNup6enhg9erRkxM29e/di0KBB6NKlC5YuXZpn7NbW1pL5R//44w9YWlpqfU+86unTp7l+dwDQ+P5428cD0g8mecXM+PHjsXHjRgwdOhQnT55EqVKl1OtevHiBYcOGwcrKCuPHj1cv9/LyQnx8PC5duqTuavHkyRPs2bNHY//W1taFHkK8R48eOHjwIFavXq0x0ltqaiqUSmW+o6jFxsZKnpORkZE65oIMza3Stm1bHDlyBNu2bVMf4LKysrB48WLY2NggMDCwwPtU0fZaGRsbo3Xr1ti7dy8iIyPVB5KnT59i8+bNaNSokfpETvVaaNsHIE0CMjIy1H3i30RCQgKsrKwkJ9Z+fn4wMjJSv75dunTBV199henTp2Pjxo2SZFQIgRcvXqBUqVKoVasWPD09sWjRIgQHB0vu4RFCQKFQICUlBUZGRpJfXL28vGBra1uo9nxTXbt2ha+vL+bOnYsPP/xQMiKcUqnEZ599hpcvX2p01dFVUd6Tt3nzZlhZWamH235dTEyMRoJ18OBBXLhwQevJx+vbzps3D/7+/pKDenx8PJ48eQJXV1f1VSttj/Po0SP88ssv8Pf3l5wwXb9+He3atYOHhwf279//Vq6cT5kyBUePHkVwcDAOHjwo2ee9e/cwYcIEuLu7o2/fvurlz5490+i+GRcXh127dsHd3V2y7l3fk9etWzcsWLAAq1atUg+Hn56ejjVr1qBevXrqH4VUP7hs3bpV0n394sWLuHnzpuQ7Nzs7Gz179sTZs2exd+9eyUlhbrZu3QqlUpnrjwaZmZm4e/euukcJAFSqVAnVq1fH3r178fz5c/U9gUeOHMGDBw+0dlcLCwvD9evXMXXqVF1enreioPfkWVhYFOnJrI+PD4QQ2L59u2Qqni1btgCAusdDr169tCZNnTt3Rtu2bTF48GDJ1DDz58/HggULMHny5FxHpwa0f65VMjMzsWPHDjRq1CjX3g9du3bFunXr8ODBA/X79dixY7h16xa++OILnV6D17Vt2xarVq3CypUrMWbMGPVypVKJ5cuXw8zMDC1atFAvL+w9ecnJyWjbti0ePXqE0NDQXG9TmDVrlkZX/ytXrmDq1KmYMGECAgICYG1tjWrVqmk9t5oyZQoSExPx448/SkZtPnnyJHr16oUmTZpg06ZNOk27onLmzBns3r0bn332maTdnjx5gvj4eHh5ealvr/Dx8cHRo0cl51jZ2dnYvn07bG1t8xxJOrfjAb3/mOQVM97e3li3bh369OkDPz8/DBw4EJ6enoiMjMTPP/+M58+fY8uWLZIPbK9evTBx4kR07twZo0aNQkpKCpYvXw4fHx9cvHhRsv/atWvjjz/+wPfffw83Nzd4enpqzCeWm759+2L79u0YNmwYQkND0bBhQ2RnZ+PGjRvYvn07Dh8+rHWY5VcNGjQIL168QPPmzVG2bFncv38fixcvRo0aNdT30RXEkCFDsHLlSgQHB+PChQvw8PDAzp07cfr0aSxatOiN7lvM7bWaNWsWjh49ikaNGmH48OEwMTHBypUrkZ6eLpm/sEaNGjA2Nsa8efMQHx8Pc3NzNG/eHA0aNEDJkiXRv39/jBo1CgqFAhs2bHjjKz9AzrQVI0eORPfu3eHj44OsrCxs2LABxsbG6ntBvLy8MGvWLHz11VeIjIxEp06dYGtri3v37mHPnj0YMmQIvvzySxgZGWH58uXo0KEDatSogQEDBsDV1RU3btzA1atXcfjwYdy6dQstWrRAjx49ULVqVZiYmGDPnj14+vSpxjw8RcHU1BS7du1C8+bN0ahRIwwYMAB16tRBXFwcNm/ejIsXL2Ly5Mno0qWLZLvffvsN//3vfwHknPRcunRJPaBEx44d1T9EFPaevPj4ePV9Vqpud0uWLEGJEiVQokQJjBw5UlL/xYsXOHToELp27Zpr99kGDRqgZs2aqFOnDuzt7XHx4kX88ssvcHd31xg4IDAwEAEBAahYsSKio6OxatUqJCUlYf/+/ZKTjj179mDAgAHqKx4AMGHCBNy9exctWrSAm5sbIiMj1fN1vjpfYmJiIoKCgvDy5UuMHz9eY5oXLy8vSTKimnIkv/d9o0aN8MMPP2DMmDHw9/dHcHCw+n24evVqGBkZ4ddff5X8CNGmTRuULVsW9erVg7OzM6KiorBmzRo8fvwY27Ztk+y/sPfknTx5EidPngSQc5KUnJysfs80adJEfZW+Xr166N69O7766is8e/YMFStWxLp169Tf6a/G0apVK6xbtw4JCQlo3bo1njx5gsWLF8PS0lJyIjxu3Djs27cPHTp0wIsXLzSumH/yySca8W7atAlubm65dkl89OgRqlSponHF8ocffkCrVq3QqFEjDB06FPHx8fj+++/h4+Oj9V7L/Kb8AHLmdl23bp3GFZfc/PLLL+p5Vl81evRo2NravvUT0yVLliAuLk7dhe23337Dw4cPAQCff/65+oT7/v372LBhAwCor3Sp3gPly5dX//AQHByMBQsWYOjQoQgLC4Ovry8uXryIn376Cb6+vuofcipXrpzr1VFPT0/JFbw9e/ZgwoQJ6u68r78HWrVqpe5mq+1zrXL48GHExsbm2V6TJ0/Gjh070KxZM4wePRpJSUmYP38+/Pz8NHo2qNozv3lSO3TogNatW+OLL77A+fPn0aBBA6SkpGDfvn04ffo0Zs2aJflxqbD35PXp0wfnz5/Hp59+iuvXr0vmprOxsVG/ptp6Tqm+Uz744AN1PUdHR0k7qKiu3L267v79++jYsSMUCgW6desmGWAHAPz9/dXHlvv376NHjx7o2LEjXFxccPXqVaxYsQL+/v6YM2eOZLuvvvpK4/MzadIkfPLJJ6hXrx6GDBkCS0tLbNmyBRcuXMCsWbPUySCg+/GAigH9DOpJb+rSpUuid+/ewtXVVZiamgoXFxfRu3dvcfnyZa31jxw5IqpVqybMzMxEpUqVxMaNG7VOoXDjxg3RpEkTYWlpKRkWXJcpFITImZ5g3rx5wtfXV5ibm4uSJUuK2rVri+nTp4v4+Hh1PeQy5PPOnTtF69athbOzszAzMxPlypUTQ4cOFU+ePMn3NdE2hYIQQjx9+lQMGDBAODo6CjMzM+Hn56cx5LVqCoWCDPWf22slhBAXL14UQUFBwsbGRlhZWYlmzZqJM2fOaOxj9erVokKFCsLY2FgyncLp06dF/fr1haWlpXBzcxMTJkwQhw8f1phyoaBTKERERIhPP/1UeHl5CQsLC+Hg4CCaNWsm/vjjD426u3btEo0aNRLW1tbC2tpaVK5cWYwYMULcvHlTUu+vv/4SrVq1Era2tsLa2lr4+/uLxYsXCyGEeP78uRgxYoSoXLmysLa2Fvb29qJevXpi+/btOsf8ujeZQkElJiZGjBs3TlSsWFGYmZmph5TObXj5/v37v7Vh17VRvf+0/WlrX9W0JLlN8yCEEF9//bV6yghTU1NRrlw58dlnn4no6GiNul988YWoUKGCMDc3F05OTuLjjz+WTAGiovoeePU5b968WTRp0kQ4OTkJExMT4ejoKDp37iwuXLig83N8/fMjhBC1a9cWLi4ueb9wrzh16pT46KOPhKOjo1AoFAKAcHZ21vrdsWTJEtGoUSPh6OgoTExMhJOTk+jQoYM4efKkzo+XH9X3q7a/V4d+F0KI1NRU8eWXXwoXFxdhbm4uPvjgA/H7779r7DMlJUXMmDFDVK1aVVhaWgp7e3vRvn17ERYWJqmX37QPr7tx44YAIMaOHZvr81G1n7bP3tGjR0X9+vXV3yl9+/bV+rpnZ2eLMmXKiFq1auX6OELkTONgaWmZ7zQO+U1Z8uDBgzy3L6zy5cvrNDx/XsP6v37sfPjwofj000+Fp6enMDMzE66urmLw4MEiJiYm33i0HU/zev+9fhzR9rlW6dWrlzA1NRWxsbF5xnDlyhXRunVrYWVlJUqUKCH69Omj9bvG0dFR1K9fP9/nJIQQaWlpYtq0aaJy5crC3NxcWFtbi/r160umRHpTebVlfsfWvKZQeJ22KRTym/bh1e+JFy9eiI8++ki4uLgIMzMz4enpKSZOnKgxpYIQ/3+8en2qiN9//10EBgZKzoVenaJFRdfjAb3/FEK8hcsDRERFpGnTpvDw8CjU/U+5uXz5Mho3bgx3d3f89ddfhRpAg96exMREODg4YNGiRRgxYkSh9jFz5kx88803+Prrr3Mdxp/eT6VLl0a/fv0kkzRT8Xft2jX4+vpi//79eU6tQkRvB6+7EpHB8/Pzw969e3H79m106tRJp9EU6d05efIkypQpg8GDBxd6H1OnTsWwYcMwe/ZsrFq16i1GR+/S1atXkZqaiokTJ+o7FHrLQkNDERAQwASPqIjwSh6RTOQ31LuxsfEbTfT+vngXV/KIiIiI5IQDrxDJRH5DvZcvXz7fm92JiIiIqPjjlTwimbhw4UKeQ73rMpcOERERERV/TPKIiIiIiIhkhAOvEBERERERyYhO9+QplUo8fvwYtra2UCgU7zomIiIiIiIieo0QAomJiXBzc8tzgnqdkrzHjx/D3d39rQVHREREREREhfPgwQOULVs21/U6JXm2trbqndnZ2b2dyN6is3efY+6hG5jUpjICvBz1HQ4REREREdFbl5CQAHd3d3V+lhudkjxVF007O7v3Msk7FXkf9xIETkUmI6hmBX2HQ0RERERE9M7kdwudLAZe8S9bQlISEREREREZKlkkeWYmRpKSiIiIiIjIUMkiK7rzLFFSEhERERERGSpZJHkWJsaSkoiIiIiIyFAphBAiv0oJCQmwt7dHfHz8eznwChERERERkdzpmpfJ4kpeVpYSiWmZyMpS6jsUIiIiIiIivZJFkjdj/1X4TTuCGfuv6jsUIiIiIiIivZJFkudawlJSEhERERERGSp5JHn2lpKSiIiIiIjIUMkiyYtLyZCUREREREREhkoWSd6dZ0mSkoiIiIiIyFCZ6DuAt2FUc29Ud7dHoLezvkMhIiIiIiLSK1kkec72Fuhep5y+wyAiIiIiItI7WXTXXH8mEl6TD2D9mUh9h0JERERERKRXskjyHr5MQbYypyQiIiIiIjJkskjyqrrZS0oiIiIiIiJDJYskj4iIiIiIiHLIIskLf/BSUhIRERERERkqWSR5dTxKooSVKep4lNR3KERERERERHoliykU2vuXQXv/MvoOg4iIiIiISO9kcSUv/MFL9P35HLtrEhERERGRwZPFlbyd/z7EqdvPUd7BCjXc2WWTiIiIiIgMlyyu5FV1s5OUREREREREhkoWSZ6VmYmkJCIiIiIiMlSySPLuxyZLSiIiIiIiIkMliyQvM1spKYmIiIiIiAyVQggh8quUkJAAe3t7xMfHw86O970REREREREVNV3zMllcySMiIiIiIqIcskjyZu6/Co9JBzBz/1V9h0JERERERKRXskjySliZSUoiIiIiIiJDJYskz72klaQkIiIiIiIyVLJI8pLSsiQlERERERGRoZJFkncjOkFSEhERERERGSoTfQfwNgxo6CkpiYiIiIiIDJUskjwvZxvM6uyn7zCIiIiIiIj0ThbdNXf8+wCVpx7Cjn8f6DsUIiIiIiIivZJFknf9cQLSMpW4/pj35BERERERkWGTRZLn715CUhIRERERERkqWSR5RERERERElEMWSd6VR/GSkoiIiIiIyFDJIsmr5GIDCxMjVHKx0XcoREREREREeiWLKRS61ymH7nXK6TsMIiIiIiIivZPFlbw7zxIQsvcq7jzj6JpERERERGTYZJHkrT19H+vORmLt6fv6DoWIiIiIiEivZJHk+ZS2kZRERERERESGShZJnp2lmaQkIiIiIiIyVLJI8h69TJGUREREREREhkoWSd7L5AxJSUREREREZKgUQgiRX6WEhATY29sjPj4ednZ2RREXERERERERvULXvEwWV/KIiIiIiIgohyySvAWHb8Jj0gEsOHxT36EQERERERHplSySPBMjhaQkIiIiIiIyVLJI8jwcrSUlERERERGRoZJFkpeWmSUpiYiIiIiIDJUskrwrjxIkJRERERERkaEy0XcAb0P32mVxLzYZ3WuX1XcoREREREREeiWLJK96uZLYNKi+vsMgIiIiIiLSO1l01zx0+TFqzjiCQ5cf6zsUIiIiIiIivZJFknf2bixepmTi7N1YfYdCRERERESkV7JI8mqVd5CUREREREREhkoWSR4RERERERHlkEWSd/1JgqQkIiIiIiIyVLJI8lzszGFspICLnbm+QyEiIiIiItIrhRBC5FcpISEB9vb2iI+Ph52dXVHERURERERERK/QNS+TxZW8pwkp2HXhAZ4mpOg7FCIiIiIiIr2SRZK3+NhdjNtxCYuP3dV3KERERERERHoliyTP09FaUhIRERERERkqWSR5pWzMJSUREREREZGhkkWS9zQhTVISEREREREZKlkkeQ9epEhKIiIiIiIiQ8UpFIiIiIiIiIoBg5pCgYiIiIiIiHLIIslbGnobHpMOYGnobX2HQkREREREpFeySPJSMrIlJRERERERkaGSRZLn7WwrKYmIiIiIiAyVLJK8LKVSUhIRERERERkqWSR54VFxkpKIiIiIiMhQySLJa+vnAm9nG7T1c9F3KERERERERHrFefKIiIiIiIiKAYOaJ+/Pm08R+N1x/Hnzqb5DISIiIiIi0itZJHlHrz3D/RepOHrtmb5DISIiIiIi0itZJHk13EtISiIiIiIiIkMliyTPxNhIUhIRERERERkqWWRFt58lSkoiIiIiIiJDJYskz9rMBIr/lURERERERIaMUygQEREREREVAwY1hUJGlhJP4lKRkaXUdyhERERERER6JYskb8ZvVxEw9zhm/HZV36EQERERERHplSySPPeSVpKSiIiIiIjIUMkiySttbyEpiYiIiIiIDJUskrzYpHRJSUREREREZKhkkeTde54sKYmIiIiIiAyVLCaWG9PKG80qOaF6uRL6DoWIiIiIiEivZJHkOdpYoEVVF32HQUREREREpHey6K75y18RqPDVAfzyV4S+QyEiIiIiItIrWSR50fFpUIqckoiIiIiIyJDJIsmr6mYvKYmIiIiIiAyVQggh8quUkJAAe3t7xMfHw87Oriji0pnHpAMFqm9hDGQLQAhA+b9nbmIE2FuZwtRYgacJGcgWgAKAhYkCZsYKmJsZQwgFFAqggqMNqrjY4NazZDyJT0NWdjZsLExgpDCCkQJwtrNAaVtzlLIxR0VnG7T2dYGFqbFGHGmZ2ThyNRqRsSnwKGWVa72C1i0K71s8RERERPR+Kk7njZHPkzBs4wU8jkuDWwkLrPikNjwcbfQdloSueZksBl4piLRszWUZSiAmKVOyTABIzRJIzRJAuhJATuL3PPEFrj6OR2qmEkohIEROXWMFoFAAd2KSYWKkgLezDW4+TQIAdKxRRuMxj1yNxoHL0bAwNcLVxwm51ito3aLwvsVDRERERO+n4nTeOGzjBdyMToJCAdyMzkn4fh8TqO+wCkUW3TWLikKRk9ClZykBCBgp/n+dAGCkUECInMuEZiZGsDA1wv3YFK37ioxNgYWpETxKWedZr6B1i8L7Fg8RERERvZ+K03nj47g0KBSAtZkxFIqc/xdXTPIKQPyvG6e5iREAhbq7J5CzXCkEFIqcS3oZWUqkZSpRvpSV1n15lLJCWqYSkbHJedYraN2i8L7FQ0RERETvp+J03uhWwgJCAMkZ2RAi5//FlcF117QwAbJzLsSp770z/t89eWbGCkS/ek+eqQJmRv9/T56xAvBwtEFVFxvcfJaM6Pg0ZL52T15pOws425rD0dYCXk7WaO2rff4+1fL7sSko/7/+ybkpSN2i8L7FQ0RERETvp+J03rjik9oa9+QVV8V+4BUAmLLnMjaei8In9cphVmc/fYdDRERERET01umal8miu2Y1NztJSUREREREZKhkkeRZmJlISiIiIiIiIkMliyQv8nmypCQiIiIiIjJUskjysv93W2F2/rcXEhERERERyZosBl4hIiIiIiKSO4MaeIWIiIiIiIhyyCLJm/bbFXhMOoBpv13RdyhERERERER6JYskz9HaXFISEREREREZKlkkeWVLWklKIiIiIiIiQyWLJC8hNUNSEhERERERGSpZJHm3niZJSiIiIiIiIkNlou8A3oZBjT1hZ2mCHnXc9R0KERERERGRXskiyfNwtMGED6voOwwiIiIiIiK9k0V3za3n7sNnyiFsPXdf36EQERERERHplSySvFvPkpCRpcStZ7wnj4iIiIiIDJsskjz/siUkJRERERERkaGSRZJHREREREREOWSR5F16GCcpiYiIiIiIDJUskrxqbnawMjNGNTc7fYdCRERERESkV7KYQqFLbXd0qc058oiIiIiIiGRxJe9WdALGbQ/HregEfYdCRERERESkV7JI8tafvY9dFx9h/VnOk0dERERERIZNFkleJRdbSUlERERERGSoZJHk2VqYSkoiIiIiIiJDJYsk7+HLFElJRERERERkqGSR5CWkZkpKIiIiIiIiQ6UQQoj8KiUkJMDe3h7x8fGws+NcdEREREREREVN17xMFlfyiIiIiIiIKIcskrx5h67DY9IBzDt0Xd+hEBERERER6ZUskjxzU2NJSUREREREZKhkkeR5lLKWlERERERERIZKFkleSkaWpCQiIiIiIjJUskjyrj1OkJRERERERESGykTfAbwNveq642lCGnrVddd3KERERERERHoliySvWpkSWN3/A32HQUREREREpHey6K6577+P4D/tMPb995G+QyEiIiIiItIrWSR5FyJfIiEtCxciX+o7FCIiIiIiIr2SRZJXs1xJSUlERERERGSoZJHkERERERERUQ5ZJHnXHsdLSiIiIiIiIkMliySvnIMVTIwUKOdgpe9QiIiIiIiI9EohhBD5VUpISIC9vT3i4+NhZ2dXFHERERERERHRK3TNy2RxJe9JXAp+OhmBJ3Ep+g6FiIiIiIhIr2SR5C0NvYtZB69jaehdfYdCRERERESkV7JI8rycbCQlERERERGRoZJFklfS2kxSEhERERERGSpZJHlP49MkJRERERERkaGSRZL3KD5FUhIRERERERkqTqFARERERERUDBjUFApERERERESUQxZJ3n+O3YLHpAP4z7Fb+g6FiIiIiIhIr2SR5GVkKSUlERERERGRoZJFklfR2VZSEhERERERGSpZJHlZ2UpJSUREREREZKhkkeSFP4iTlERERERERIZKFkleB383VHOzQwd/N32HQkREREREpFecJ4+IiIiIiKgYMKh58o5di0aDb4/h2LVofYdCRERERESkV7JI8kJvxuBxfBpCb8boOxQiIiIiIiK9kkWSV6tcCUlJRERERERkqGSR5BkZGUlKIiIiIiIiQyWLrOjW00RJSUREREREZKhkkeSVtDKF4n8lERERERGRIeMUCkRERERERMWAQU2hkJSWgWuP4pGUlqHvUIiIiIiIiPRKFkne3EM30XbxX5h76Ka+QyEiIiIiItIrWSR55UtZSUoiIiIiIiJDJYskz8nWQlISEREREREZKlkkebFJ6ZKSiIiIiIjIUMkiybv3PFlSEhERERERGSoTfQfwNkxqUwXda5eFl7OtvkMhIiIiIiLSK1kkeTYWJqherqS+wyAiIiIiItI7WXTXXHXyLjy/OoBVJ+/qOxQiIiIiIiK9kkWS9zI5E0LklERERERERIZMFkleJRdbSUlERERERGSoZJHkERERERERUQ5ZJHkX7r+QlERERERERIZKFkleUx8nuNibo6mPk75DISIiIiIi0itZTKHQoqoLWlR10XcYREREREREeieLK3nn78Wiw39O4fy9WH2HQkREREREpFeySPL2hT/G5ccJ2Bf+WN+hEBERERER6ZUskjz/siUkJRERERERkaGSRZJnZmIkKYmIiIiIiAyVLLKiiJgkSUlERERERGSoZJHkmRgrJCUREREREZGhUgghRH6VEhISYG9vj/j4eNjZ2RVFXERERERERPQKXfMyWVzJIyIiIiIiohyySPJC9l6Bx6QDCNl7Rd+hEBERERER6ZUskjwXOwtJSUREREREZKhkkeS5lrCUlERERERERIZKFklefEqGpCQiIiIiIjJUskjybj9LkpRERERERESGykTfAbwNQwM9UdbBEu38XPQdChERERERkV7JIslzd7DBsMCK+g6DiIiIiIhI72TRXXPj2Uh4f30QG89G6jsUIiIiIiIivZJFkhcZm4LMbIHI2BR9h0JERERERKRXskjyqpWxl5RERERERESGShZJHhEREREREeXQaeAVIQQAICEh4Z0GU1jnbj6EMj0F524+RHMvW32HQ0RERERE9Nap8jFVfpYbhcivBoCHDx/C3d397URGREREREREhfbgwQOULVs21/U6JXlKpRKPHz+Gra0tFArFWw3wbUhISIC7uzsePHgAOzs7fYdDBcC2K77YdsUb26/4YtsVX2y74o3tV3zJqe2EEEhMTISbmxuMjHK/806n7ppGRkZ5ZorvCzs7u2LfcIaKbVd8se2KN7Zf8cW2K77YdsUb26/4kkvb2dvnP9gkB14hIiIiIiKSESZ5REREREREMiKLJM/c3BwhISEwNzfXdyhUQGy74ottV7yx/Yovtl3xxbYr3th+xZchtp1OA68QERERERFR8SCLK3lERERERESUg0keERERERGRjDDJIyIiIiIikpFikeQtXboUHh4esLCwQL169XD+/Pk86+/YsQOVK1eGhYUF/Pz8cPDgwSKKlLQpSPutXr0ajRs3RsmSJVGyZEm0bNky3/amd6egnz2VrVu3QqFQoFOnTu82QMpVQdsuLi4OI0aMgKurK8zNzeHj48PvTj0qaPstWrQIlSpVgqWlJdzd3fHFF18gLS2tiKIllZMnT6JDhw5wc3ODQqHAr7/+mu82J06cQK1atWBubo6KFSti7dq17zxO0lTQttu9ezdatWoFJycn2NnZISAgAIcPHy6aYElDYT57KqdPn4aJiQlq1KjxzuLTh/c+ydu2bRvGjh2LkJAQXLx4EdWrV0dQUBCePXumtf6ZM2fQu3dvDBw4EGFhYejUqRM6deqEK1euFHHkBBS8/U6cOIHevXsjNDQUZ8+ehbu7O1q3bo1Hjx4VceRU0LZTiYyMxJdffonGjRsXUaT0uoK2XUZGBlq1aoXIyEjs3LkTN2/exOrVq1GmTJkijpyAgrff5s2bMWnSJISEhOD69ev4+eefsW3bNkyePLmII6fk5GRUr14dS5cu1an+vXv30K5dOzRr1gzh4eEYM2YMBg0axGRBDwradidPnkSrVq1w8OBBXLhwAc2aNUOHDh0QFhb2jiMlbQrafipxcXHo168fWrRo8Y4i0yPxnqtbt64YMWKE+v/Z2dnCzc1NfPvtt1rr9+jRQ7Rr106yrF69emLo0KHvNE7SrqDt97qsrCxha2sr1q1b965CpFwUpu2ysrJEgwYNxE8//ST69+8vPvrooyKIlF5X0LZbvny5qFChgsjIyCiqECkPBW2/ESNGiObNm0uWjR07VjRs2PCdxkl5AyD27NmTZ50JEyYIX19fybKePXuKoKCgdxgZ5UeXttOmatWqYvr06W8/ICqQgrRfz549xZQpU0RISIioXr36O42rqL3XV/IyMjJw4cIFtGzZUr3MyMgILVu2xNmzZ7Vuc/bsWUl9AAgKCsq1Pr07hWm/16WkpCAzMxMODg7vKkzSorBtN2PGDDg7O2PgwIFFESZpUZi227dvHwICAjBixAiULl0a1apVw5w5c5CdnV1UYdP/FKb9GjRogAsXLqi7dEZERODgwYNo27ZtkcRMhcdzFvlQKpVITEzk+UoxsmbNGkRERCAkJETfobwTJvoOIC/Pnz9HdnY2SpcuLVleunRp3LhxQ+s20dHRWutHR0e/szhJu8K03+smTpwINzc3jYMgvVuFabu//voLP//8M8LDw4sgQspNYdouIiICx48fR58+fXDw4EHcuXMHw4cPR2ZmpmwPfu+rwrTfxx9/jOfPn6NRo0YQQiArKwvDhg1jd81iILdzloSEBKSmpsLS0lJPkVFBLViwAElJSejRo4e+QyEd3L59G5MmTcKpU6dgYvJep0OF9l5fySPDNnfuXGzduhV79uyBhYWFvsOhPCQmJqJv375YvXo1HB0d9R0OFZBSqYSzszNWrVqF2rVro2fPnvj666+xYsUKfYdGOjhx4gTmzJmDZcuW4eLFi9i9ezcOHDiAmTNn6js0IoOwefNmTJ8+Hdu3b4ezs7O+w6F8ZGdn4+OPP8b06dPh4+Oj73Demfc6dXV0dISxsTGePn0qWf706VO4uLho3cbFxaVA9endKUz7qSxYsABz587FH3/8AX9//3cZJmlR0La7e/cuIiMj0aFDB/UypVIJADAxMcHNmzfh5eX1boMmAIX73Lm6usLU1BTGxsbqZVWqVEF0dDQyMjJgZmb2TmOm/1eY9ps6dSr69u2LQYMGAQD8/PyQnJyMIUOG4Ouvv4aREX/PfV/lds5iZ2fHq3jFxNatWzFo0CDs2LGDvY6KicTERPz7778ICwvDyJEjAeScswghYGJigiNHjqB58+Z6jvLNvdff/GZmZqhduzaOHTumXqZUKnHs2DEEBARo3SYgIEBSHwCOHj2aa316dwrTfgDw3XffYebMmfj9999Rp06dogiVXlPQtqtcuTIuX76M8PBw9V/Hjh3VI8a5u7sXZfgGrTCfu4YNG+LOnTvqxBwAbt26BVdXVyZ4Raww7ZeSkqKRyKkSdiHEuwuW3hjPWYq3LVu2YMCAAdiyZQvatWun73BIR3Z2dhrnLMOGDUOlSpUQHh6OevXq6TvEt0PPA7/ka+vWrcLc3FysXbtWXLt2TQwZMkSUKFFCREdHCyGE6Nu3r5g0aZK6/unTp4WJiYlYsGCBuH79uggJCRGmpqbi8uXL+noKBq2g7Td37lxhZmYmdu7cKZ48eaL+S0xM1NdTMFgFbbvXcXRN/Slo20VFRQlbW1sxcuRIcfPmTbF//37h7OwsZs2apa+nYNAK2n4hISHC1tZWbNmyRURERIgjR44ILy8v0aNHD309BYOVmJgowsLCRFhYmAAgvv/+exEWFibu378vhBBi0qRJom/fvur6ERERwsrKSowfP15cv35dLF26VBgbG4vff/9dX0/BYBW07TZt2iRMTEzE0qVLJecrcXFx+noKBq2g7fc6OY6u+d4neUIIsXjxYlGuXDlhZmYm6tatK/7++2/1usDAQNG/f39J/e3btwsfHx9hZmYmfH19xYEDB4o4YnpVQdqvfPnyAoDGX0hISNEHTgX+7L2KSZ5+FbTtzpw5I+rVqyfMzc1FhQoVxOzZs0VWVlYRR00qBWm/zMxMMW3aNOHl5SUsLCyEu7u7GD58uHj58mXRB27gQkNDtR7DVO3Vv39/ERgYqLFNjRo1hJmZmahQoYJYs2ZNkcdNBW+7wMDAPOtT0SrMZ+9VckzyFEKwLwcREREREZFcvNf35BEREREREVHBMMkjIiIiIiKSESZ5REREREREMsIkj4iIiIiISEaY5BEREREREckIkzwiIiIiIiIZYZJHREREREQkI0zyiIiIiIiI3oKTJ0+iQ4cOcHNzg0KhwK+//lrgfWzfvh01atSAlZUVypcvj/nz5xd4H0zyiIhIdoKDg9GpUyd9h0FERAYmOTkZ1atXx9KlSwu1/aFDh9CnTx8MGzYMV65cwbJly/DDDz9gyZIlBdoPkzwiIioSTZs2xZgxY975NkRERPrSpk0bzJo1C507d9a6Pj09HV9++SXKlCkDa2tr1KtXDydOnFCv37BhAzp16oRhw4ahQoUKaNeuHb766ivMmzcPQgid42CSR0REREREVARGjhyJs2fPYuvWrbh06RK6d++ODz/8ELdv3waQkwRaWFhItrG0tMTDhw9x//59nR+HSR4REb1zwcHB+PPPP/Hjjz9CoVBAoVAgMjISf/75J+rWrQtzc3O4urpi0qRJyMrKynOb7OxsDBw4EJ6enrC0tESlSpXw448/Fjq2nTt3ws/PD5aWlihVqhRatmyJ5ORk9fqffvoJVapUgYWFBSpXroxly5ZJtn/48CF69+4NBwcHWFtbo06dOjh37hwA4L///S+aNWsGW1tb2NnZoXbt2vj3338LHSsRERVfUVFRWLNmDXbs2IHGjRvDy8sLX375JRo1aoQ1a9YAAIKCgrB7924cO3YMSqUSt27dwsKFCwEAT5480fmxTN7JMyAiInrFjz/+iFu3bqFatWqYMWMGACA7Oxtt27ZFcHAw1q9fjxs3bmDw4MGwsLDAtGnTtG7j5OQEpVKJsmXLYseOHShVqhTOnDmDIUOGwNXVFT169ChQXE+ePEHv3r3x3XffoXPnzkhMTMSpU6fUXWI2bdqEb775BkuWLEHNmjURFhaGwYMHw9raGv3790dSUhICAwNRpkwZ7Nu3Dy4uLrh48SKUSiUAoE+fPqhZsyaWL18OY2NjhIeHw9TU9C2+skREVFxcvnwZ2dnZ8PHxkSxPT09HqVKlAACDBw/G3bt30b59e2RmZsLOzg6jR4/GtGnTYGSk+/U5JnlERPTO2dvbw8zMDFZWVnBxcQEAfP3113B3d8eSJUugUChQuXJlPH78GBMnTsQ333yjdRsAMDY2xvTp09X/9/T0xNmzZ7F9+/ZCJXlZWVno0qULypcvDwDw8/NTrw8JCcHChQvRpUsX9WNdu3YNK1euRP/+/bF582bExMTgn3/+gYODAwCgYsWK6u2joqIwfvx4VK5cGQDg7e1doPiIiEg+kpKSYGxsjAsXLsDY2FiyzsbGBgCgUCgwb948zJkzB9HR0XBycsKxY8cAABUqVND5sZjkERGRXly/fh0BAQFQKBTqZQ0bNkRSUhIePnyIcuXK5brt0qVL8csvvyAqKgqpqanIyMhAjRo1ChxD9erV0aJFC/j5+SEoKAitW7dGt27dULJkSSQnJ+Pu3bsYOHAgBg8erN4mKysL9vb2AIDw8HDUrFlTneC9buzYsRg0aBA2bNiAli1bonv37vDy8ipwnEREVPzVrFkT2dnZePbsGRo3bpxnXWNjY5QpUwYAsGXLFgQEBMDJyUnnx+I9eUREVKxs3boVX375JQYOHIgjR44gPDwcAwYMQEZGRoH3ZWxsjKNHj+LQoUOoWrUqFi9ejEqVKuHevXtISkoCAKxevRrh4eHqvytXruDvv/8GkHMzfF6mTZuGq1evol27djh+/DiqVq2KPXv2FPxJExFRsZCUlKQ+XgDAvXv3EB4ejqioKPj4+KBPnz7o168fdu/ejXv37uH8+fP49ttvceDAAQDA8+fPsWLFCty4cQPh4eEYPXo0duzYgUWLFhUoDiZ5RERUJMzMzJCdna3+f5UqVXD27FnJkNCnT5+Gra0typYtq3UbVZ0GDRpg+PDhqFmzJipWrIi7d+8WOi6FQoGGDRti+vTpCAsLg5mZGfbs2YPSpUvDzc0NERERqFixouTP09MTAODv74/w8HC8ePEi1/37+Pjgiy++wJEjR9ClSxf1zfVERCQ///77L2rWrImaNWsCyOnRUbNmTXzzzTcAgDVr1qBfv34YN24cKlWqhE6dOuGff/6R9F5Zt24d6tSpg4YNG+Lq1as4ceIE6tatW6A42F2TiIiKhIeHB86dO4fIyEjY2Nhg+PDhWLRoET7//HOMHDkSN2/eREhICMaOHau+ufz1bRwcHODt7Y3169fj8OHD8PT0xIYNG/DPP/+oE6+COHfuHI4dO4bWrVvD2dkZ586dQ0xMDKpUqQIAmD59OkaNGgV7e3t8+OGHSE9Px7///ouXL19i7Nix6N27N+bMmYNOnTrh22+/haurK8LCwuDm5oYaNWpg/Pjx6NatGzw9PfHw4UP8888/6Nq161t9XYmI6P3RtGnTPOezMzU1xfTp0yX3lr/K0dERZ8+efeM4eCWPiIiKxJdffgljY2NUrVoVTk5OyMzMxMGDB3H+/HlUr14dw4YNw8CBAzFlypRct4mKisLQoUPRpUsX9OzZE/Xq1UNsbCyGDx9eqJjs7Oxw8uRJtG3bFj4+PpgyZQoWLlyINm3aAAAGDRqEn376CWvWrIGfnx8CAwOxdu1adUJpZmaGI0eOwNnZGW3btoWfnx/mzp0LY2NjGBsbIzY2Fv369YOPjw969OiBNm3a5HpgJyIielsUoiBTpxMREREREdF7jVfyiIiIiIiIZIRJHhERyVZUVBRsbGxy/YuKitJ3iERERG8du2sSEZFsZWVlITIyMtf1Hh4eMDHhGGRERCQvTPKIiIiIiIhkhN01iYiIiIiIZIRJHhERERERkYwwySMiIiIiIpIRJnlEREREREQywiSPiIiIiIhIRpjkERERERERyQiTPCIiIiIiIhlhkkdERERERCQj/we0+C0ktTbdqgAAAABJRU5ErkJggg==",
-      "text/plain": [
-       "<Figure size 900x300 with 1 Axes>"
-      ]
-     },
-     "metadata": {},
-     "output_type": "display_data"
-    }
-   ],
-   "source": [
-    "# --- PySpark: compute outliers (no sampling) and plot them separately ---\n",
-    "from pyspark.sql.functions import col\n",
-    "import matplotlib.pyplot as plt\n",
-    "\n",
-    "# Columns to check\n",
-    "cols = [\"num_25\",\"num_50\",\"num_75\",\"num_985\",\"num_100\",\"num_unq\",\"total_secs\"]\n",
-    "\n",
-    "# (Optional) ensure date typed correctly\n",
-    "# from pyspark.sql.functions import to_date\n",
-    "# df = df.withColumn(\"date\", to_date(col(\"date\").cast(\"string\"), \"yyyyMMdd\"))\n",
-    "\n",
-    "def fences_for(colname):\n",
-    "    # approxQuantile is exact enough and scalable; probError=0.001 keeps it tight\n",
-    "    q1, q3 = df.approxQuantile(colname, [0.25, 0.75], 0.001)\n",
-    "    iqr = q3 - q1\n",
-    "    lower = q1 - 1.5 * iqr\n",
-    "    upper = q3 + 1.5 * iqr\n",
-    "    return q1, q3, iqr, lower, upper\n",
-    "\n",
-    "for c in cols:\n",
-    "    q1, q3, iqr, lower, upper = fences_for(c)\n",
-    "\n",
-    "    # Filter TRUE outliers only (no sampling)\n",
-    "    out_df = df.select(\"msno\", \"date\", c).where((col(c) < lower) | (col(c) > upper))\n",
-    "\n",
-    "    # If there are no outliers, just print and continue\n",
-    "    out_count = out_df.count()\n",
-    "    print(f\"{c}: outliers = {out_count}, fences -> lower={lower}, upper={upper}\")\n",
-    "\n",
-    "    if out_count == 0:\n",
-    "        continue\n",
-    "\n",
-    "    # Bring only outliers to driver for plotting\n",
-    "    pdf = out_df.toPandas()  # only outlier rows\n",
-    "\n",
-    "    # ---- Plot separately per column ----\n",
-    "    plt.figure(figsize=(9, 3))\n",
-    "    # Plot outlier values as a 1D scatter (strip) along x-axis\n",
-    "    plt.scatter(pdf[c], [1]*len(pdf), s=6, alpha=0.5)\n",
-    "\n",
-    "    # Draw IQR box region and fences as reference\n",
-    "    plt.axvline(q1, linestyle=\"--\", linewidth=1)\n",
-    "    plt.axvline(q3, linestyle=\"--\", linewidth=1)\n",
-    "    plt.axvline(lower, linestyle=\":\", linewidth=1)\n",
-    "    plt.axvline(upper, linestyle=\":\", linewidth=1)\n",
-    "\n",
-    "    plt.yticks([])  # cosmetic\n",
-    "    plt.xlabel(c)\n",
-    "    plt.title(f\"Outliers for {c}  |  Q1={q1:.2f}, Q3={q3:.2f}, L={lower:.2f}, U={upper:.2f}\")\n",
-    "    # Uncomment to help with huge ranges like total_secs:\n",
-    "    # plt.xscale(\"log\")\n",
-    "    plt.tight_layout()\n",
-    "    plt.show()\n",
-    "\n"
-   ]
-  },
-  {
-   "cell_type": "markdown",
-   "id": "4ce172c4-df69-4004-926e-a06dbaf24330",
-   "metadata": {},
-   "source": [
-    "## Remove Outliers"
-   ]
-  },
-  {
-   "cell_type": "code",
-   "execution_count": 40,
-   "id": "e122974b-2f5d-4a43-a783-bc3b5995690c",
-   "metadata": {},
-   "outputs": [
-    {
-     "name": "stdout",
-     "output_type": "stream",
-     "text": [
-      "num_25: keeping values between -10.50 and 17.50\n"
-     ]
-    },
-    {
-     "name": "stderr",
-     "output_type": "stream",
-     "text": [
-      "                                                                                "
-     ]
-    },
-    {
-     "name": "stdout",
-     "output_type": "stream",
-     "text": [
-      "num_50: keeping values between -3.00 and 5.00\n"
-     ]
-    },
-    {
-     "name": "stderr",
-     "output_type": "stream",
-     "text": [
-      "                                                                                "
-     ]
-    },
-    {
-     "name": "stdout",
-     "output_type": "stream",
-     "text": [
-      "num_75: keeping values between -1.50 and 2.50\n"
-     ]
-    },
-    {
-     "name": "stderr",
-     "output_type": "stream",
-     "text": [
-      "                                                                                "
-     ]
-    },
-    {
-     "name": "stdout",
-     "output_type": "stream",
-     "text": [
-      "num_985: keeping values between -1.50 and 2.50\n"
-     ]
-    },
-    {
-     "name": "stderr",
-     "output_type": "stream",
-     "text": [
-      "                                                                                "
-     ]
-    },
-    {
-     "name": "stdout",
-     "output_type": "stream",
-     "text": [
-      "num_100: keeping values between -45.00 and 91.00\n"
-     ]
-    },
-    {
-     "name": "stderr",
-     "output_type": "stream",
-     "text": [
-      "                                                                                "
-     ]
-    },
-    {
-     "name": "stdout",
-     "output_type": "stream",
-     "text": [
-      "num_unq: keeping values between -42.50 and 89.50\n"
-     ]
-    },
-    {
-     "name": "stderr",
-     "output_type": "stream",
-     "text": [
-      "                                                                                "
-     ]
-    },
-    {
-     "name": "stdout",
-     "output_type": "stream",
-     "text": [
-      "total_secs: keeping values between -11842.70 and 24429.89\n",
-      "Before cleaning: 12897703\n",
-      "After cleaning: 9147620\n"
-     ]
-    }
-   ],
-   "source": [
-    "from pyspark.sql.functions import col\n",
-    "\n",
-    "# Columns to clean\n",
-    "cols = [\"num_25\",\"num_50\",\"num_75\",\"num_985\",\"num_100\",\"num_unq\", \"total_secs\"]\n",
-    "\n",
-    "def fences_for(colname):\n",
-    "    q1, q3 = df.approxQuantile(colname, [0.25, 0.75], 0.001)\n",
-    "    iqr = q3 - q1\n",
-    "    lower = q1 - 1.5 * iqr\n",
-    "    upper = q3 + 1.5 * iqr\n",
-    "    return lower, upper\n",
-    "\n",
-    "# Build filter condition to keep only rows within valid ranges for all columns\n",
-    "condition = None\n",
-    "for c in cols:\n",
-    "    lower, upper = fences_for(c)\n",
-    "    cond = (col(c) >= lower) & (col(c) <= upper)\n",
-    "    condition = cond if condition is None else (condition & cond)\n",
-    "    print(f\"{c}: keeping values between {lower:.2f} and {upper:.2f}\")\n",
-    "\n",
-    "# Apply filter\n",
-    "df_clean = df.filter(condition)\n",
-    "\n",
-    "print(\"Before cleaning:\", df.count())\n",
-    "print(\"After cleaning:\", df_clean.count())\n"
-   ]
-  },
-  {
-   "cell_type": "code",
-   "execution_count": 41,
-   "id": "c9d59c1d-1296-422f-93d7-5aa61b87d5b9",
-   "metadata": {},
-   "outputs": [
-    {
-     "name": "stderr",
-     "output_type": "stream",
-     "text": [
-      "[Stage 505:==================================================>    (12 + 1) / 13]"
-     ]
-    },
-    {
-     "name": "stdout",
-     "output_type": "stream",
-     "text": [
-      "+-------+--------------------+--------------------+------------------+------------------+------------------+-------------------+------------------+------------------+------------------+\n",
-      "|summary|                msno|                date|            num_25|            num_50|            num_75|            num_985|           num_100|           num_unq|        total_secs|\n",
-      "+-------+--------------------+--------------------+------------------+------------------+------------------+-------------------+------------------+------------------+------------------+\n",
-      "|  count|             9147620|             9147620|           9147620|           9147620|           9147620|            9147620|           9147620|           9147620|           9147620|\n",
-      "|   mean|                NULL|2.0150116072051965E7| 2.499145023514313|0.6657413622341112|0.4051955590634504|0.42444067418629106|18.251988386050144| 17.12490429204536| 4796.136464328834|\n",
-      "| stddev|                NULL|    8.90529474588174|3.3854240951778447|1.0231620670799921|0.6344020498762044| 0.6494501728384704| 19.35644367063043|16.635514577099475|4895.6118757712775|\n",
-      "|    min|+++IZseRRiQS9aaSk...|            20150101|                 0|                 0|                 0|                  0|                 0|                 1|             0.001|\n",
-      "|    max|zzztPAN9xjMytpZ0R...|            20150131|                17|                 5|                 2|                  2|                91|                89|         24429.853|\n",
-      "+-------+--------------------+--------------------+------------------+------------------+------------------+-------------------+------------------+------------------+------------------+\n",
-      "\n"
-     ]
-    },
-    {
-     "name": "stderr",
-     "output_type": "stream",
-     "text": [
-      "                                                                                "
-     ]
-    }
-   ],
-   "source": [
-    "df_clean.describe().show()"
-   ]
-  },
-  {
-   "cell_type": "markdown",
-   "id": "2c7a8317-8f39-411b-aeab-98b0e29bdf04",
-   "metadata": {},
-   "source": [
-    "Looks clean"
-   ]
-  },
-  {
-   "cell_type": "code",
-   "execution_count": 47,
-   "id": "0c4aff9b-f45e-4661-9213-3928641b5890",
-   "metadata": {},
-   "outputs": [
-    {
-     "name": "stdout",
-     "output_type": "stream",
-     "text": [
-      "Found 0 rows with negative numeric values.\n",
-      "Found 0 rows where total_secs exceeds 24 hours.\n"
-     ]
-    }
-   ],
-   "source": [
-    "from pyspark.sql.functions import col\n",
-    "\n",
-    "# Check for negative values in any of the numeric columns\n",
-    "negative_counts = df_clean.where(\n",
-    "    (col(\"num_25\") < 0) |\n",
-    "    (col(\"num_50\") < 0) |\n",
-    "    (col(\"num_75\") < 0) |\n",
-    "    (col(\"num_985\") < 0) |\n",
-    "    (col(\"num_100\") < 0) |\n",
-    "    (col(\"num_unq\") < 0) |\n",
-    "    (col(\"total_secs\") < 0)\n",
-    ").count()\n",
-    "\n",
-    "print(f\"Found {negative_counts} rows with negative numeric values.\")\n",
-    "\n",
-    "# Check for listening times that are impossibly long (more than 24 hours)\n",
-    "impossible_time_count = df_clean.where(col(\"total_secs\") > 86400).count()\n",
-    "print(f\"Found {impossible_time_count} rows where total_secs exceeds 24 hours.\")"
-   ]
-  },
-  {
-   "cell_type": "code",
-   "execution_count": 50,
-   "id": "0f443caa-7536-4b29-a1db-6b934849b11c",
-   "metadata": {},
-   "outputs": [
-    {
-     "name": "stderr",
-     "output_type": "stream",
-     "text": [
-      "[Stage 558:==================================================>    (12 + 1) / 13]"
-     ]
-    },
-    {
-     "name": "stdout",
-     "output_type": "stream",
-     "text": [
-      "Duplicate (msno, date) pairs: 0\n"
-     ]
-    },
-    {
-     "name": "stderr",
-     "output_type": "stream",
-     "text": [
-      "                                                                                "
-     ]
-    }
-   ],
-   "source": [
-    "from pyspark.sql import functions as F\n",
-    "\n",
-    "dups = (\n",
-    "    df_clean.groupBy(\"msno\", \"date\")\n",
-    "      .agg(F.count(F.lit(1)).alias(\"row_count\"))\n",
-    "      .filter(F.col(\"row_count\") > 1)\n",
-    ")\n",
-    "\n",
-    "\n",
-    "print(\"Duplicate (msno, date) pairs:\", dups.count())\n"
-   ]
-  },
-  {
-   "cell_type": "markdown",
-   "id": "15d29ea9-52d7-4fc4-bc38-e06b883a9309",
-   "metadata": {},
-   "source": [
-    "### Change date column to date type"
-   ]
-  },
-  {
-   "cell_type": "code",
-   "execution_count": 51,
-   "id": "62d9f8c8-5041-40ac-b50a-70cfb2d4b514",
-   "metadata": {},
-   "outputs": [
-    {
-     "name": "stdout",
-     "output_type": "stream",
-     "text": [
-      "root\n",
-      " |-- msno: string (nullable = true)\n",
-      " |-- date: integer (nullable = true)\n",
-      " |-- num_25: integer (nullable = true)\n",
-      " |-- num_50: integer (nullable = true)\n",
-      " |-- num_75: integer (nullable = true)\n",
-      " |-- num_985: integer (nullable = true)\n",
-      " |-- num_100: integer (nullable = true)\n",
-      " |-- num_unq: integer (nullable = true)\n",
-      " |-- total_secs: double (nullable = true)\n",
-      "\n"
-     ]
-    }
-   ],
-   "source": [
-    "df_clean.printSchema()"
-   ]
-  },
-  {
-   "cell_type": "code",
-   "execution_count": 53,
-   "id": "856438ad-97ac-4b09-bd20-e203ec2c974c",
-   "metadata": {},
-   "outputs": [],
-   "source": [
-    "from pyspark.sql.functions import to_date, col\n",
-    "df_clean = df_clean.withColumn(\"date\", to_date(col(\"date\").cast(\"string\"), \"yyyyMMdd\"))"
-   ]
-  },
-  {
-   "cell_type": "code",
-   "execution_count": 55,
-   "id": "ae50d671-6d23-4902-bc5f-0a9fa8020f8a",
-   "metadata": {},
-   "outputs": [
-    {
-     "name": "stdout",
-     "output_type": "stream",
-     "text": [
-      "root\n",
-      " |-- msno: string (nullable = true)\n",
-      " |-- date: date (nullable = true)\n",
-      " |-- num_25: integer (nullable = true)\n",
-      " |-- num_50: integer (nullable = true)\n",
-      " |-- num_75: integer (nullable = true)\n",
-      " |-- num_985: integer (nullable = true)\n",
-      " |-- num_100: integer (nullable = true)\n",
-      " |-- num_unq: integer (nullable = true)\n",
-      " |-- total_secs: double (nullable = true)\n",
-      "\n"
-     ]
-    }
-   ],
-   "source": [
-    "df_clean.printSchema()"
-   ]
-  },
-  {
-   "cell_type": "code",
-   "execution_count": 56,
-   "id": "c1b524fd-b3b5-42aa-bc7a-b420a8a41dd5",
-   "metadata": {},
-   "outputs": [
-    {
-     "name": "stdout",
-     "output_type": "stream",
-     "text": [
-      "+--------------------+--------+\n",
-      "|                msno|    date|\n",
-      "+--------------------+--------+\n",
-      "|C4StQg63rttGAOqto...|20150120|\n",
-      "|8lZ3LnlnX1kWyKkGt...|20150109|\n",
-      "|GCqC99i1NrtvDGMkx...|20150129|\n",
-      "|Dnpj5VLwwN5mUR8HA...|20150128|\n",
-      "|l1PoAgkJoUkdBz9aH...|20150112|\n",
-      "|xrIHhq+6/NnEwklQp...|20150120|\n",
-      "|9iUqNqp4tOo/Gu+dk...|20150115|\n",
-      "|fkYsxuAJ0fyDu8wqj...|20150107|\n",
-      "|vEB1w4iqIf3SvU37X...|20150106|\n",
-      "|ccqIvziyLZs/Ivbob...|20150110|\n",
-      "+--------------------+--------+\n",
-      "only showing top 10 rows\n",
-      "\n"
-     ]
-    }
-   ],
-   "source": [
-    "df.select(\"msno\", \"date\").show(10)"
-   ]
-  },
-  {
-   "cell_type": "code",
-   "execution_count": 57,
-   "id": "2e91b9d6-dcbb-4287-a255-6588216debc1",
-   "metadata": {},
-   "outputs": [
-    {
-     "name": "stdout",
-     "output_type": "stream",
-     "text": [
-      "+--------------------+--------+------+------+------+-------+-------+-------+----------+\n",
-      "|                msno|    date|num_25|num_50|num_75|num_985|num_100|num_unq|total_secs|\n",
-      "+--------------------+--------+------+------+------+-------+-------+-------+----------+\n",
-      "|C4StQg63rttGAOqto...|20150120|     2|     2|     1|      0|      6|      9|  1699.446|\n",
-      "|8lZ3LnlnX1kWyKkGt...|20150109|     5|     2|     1|      0|     82|     55| 17811.605|\n",
-      "|GCqC99i1NrtvDGMkx...|20150129|     2|     1|     0|      1|    129|      4| 34703.904|\n",
-      "|Dnpj5VLwwN5mUR8HA...|20150128|     0|     0|     0|      1|      7|      7|  2162.177|\n",
-      "|l1PoAgkJoUkdBz9aH...|20150112|     2|     0|     0|      0|     34|     27|  9284.661|\n",
-      "|xrIHhq+6/NnEwklQp...|20150120|     4|     1|     1|      1|    161|    115| 40552.138|\n",
-      "|9iUqNqp4tOo/Gu+dk...|20150115|    20|     6|     1|      5|     30|     21|  9404.582|\n",
-      "|fkYsxuAJ0fyDu8wqj...|20150107|     2|     0|     0|      0|     36|     32|  8196.252|\n",
-      "|vEB1w4iqIf3SvU37X...|20150106|     1|     0|     0|      0|      9|     10|  2326.174|\n",
-      "|ccqIvziyLZs/Ivbob...|20150110|     1|     0|     0|      0|      6|      7|  1605.832|\n",
-      "|xKKR50oC2MlZ0zd+o...|20150105|     3|     0|     0|      0|      0|      3|    70.019|\n",
-      "|TUWjZbEJkEvyq8rv4...|20150131|     1|     0|     0|      0|      0|      1|    20.651|\n",
-      "|k6F2zRxgWsYSNWHK2...|20150117|     3|     1|     0|      1|     10|     15|  3155.356|\n",
-      "|dmvdNxpnayMipYpp0...|20150123|     2|     2|     0|      1|      8|     13|  2821.996|\n",
-      "|7rP5PTRRZkv88mQaW...|20150129|     0|     0|     0|      0|      2|      2|   562.586|\n",
-      "|bYBeBROvV+s0RZU2D...|20150115|     0|     0|     0|      0|      3|      3|   796.591|\n",
-      "|416PJx00y8Xu2Dekh...|20150108|    10|     4|     4|      1|     27|     30|  8709.144|\n",
-      "|mB+snLpBSX+YtaPt9...|20150113|   140|     9|     3|     10|     93|    186| 27705.927|\n",
-      "|3b7gK9oqxxqc8Q05L...|20150108|    16|     1|     0|      1|    132|    135| 33631.914|\n",
-      "|RZlcKWTntwjrN+eFm...|20150123|    48|    13|     5|      3|     75|    138| 21303.531|\n",
-      "+--------------------+--------+------+------+------+-------+-------+-------+----------+\n",
-      "only showing top 20 rows\n",
-      "\n"
-     ]
-    }
-   ],
-   "source": [
-    "df.show()"
-   ]
-  },
-  {
-   "cell_type": "markdown",
-   "id": "5f5e568b-0dc7-443f-99d4-0505cad6cc33",
-   "metadata": {
-    "jp-MarkdownHeadingCollapsed": true
-   },
-   "source": [
-    "# Transactions"
-   ]
-  },
-  {
-   "cell_type": "code",
-   "execution_count": 3,
-   "id": "8292be9d-c987-4f47-b20a-17919fd6a048",
-   "metadata": {},
-   "outputs": [
-    {
-     "name": "stderr",
-     "output_type": "stream",
-     "text": [
-      "                                                                                "
-     ]
-    }
-   ],
-   "source": [
-    "df_transactions = (spark.read\n",
-    "      .option(\"header\", True)\n",
-    "      .option(\"inferSchema\", True)\n",
-    "      .csv(\"data/transactions.csv\"))"
-   ]
-  },
-  {
-   "cell_type": "code",
-   "execution_count": 4,
-   "id": "5a9675d5-8244-49df-9527-2ca2acd5c92d",
-   "metadata": {},
-   "outputs": [
-    {
-     "name": "stdout",
-     "output_type": "stream",
-     "text": [
-      "+--------------------+-----------------+-----------------+---------------+------------------+-------------+----------------+----------------------+---------+\n",
-      "|                msno|payment_method_id|payment_plan_days|plan_list_price|actual_amount_paid|is_auto_renew|transaction_date|membership_expire_date|is_cancel|\n",
-      "+--------------------+-----------------+-----------------+---------------+------------------+-------------+----------------+----------------------+---------+\n",
-      "|YyO+tlZtAXYXoZhNr...|               41|               30|            129|               129|            1|        20150930|              20151101|        0|\n",
-      "|AZtu6Wl0gPojrEQYB...|               41|               30|            149|               149|            1|        20150930|              20151031|        0|\n",
-      "|UkDFI97Qb6+s2LWci...|               41|               30|            129|               129|            1|        20150930|              20160427|        0|\n",
-      "|M1C56ijxozNaGD0t2...|               39|               30|            149|               149|            1|        20150930|              20151128|        0|\n",
-      "|yvj6zyBUaqdbUQSrK...|               39|               30|            149|               149|            1|        20150930|              20151121|        0|\n",
-      "|KN7I82kjY0Tn76Ny9...|               21|               30|            149|               149|            1|        20150930|              20151107|        0|\n",
-      "|m5ptKif9BjdUghHXX...|               39|               30|            149|               149|            1|        20150930|              20151128|        0|\n",
-      "|uQxbyACsPOEkTIrv9...|               39|               30|            149|               149|            1|        20150930|              20151125|        0|\n",
-      "|LUPRfoE2r3WwVWhYO...|               39|               30|            149|               149|            1|        20150930|              20151222|        0|\n",
-      "|pMVjPLgVknaJYm9L0...|               39|               30|            149|               149|            1|        20150930|              20151118|        0|\n",
-      "|bQkbrEPdMfVfdsoz0...|               39|               30|            149|               149|            1|        20150930|              20151121|        0|\n",
-      "|TZVCT9pCufI/AWjrG...|               39|               30|            149|               149|            1|        20150930|              20151124|        0|\n",
-      "|b2AiGMFhT6fbDyN12...|               39|               30|            149|               149|            1|        20150930|              20151117|        0|\n",
-      "|ksInNb4D5jdSSIYUr...|               39|               30|            149|               149|            1|        20150930|              20151129|        0|\n",
-      "|aQKXNflQtXF92cpv4...|               39|               30|            149|               149|            1|        20150930|              20151111|        0|\n",
-      "|iFxPpElVK6kXnZbuh...|               39|               30|            149|               149|            1|        20150930|              20151122|        0|\n",
-      "|8qrtRZQTuCih4YJhj...|               39|               30|            149|               149|            1|        20150930|              20151106|        0|\n",
-      "|pE2FeJOBZv5snDGdF...|               39|               30|            149|               149|            1|        20150930|              20151114|        0|\n",
-      "|vma4rQzDa/l4Wb/My...|               39|               30|            149|               149|            1|        20150930|              20151123|        0|\n",
-      "|Qw6UVFUknPVOLxSSs...|               39|               30|            149|               149|            1|        20150930|              20151108|        0|\n",
-      "+--------------------+-----------------+-----------------+---------------+------------------+-------------+----------------+----------------------+---------+\n",
-      "only showing top 20 rows\n",
-      "\n"
-     ]
-    }
-   ],
-   "source": [
-    "df_transactions.show()"
-   ]
-  },
-  {
-   "cell_type": "code",
-   "execution_count": 5,
-   "id": "5450df58-9fc7-4c17-af85-5c7520048bcb",
-   "metadata": {},
-   "outputs": [
-    {
-     "name": "stderr",
-     "output_type": "stream",
-     "text": [
-      "                                                                                "
-     ]
-    },
-    {
-     "data": {
-      "text/plain": [
-       "21547746"
-      ]
-     },
-     "execution_count": 5,
-     "metadata": {},
-     "output_type": "execute_result"
-    }
-   ],
-   "source": [
-    "df_transactions.count()"
-   ]
-  },
-  {
-   "cell_type": "code",
-   "execution_count": 6,
-   "id": "82c47b67-1f78-4919-99df-a828fa78c305",
-   "metadata": {},
-   "outputs": [
-    {
-     "name": "stderr",
-     "output_type": "stream",
-     "text": [
-      "[Stage 6:====================================================>    (12 + 1) / 13]"
-     ]
-    },
-    {
-     "name": "stdout",
-     "output_type": "stream",
-     "text": [
-      "+----------+--------+\n",
-      "|start_date|end_date|\n",
-      "+----------+--------+\n",
-      "|  20150101|20170228|\n",
-      "+----------+--------+\n",
-      "\n"
-     ]
-    },
-    {
-     "name": "stderr",
-     "output_type": "stream",
-     "text": [
-      "                                                                                "
-     ]
-    }
-   ],
-   "source": [
-    "from pyspark.sql import functions as F\n",
-    "\n",
-    "df_transactions.select(\n",
-    "    F.min(\"transaction_date\").alias(\"start_date\"),\n",
-    "    F.max(\"transaction_date\").alias(\"end_date\")\n",
-    ").show()\n"
-   ]
-  },
-  {
-   "cell_type": "code",
-   "execution_count": 7,
-   "id": "5ab0881e-9c30-4009-bf30-49fdce9b50a6",
-   "metadata": {},
-   "outputs": [
-    {
-     "name": "stderr",
-     "output_type": "stream",
-     "text": [
-      "                                                                                "
-     ]
-    }
-   ],
-   "source": [
-    "df_transactions_v2 = (spark.read\n",
-    "      .option(\"header\", True)\n",
-    "      .option(\"inferSchema\", True)\n",
-    "      .csv(\"data/transactions_v2.csv\"))"
-   ]
-  },
-  {
-   "cell_type": "code",
-   "execution_count": 8,
-   "id": "e6f9a82b-7587-4c7c-8a3d-5f75374776ca",
-   "metadata": {},
-   "outputs": [
-    {
-     "data": {
-      "text/plain": [
-       "1431009"
-      ]
-     },
-     "execution_count": 8,
-     "metadata": {},
-     "output_type": "execute_result"
-    }
-   ],
-   "source": [
-    "df_transactions_v2.count()"
-   ]
-  },
-  {
-   "cell_type": "code",
-   "execution_count": 56,
-   "id": "b6515036-c725-47f3-828d-d7dd7b86e34e",
-   "metadata": {},
-   "outputs": [
-    {
-     "name": "stdout",
-     "output_type": "stream",
-     "text": [
-      "+----------+--------+\n",
-      "|start_date|end_date|\n",
-      "+----------+--------+\n",
-      "|  20150101|20170331|\n",
-      "+----------+--------+\n",
-      "\n"
-     ]
-    }
-   ],
-   "source": [
-    "from pyspark.sql import functions as F\n",
-    "\n",
-    "df_transactions_v2.select(\n",
-    "    F.min(\"transaction_date\").alias(\"start_date\"),\n",
-    "    F.max(\"transaction_date\").alias(\"end_date\")\n",
-    ").show()"
-   ]
-  },
-  {
-   "cell_type": "markdown",
-   "id": "132dc6f1-7500-4bb9-9d52-9b9dd467fd94",
-   "metadata": {},
-   "source": [
-    "# Members"
-   ]
-  },
-  {
-   "cell_type": "code",
-   "execution_count": 3,
-   "id": "9bb466f4-f30d-4ee8-8795-9c295e4add54",
-   "metadata": {},
-   "outputs": [],
-   "source": [
-    "df_members = (spark.read\n",
-    "      .option(\"header\", True)\n",
-    "      .option(\"inferSchema\", True)\n",
-    "      .parquet(\"datamart/bronze/members\"))"
-   ]
-  },
-  {
-   "cell_type": "code",
-   "execution_count": 5,
-   "id": "e37218cc-ffa9-4ecd-940b-b7ea9820e5ea",
-   "metadata": {},
-   "outputs": [
-    {
-     "name": "stderr",
-     "output_type": "stream",
-     "text": [
-      "                                                                                "
-     ]
-    },
-    {
-     "name": "stdout",
-     "output_type": "stream",
-     "text": [
-      "+--------------------+----+---+------+--------------+----------------------+----+-----+\n",
-      "|                msno|city| bd|gender|registered_via|registration_init_time|year|month|\n",
-      "+--------------------+----+---+------+--------------+----------------------+----+-----+\n",
-      "|QJ9CySwCo+iomREZt...|  14| 23|female|             9|              20070318|2007|   03|\n",
-      "|y7sBbp5P3iywwZ/uV...|  13| 28|  male|             9|              20070318|2007|   03|\n",
-      "|tkHWaNHpDxbqhLj6f...|   6| 29|female|             9|              20070319|2007|   03|\n",
-      "|PZs2zouRsd1AlSdGb...|  13| 47|female|             9|              20070320|2007|   03|\n",
-      "|XS+J5kXqiIjEfBpQ3...|  15| 23|female|             9|              20070320|2007|   03|\n",
-      "|l2+LvmYRptafj7Jnu...|   4| 30|female|             9|              20070322|2007|   03|\n",
-      "|Dwtb8GfTATdc8AxVQ...|   1|  0|  NULL|             9|              20140711|2014|   07|\n",
-      "|Yw3kUW6IO6tFrMErl...|   1|  0|  male|             3|              20140711|2014|   07|\n",
-      "|cG2zXGAlh/Pnoxdlg...|   4| 27|  NULL|             9|              20140711|2014|   07|\n",
-      "|msnHQkE8zNfWcjr+z...|   1|  0|  NULL|             3|              20140711|2014|   07|\n",
-      "|uYzLx/ICMldufa+v2...|  11| 22|female|             3|              20140711|2014|   07|\n",
-      "|Yc6M+4QSwHnrX0AhH...|   1|  0|  NULL|             3|              20140711|2014|   07|\n",
-      "|NPqs1UOCwIvSfAJON...|   1|  0|  NULL|             9|              20140711|2014|   07|\n",
-      "|Ns9YcgZGUUnYQx4um...|   1|  0|  NULL|             3|              20140712|2014|   07|\n",
-      "|Bh1/QjpAigcHPQR4F...|   1|  0|  NULL|             9|              20140712|2014|   07|\n",
-      "|PQjY9OqXwA8y19h5/...|   1|  0|  NULL|             3|              20140712|2014|   07|\n",
-      "|LwHiv5zBCxn90xPQD...|   1|  0|  NULL|             3|              20140712|2014|   07|\n",
-      "|sZZ0TO9hu5foUsmuZ...|   1|  0|  NULL|             4|              20170204|2017|   02|\n",
-      "|+BtB89VMxmpB6BVAW...|   1|  0|  NULL|             3|              20140712|2014|   07|\n",
-      "|FvpvPY9viB5msobxe...|   1|  0|  NULL|             3|              20140712|2014|   07|\n",
-      "+--------------------+----+---+------+--------------+----------------------+----+-----+\n",
-      "only showing top 20 rows\n",
-      "\n"
-     ]
-    }
-   ],
-   "source": [
-    "df_members.show(20)"
-   ]
-  },
-  {
-   "cell_type": "code",
-   "execution_count": 38,
-   "id": "be4e5692-49b2-4176-b03e-f21ba47abfea",
-   "metadata": {},
-   "outputs": [
-    {
-     "data": {
-      "text/plain": [
-       "6769473"
-      ]
-     },
-     "execution_count": 38,
-     "metadata": {},
-     "output_type": "execute_result"
-    }
-   ],
-   "source": [
-    "df_members.count()"
-   ]
-  },
-  {
-   "cell_type": "code",
-   "execution_count": 39,
-   "id": "18b6d8aa-21a4-4287-ba1d-0e1ed9917f37",
-   "metadata": {
-    "scrolled": true
-   },
-   "outputs": [
-    {
-     "name": "stdout",
-     "output_type": "stream",
-     "text": [
-      "+-----+-------+\n",
-      "|   bd|  count|\n",
-      "+-----+-------+\n",
-      "|-7168|      1|\n",
-      "|-6998|      1|\n",
-      "|-6807|      1|\n",
-      "|-6445|      1|\n",
-      "|-5978|      1|\n",
-      "|-3152|      1|\n",
-      "|-2828|      1|\n",
-      "|-1970|      1|\n",
-      "| -974|      1|\n",
-      "| -958|      1|\n",
-      "| -956|      1|\n",
-      "| -951|      1|\n",
-      "| -540|      1|\n",
-      "| -529|      1|\n",
-      "| -527|      1|\n",
-      "| -526|      2|\n",
-      "| -525|      1|\n",
-      "| -524|      1|\n",
-      "| -523|      5|\n",
-      "| -522|      2|\n",
-      "| -521|      2|\n",
-      "| -520|      1|\n",
-      "| -519|      6|\n",
-      "| -518|      5|\n",
-      "| -517|      5|\n",
-      "| -516|      6|\n",
-      "| -515|      3|\n",
-      "| -514|      4|\n",
-      "| -513|      2|\n",
-      "| -512|      1|\n",
-      "| -511|      4|\n",
-      "| -510|      4|\n",
-      "| -509|      3|\n",
-      "| -508|      2|\n",
-      "| -507|      1|\n",
-      "| -506|      3|\n",
-      "| -505|      2|\n",
-      "| -504|      4|\n",
-      "| -503|      5|\n",
-      "| -502|      1|\n",
-      "| -501|      1|\n",
-      "| -500|      2|\n",
-      "| -498|      1|\n",
-      "| -497|      1|\n",
-      "| -496|      1|\n",
-      "| -493|      1|\n",
-      "| -489|      1|\n",
-      "| -488|      1|\n",
-      "| -484|      1|\n",
-      "| -482|      1|\n",
-      "| -178|      1|\n",
-      "| -176|      1|\n",
-      "|  -52|      4|\n",
-      "|  -51|     18|\n",
-      "|  -50|     13|\n",
-      "|  -49|     16|\n",
-      "|  -48|     19|\n",
-      "|  -47|      6|\n",
-      "|  -46|      8|\n",
-      "|  -45|     10|\n",
-      "|  -44|      9|\n",
-      "|  -43|     12|\n",
-      "|  -42|      9|\n",
-      "|  -41|      6|\n",
-      "|  -40|      5|\n",
-      "|  -39|      3|\n",
-      "|  -38|      5|\n",
-      "|  -37|      3|\n",
-      "|  -36|      5|\n",
-      "|  -35|      1|\n",
-      "|  -34|      2|\n",
-      "|  -33|      2|\n",
-      "|  -32|      1|\n",
-      "|  -31|      1|\n",
-      "|  -30|      1|\n",
-      "|  -23|      2|\n",
-      "|  -22|      2|\n",
-      "|  -19|      1|\n",
-      "|  -14|      1|\n",
-      "|  -12|      1|\n",
-      "|  -10|      1|\n",
-      "|   -9|      1|\n",
-      "|   -8|      1|\n",
-      "|   -7|      1|\n",
-      "|   -5|      1|\n",
-      "|    0|4540215|\n",
-      "|    1|     67|\n",
-      "|    2|     37|\n",
-      "|    3|     53|\n",
-      "|    4|    108|\n",
-      "|    5|    122|\n",
-      "|    6|    170|\n",
-      "|    7|    148|\n",
-      "|    8|    113|\n",
-      "|    9|     81|\n",
-      "|   10|     97|\n",
-      "|   11|    106|\n",
-      "|   12|    199|\n",
-      "|   13|    790|\n",
-      "|   14|   5632|\n",
-      "|   15|  16645|\n",
-      "|   16|  42778|\n",
-      "|   17|  82111|\n",
-      "|   18|  90659|\n",
-      "|   19|  91374|\n",
-      "|   20| 110452|\n",
-      "|   21| 110574|\n",
-      "|   22| 112200|\n",
-      "|   23| 101500|\n",
-      "|   24|  97252|\n",
-      "|   25|  91514|\n",
-      "|   26|  92433|\n",
-      "|   27| 102769|\n",
-      "|   28|  82722|\n",
-      "|   29|  82026|\n",
-      "|   30|  70443|\n",
-      "|   31|  62612|\n",
-      "|   32|  64607|\n",
-      "|   33|  58559|\n",
-      "|   34|  55667|\n",
-      "|   35|  53195|\n",
-      "|   36|  51415|\n",
-      "|   37|  54381|\n",
-      "|   38|  42795|\n",
-      "|   39|  38839|\n",
-      "|   40|  35420|\n",
-      "|   41|  33968|\n",
-      "|   42|  28354|\n",
-      "|   43|  25285|\n",
-      "|   44|  22998|\n",
-      "|   45|  21401|\n",
-      "|   46|  20670|\n",
-      "|   47|  22209|\n",
-      "|   48|  17091|\n",
-      "|   49|  15697|\n",
-      "|   50|  13785|\n",
-      "|   51|  13134|\n",
-      "|   52|  11457|\n",
-      "|   53|   9494|\n",
-      "|   54|   8392|\n",
-      "|   55|   7259|\n",
-      "|   56|   6344|\n",
-      "|   57|   5901|\n",
-      "|   58|   4581|\n",
-      "|   59|   4121|\n",
-      "|   60|   3441|\n",
-      "|   61|   3236|\n",
-      "|   62|   3066|\n",
-      "|   63|   2291|\n",
-      "|   64|   1861|\n",
-      "|   65|   1811|\n",
-      "|   66|   1628|\n",
-      "|   67|   1713|\n",
-      "|   68|   1022|\n",
-      "|   69|    813|\n",
-      "|   70|    678|\n",
-      "|   71|    534|\n",
-      "|   72|    643|\n",
-      "|   73|    509|\n",
-      "|   74|    379|\n",
-      "|   75|    294|\n",
-      "|   76|    289|\n",
-      "|   77|    279|\n",
-      "|   78|    188|\n",
-      "|   79|    187|\n",
-      "|   80|    146|\n",
-      "|   81|    166|\n",
-      "|   82|    127|\n",
-      "|   83|    159|\n",
-      "|   84|    164|\n",
-      "|   85|    123|\n",
-      "|   86|    131|\n",
-      "|   87|    186|\n",
-      "|   88|    110|\n",
-      "|   89|    152|\n",
-      "|   90|    132|\n",
-      "|   91|    180|\n",
-      "|   92|    190|\n",
-      "|   93|    251|\n",
-      "|   94|    330|\n",
-      "|   95|    373|\n",
-      "|   96|    237|\n",
-      "|   97|    323|\n",
-      "|   98|    202|\n",
-      "|   99|    114|\n",
-      "|  100|    143|\n",
-      "|  101|    291|\n",
-      "|  102|    424|\n",
-      "|  103|    449|\n",
-      "|  104|    307|\n",
-      "|  105|    205|\n",
-      "|  106|    743|\n",
-      "|  107|    290|\n",
-      "|  108|     55|\n",
-      "|  109|     80|\n",
-      "|  110|     70|\n",
-      "|  111|    257|\n",
-      "|  112|   1309|\n",
-      "|  113|      7|\n",
-      "|  114|      5|\n",
-      "|  115|     13|\n",
-      "|  116|     54|\n",
-      "|  117|    439|\n",
-      "|  118|      2|\n",
-      "|  119|      5|\n",
-      "|  120|      3|\n",
-      "|  121|      3|\n",
-      "|  122|      5|\n",
-      "|  123|      3|\n",
-      "|  124|      1|\n",
-      "|  125|      2|\n",
-      "|  126|      5|\n",
-      "|  128|      4|\n",
-      "|  129|      4|\n",
-      "|  130|      2|\n",
-      "|  131|      2|\n",
-      "|  132|      3|\n",
-      "|  133|      2|\n",
-      "|  136|      1|\n",
-      "|  137|      2|\n",
-      "|  138|      2|\n",
-      "|  139|      2|\n",
-      "|  140|      1|\n",
-      "|  141|      2|\n",
-      "|  143|      2|\n",
-      "|  144|      2|\n",
-      "|  148|      1|\n",
-      "|  151|      2|\n",
-      "|  153|      2|\n",
-      "|  155|      1|\n",
-      "|  160|      2|\n",
-      "|  163|      1|\n",
-      "|  164|      1|\n",
-      "|  167|      1|\n",
-      "|  183|      1|\n",
-      "|  197|      1|\n",
-      "|  217|      1|\n",
-      "|  220|      4|\n",
-      "|  222|      1|\n",
-      "|  228|      1|\n",
-      "|  230|      1|\n",
-      "|  231|      1|\n",
-      "|  232|      2|\n",
-      "|  237|      1|\n",
-      "|  240|      1|\n",
-      "|  243|      1|\n",
-      "|  244|      1|\n",
-      "|  265|      1|\n",
-      "|  319|      1|\n",
-      "|  320|      2|\n",
-      "|  321|      2|\n",
-      "|  322|      1|\n",
-      "|  323|      1|\n",
-      "|  327|      1|\n",
-      "|  328|      1|\n",
-      "|  332|      2|\n",
-      "|  334|      1|\n",
-      "|  340|      1|\n",
-      "|  353|      1|\n",
-      "|  357|      1|\n",
-      "|  386|      1|\n",
-      "|  462|      1|\n",
-      "|  519|      1|\n",
-      "|  573|      1|\n",
-      "|  584|      1|\n",
-      "|  649|      1|\n",
-      "|  685|      1|\n",
-      "|  689|      1|\n",
-      "|  743|      1|\n",
-      "|  761|      1|\n",
-      "|  778|      1|\n",
-      "|  783|      1|\n",
-      "|  786|      1|\n",
-      "|  793|      1|\n",
-      "|  806|      1|\n",
-      "|  810|      1|\n",
-      "|  819|      1|\n",
-      "|  820|      2|\n",
-      "|  821|      2|\n",
-      "|  822|      1|\n",
-      "|  823|      2|\n",
-      "|  824|      2|\n",
-      "|  825|      1|\n",
-      "|  826|      1|\n",
-      "|  827|      1|\n",
-      "|  837|      1|\n",
-      "|  906|      2|\n",
-      "|  907|      1|\n",
-      "|  919|      1|\n",
-      "|  920|      1|\n",
-      "|  922|      3|\n",
-      "|  923|      1|\n",
-      "|  924|      2|\n",
-      "|  925|      1|\n",
-      "|  926|      1|\n",
-      "|  928|      2|\n",
-      "|  929|      1|\n",
-      "|  930|      2|\n",
-      "|  931|      5|\n",
-      "|  932|      2|\n",
-      "|  933|      4|\n",
-      "|  934|      1|\n",
-      "|  935|      1|\n",
-      "|  936|      6|\n",
-      "|  937|      1|\n",
-      "|  938|      4|\n",
-      "|  939|      1|\n",
-      "|  940|      1|\n",
-      "|  941|      4|\n",
-      "|  942|      6|\n",
-      "|  943|      3|\n",
-      "|  944|      4|\n",
-      "|  945|      6|\n",
-      "|  946|      4|\n",
-      "|  947|      1|\n",
-      "|  948|      4|\n",
-      "|  949|      1|\n",
-      "|  950|      4|\n",
-      "|  951|      2|\n",
-      "|  954|      1|\n",
-      "|  955|      1|\n",
-      "|  959|      1|\n",
-      "|  961|      2|\n",
-      "|  964|      1|\n",
-      "|  994|      1|\n",
-      "| 1008|      2|\n",
-      "| 1009|      2|\n",
-      "| 1011|      1|\n",
-      "| 1013|      1|\n",
-      "| 1017|      3|\n",
-      "| 1018|      4|\n",
-      "| 1019|      1|\n",
-      "| 1021|      1|\n",
-      "| 1022|      1|\n",
-      "| 1025|      3|\n",
-      "| 1026|      3|\n",
-      "| 1028|      5|\n",
-      "| 1029|      5|\n",
-      "| 1030|      8|\n",
-      "| 1031|      7|\n",
-      "| 1032|     12|\n",
-      "| 1033|     12|\n",
-      "| 1034|      3|\n",
-      "| 1035|      4|\n",
-      "| 1036|      4|\n",
-      "| 1037|      6|\n",
-      "| 1038|      4|\n",
-      "| 1039|      3|\n",
-      "| 1040|      3|\n",
-      "| 1041|      3|\n",
-      "| 1042|      2|\n",
-      "| 1043|      6|\n",
-      "| 1044|      1|\n",
-      "| 1045|      2|\n",
-      "| 1046|      3|\n",
-      "| 1048|      2|\n",
-      "| 1049|      2|\n",
-      "| 1050|      1|\n",
-      "| 1051|      3|\n",
-      "| 1052|      4|\n",
-      "| 1053|      1|\n",
-      "| 1056|      1|\n",
-      "| 1058|      1|\n",
-      "| 1061|      1|\n",
-      "| 1062|      1|\n",
-      "| 1064|      1|\n",
-      "| 1089|      1|\n",
-      "| 1111|      1|\n",
-      "| 1213|      1|\n",
-      "| 1309|      1|\n",
-      "| 1421|      1|\n",
-      "| 1501|      1|\n",
-      "| 1819|      1|\n",
-      "| 1820|      2|\n",
-      "| 1821|      1|\n",
-      "| 1937|      1|\n",
-      "| 1946|      1|\n",
-      "| 1949|      1|\n",
-      "| 1954|      1|\n",
-      "| 1958|      1|\n",
-      "| 1968|      1|\n",
-      "| 1970|      1|\n",
-      "| 2009|      1|\n",
-      "| 2011|      2|\n",
-      "| 2014|      1|\n",
-      "| 2016|      1|\n",
-      "+-----+-------+\n",
-      "\n"
-     ]
-    }
-   ],
-   "source": [
-    "df_members.groupBy(\"bd\").count().orderBy(\"bd\").show(1000)"
-   ]
-  },
-  {
-   "cell_type": "code",
-   "execution_count": 4,
-   "id": "7444bf97-56ef-40fa-aae7-6852c3111556",
-   "metadata": {},
-   "outputs": [
-    {
-     "name": "stderr",
-     "output_type": "stream",
-     "text": [
-      "                                                                                "
-     ]
-    },
-    {
-     "name": "stdout",
-     "output_type": "stream",
-     "text": [
-      "+-------+----------+--------------+-----------+----------------+----------------+-------+--------+--------------+\n",
-      "| n_rows|n_age_null|n_regdate_null|n_city_null|n_gender_unknown|n_gender_unknown| n_male|n_female|n_unknown_flag|\n",
-      "+-------+----------+--------------+-----------+----------------+----------------+-------+--------+--------------+\n",
-      "|6769473|   4556689|             0|          0|         4429505|         4429505|1195355| 1144613|       4429505|\n",
-      "+-------+----------+--------------+-----------+----------------+----------------+-------+--------+--------------+\n",
-      "\n",
-      "🏙️ Top 5 city by frequency\n"
-     ]
-    },
-    {
-     "name": "stderr",
-     "output_type": "stream",
-     "text": [
-      "                                                                                "
-     ]
-    },
-    {
-     "name": "stdout",
-     "output_type": "stream",
-     "text": [
-      "+----------+--------------------+\n",
-      "|city_clean|city_freq           |\n",
-      "+----------+--------------------+\n",
-      "|1         |0.7097045811751799  |\n",
-      "|5         |0.05688315766983344 |\n",
-      "|13        |0.047415507824558806|\n",
-      "|4         |0.036464876955557016|\n",
-      "|22        |0.031081740040747853|\n",
-      "+----------+--------------------+\n",
-      "\n",
-      "📱 Top 5 registered_via by frequency\n"
-     ]
-    },
-    {
-     "name": "stderr",
-     "output_type": "stream",
-     "text": [
-      "                                                                                "
-     ]
-    },
-    {
-     "name": "stdout",
-     "output_type": "stream",
-     "text": [
-      "+--------------+--------------------+\n",
-      "|registered_via|registered_via_freq |\n",
-      "+--------------+--------------------+\n",
-      "|4             |0.41261897343928855 |\n",
-      "|3             |0.24273795021439126 |\n",
-      "|9             |0.21905146826199465 |\n",
-      "|7             |0.11904841041541657 |\n",
-      "|11            |0.003699992599127816|\n",
-      "+--------------+--------------------+\n",
-      "\n"
-     ]
-    }
-   ],
-   "source": [
-    "# ========= 0) Setup =========\n",
-    "from pyspark.sql import functions as F\n",
-    "\n",
-    "SNAPSHOT_DATE_STR = \"2017-02-28\"   # cutoff cho train\n",
-    "SNAPSHOT_YEAR     = 2017           # (không dùng nếu bạn giữ rule 14–68)\n",
-    "\n",
-    "# ========= 1) Field Format =========\n",
-    "dfm = (\n",
-    "    df_members\n",
-    "      .withColumn(\"msno\", F.lower(F.trim(F.col(\"msno\"))))\n",
-    "      .withColumn(\"city\", F.col(\"city\").cast(\"int\"))\n",
-    "      .withColumn(\"bd\", F.col(\"bd\").cast(\"int\"))\n",
-    "      .withColumn(\"gender\", F.lower(F.trim(F.col(\"gender\"))))\n",
-    "      .withColumn(\"registered_via\", F.col(\"registered_via\").cast(\"int\"))\n",
-    "      .withColumn(\"registration_init_time\", F.col(\"registration_init_time\").cast(\"string\"))\n",
-    ")\n",
-    "\n",
-    "# ========= 2) Date =========\n",
-    "dfm = dfm.withColumn(\n",
-    "    \"registration_date\",\n",
-    "    F.to_date(F.col(\"registration_init_time\"), \"yyyyMMdd\")\n",
-    ")\n",
-    "\n",
-    "# ========= 3) City clean =========\n",
-    "dfm = dfm.withColumn(\n",
-    "    \"city_clean\",\n",
-    "    F.when(F.col(\"city\") <= 0, None).otherwise(F.col(\"city\"))\n",
-    ")\n",
-    "\n",
-    "# ========= 4.1) Gender clean =========\n",
-    "dfm = dfm.withColumn(\n",
-    "    \"gender_norm\",\n",
-    "    F.when(F.col(\"gender\").isin(\"male\", \"female\"), F.col(\"gender\")).otherwise(F.lit(\"unknown\"))\n",
-    ")\n",
-    "\n",
-    "# ========= 4.2) Gender one-hot =========\n",
-    "dfm = (dfm\n",
-    "    .drop(\"gender_male\",\"gender_female\",\"gender_unknown\")\n",
-    "    .withColumn(\"gender_male\",    (F.col(\"gender_norm\")==\"male\").cast(\"int\"))\n",
-    "    .withColumn(\"gender_female\",  (F.col(\"gender_norm\")==\"female\").cast(\"int\"))\n",
-    "    .withColumn(\"gender_unknown\", (F.col(\"gender_norm\")==\"unknown\").cast(\"int\"))\n",
-    ")\n",
-    "\n",
-    "# ========= 5) BD clean rule: 14–68 & count >= 1000 =========\n",
-    "bd_hist = dfm.groupBy(\"bd\").agg(F.count(\"*\").alias(\"bd_count\"))\n",
-    "dfm = (\n",
-    "    dfm.join(bd_hist, on=\"bd\", how=\"left\")\n",
-    "       .withColumn(\"bd_count\", F.coalesce(F.col(\"bd_count\"), F.lit(0)))\n",
-    "       .withColumn(\n",
-    "           \"bd_clean\",\n",
-    "           F.when((F.col(\"bd\").between(14, 68)) & (F.col(\"bd_count\") >= 1000), F.col(\"bd\"))\n",
-    "            .otherwise(F.lit(None).cast(\"int\"))\n",
-    "       )\n",
-    "       .drop(\"bd_count\")\n",
-    ")\n",
-    "\n",
-    "# # ========= 5) BD clean rule: 14–68 & count >= 1000 =========\n",
-    "# bd_hist = dfm.groupBy(\"bd\").agg(F.count(\"*\").alias(\"bd_count\"))\n",
-    "\n",
-    "# valid_cond = (F.col(\"bd\").between(14, 68)) & (F.col(\"bd_count\") >= 1000)\n",
-    "\n",
-    "# bd_median = (\n",
-    "#     dfm.join(bd_hist, \"bd\", \"left\")\n",
-    "#        .where(valid_cond)\n",
-    "#        .select(\"bd\")\n",
-    "#        .stat.approxQuantile(\"bd\", [0.5], 0.001)[0]\n",
-    "# )\n",
-    "\n",
-    "# dfm = (\n",
-    "#     dfm.join(bd_hist, on=\"bd\", how=\"left\")\n",
-    "#        .withColumn(\"bd_count\", F.coalesce(F.col(\"bd_count\"), F.lit(0)))\n",
-    "#        .withColumn(\n",
-    "#            \"bd_clean\",\n",
-    "#            F.when(valid_cond, F.col(\"bd\"))\n",
-    "#             .otherwise(F.lit(int(bd_median)))   #median\n",
-    "#        )\n",
-    "#        .drop(\"bd_count\")\n",
-    "# )\n",
-    "\n",
-    "\n",
-    "# ========= 6) Tenure to cutoff =========\n",
-    "dfm = dfm.withColumn(\n",
-    "    \"tenure_days_at_snapshot\",\n",
-    "    F.datediff(F.to_date(F.lit(SNAPSHOT_DATE_STR)), F.col(\"registration_date\"))\n",
-    ")\n",
-    "\n",
-    "# ========= 7) Frequency enrich (Silver+) =========\n",
-    "# 7a) registered_via frequency\n",
-    "total_cnt = dfm.count()  # nếu bảng rất lớn, có thể approx bằng sample ratio\n",
-    "via_freq = (\n",
-    "    dfm.groupBy(\"registered_via\")\n",
-    "       .agg((F.count(\"*\") / F.lit(total_cnt)).alias(\"registered_via_freq\"))\n",
-    ")\n",
-    "\n",
-    "# 7b) city frequency\n",
-    "city_freq = (\n",
-    "    dfm.groupBy(\"city_clean\")\n",
-    "       .agg((F.count(\"*\") / F.lit(total_cnt)).alias(\"city_freq\"))\n",
-    ")\n",
-    "\n",
-    "# 7c) Join freq\n",
-    "dfm = (\n",
-    "    dfm.drop(\"registered_via_freq\", \"city_freq\")\n",
-    "       .join(via_freq, on=\"registered_via\", how=\"left\")\n",
-    "       .join(city_freq, on=\"city_clean\",  how=\"left\")\n",
-    "       .fillna({\"registered_via_freq\": 0.0, \"city_freq\": 0.0})\n",
-    ")\n",
-    "\n",
-    "# ========= 8) SILVER (clean + enrich) =========\n",
-    "silver_cols = [\n",
-    "    \"msno\",\n",
-    "    \"city_clean\",\n",
-    "    \"bd_clean\",\n",
-    "    \"gender_norm\", \"gender_male\",\"gender_female\",\"gender_unknown\",\n",
-    "    \"registered_via\",\n",
-    "    \"registration_date\",\n",
-    "    \"tenure_days_at_snapshot\",\n",
-    "    \"registered_via_freq\",\n",
-    "    \"city_freq\"\n",
-    "]\n",
-    "silver_members = dfm.select(*silver_cols)\n",
-    "\n",
-    "# ========= 9) QC =========\n",
-    "silver_members.selectExpr(\n",
-    "    \"count(*) as n_rows\",\n",
-    "    \"sum(case when bd_clean is null then 1 else 0 end) as n_age_null\",\n",
-    "    \"sum(case when registration_date is null then 1 else 0 end) as n_regdate_null\",\n",
-    "    \"sum(case when city_clean is null then 1 else 0 end) as n_city_null\",\n",
-    "    \"sum(case when gender_norm = 'unknown' then 1 else 0 end) as n_gender_unknown\",\n",
-    "    \"sum(case when gender_norm = 'unknown' then 1 else 0 end) as n_gender_unknown\",\n",
-    "    \"sum(gender_male) as n_male\",\n",
-    "    \"sum(gender_female) as n_female\",\n",
-    "    \"sum(gender_unknown) as n_unknown_flag\"\n",
-    ").show()\n",
-    "\n",
-    "# ========= 10) In top-5 frequency =========\n",
-    "print(\"🏙️ Top 5 city by frequency\")\n",
-    "(silver_members.groupBy(\"city_clean\")\n",
-    "               .agg(F.avg(\"city_freq\").alias(\"city_freq\"))\n",
-    "               .orderBy(F.desc(\"city_freq\"))\n",
-    "               .limit(5)\n",
-    "               .show(truncate=False))\n",
-    "\n",
-    "print(\"📱 Top 5 registered_via by frequency\")\n",
-    "(silver_members.groupBy(\"registered_via\")\n",
-    "               .agg(F.avg(\"registered_via_freq\").alias(\"registered_via_freq\"))\n",
-    "               .orderBy(F.desc(\"registered_via_freq\"))\n",
-    "               .limit(5)\n",
-    "               .show(truncate=False))"
-   ]
-  },
-  {
-   "cell_type": "code",
-   "execution_count": 5,
-   "id": "7c32217f-9b5e-4712-8ac2-8fb7a5429e3e",
-   "metadata": {},
-   "outputs": [
-    {
-     "name": "stderr",
-     "output_type": "stream",
-     "text": [
-      "                                                                                "
-     ]
-    },
-    {
-     "name": "stdout",
-     "output_type": "stream",
-     "text": [
-      "+--------------------------------------------+----------+--------+-----------+-----------+-------------+--------------+--------------+-----------------+-----------------------+-------------------+--------------------+\n",
-      "|msno                                        |city_clean|bd_clean|gender_norm|gender_male|gender_female|gender_unknown|registered_via|registration_date|tenure_days_at_snapshot|registered_via_freq|city_freq           |\n",
-      "+--------------------------------------------+----------+--------+-----------+-----------+-------------+--------------+--------------+-----------------+-----------------------+-------------------+--------------------+\n",
-      "|s27dkpratejxnah4q5e9ntkbzmu36gxgllojvtjc8i8=|1         |NULL    |unknown    |0          |0            |1             |7             |2016-02-13       |381                    |0.11904841041540457|0.7097045811394772  |\n",
-      "|fwvvjc5a8958ulmp0ecw7mkgsdwkethgkdkr11zlegq=|22        |42      |female     |0          |1            |0             |3             |2012-08-22       |1651                   |0.2427379502067591 |0.031081740040916035|\n",
-      "|hc2uirbvlguqj8xnkev4dyhyv080t9ggikt1xx3xahq=|15        |32      |female     |0          |1            |0             |9             |2008-10-12       |3061                   |0.21905146826052782|0.028098642242904284|\n",
-      "|ptg07x0ghpurec8wlrg3ketl1vwifnf1ohnwhigvsdg=|1         |NULL    |unknown    |0          |0            |1             |4             |2016-10-08       |143                    |0.41261897344150716|0.7097045811394772  |\n",
-      "|rmd3qx6tgyx2l9hamhekjonh1s9db8iprpvlo0afils=|1         |NULL    |unknown    |0          |0            |1             |4             |2016-01-11       |414                    |0.41261897344150716|0.7097045811394772  |\n",
-      "|sil1sljzldmvqbkyvryfat3m9tt76wn/ixbc09ugcbk=|4         |NULL    |unknown    |0          |0            |1             |9             |2015-01-30       |760                    |0.21905146826052782|0.036464876955709845|\n",
-      "|f75lwbrzcobru5nfde0mfqlgq8ql7ocsuv8nqezwjjc=|13        |48      |male       |1          |0            |0             |9             |2006-03-01       |4017                   |0.21905146826052782|0.04741550782461205 |\n",
-      "|b64nvmwqykgmpht2byvdnoytaim2bmffwmbxxju97ps=|9         |24      |female     |0          |1            |0             |9             |2014-07-09       |965                    |0.21905146826052782|0.007037327721079617|\n",
-      "|wl73ffcjvc5t3nukll6zm9h1gonnlkslize+owfuh3a=|15        |23      |male       |1          |0            |0             |9             |2014-11-07       |844                    |0.21905146826052782|0.028098642242904284|\n",
-      "|lawgnw38supouvohvh2bm0ptvct0bgwrwkjzthwpoew=|1         |NULL    |unknown    |0          |0            |1             |4             |2017-03-01       |-1                     |0.41261897344150716|0.7097045811394772  |\n",
-      "+--------------------------------------------+----------+--------+-----------+-----------+-------------+--------------+--------------+-----------------+-----------------------+-------------------+--------------------+\n",
-      "only showing top 10 rows\n",
-      "\n"
-     ]
-    }
-   ],
-   "source": [
-    "silver_members.orderBy(F.rand()).show(10, False)"
-   ]
-  },
-  {
-   "cell_type": "markdown",
-   "id": "1264c7e1-d5a1-4f0e-a996-978588cd63d0",
-   "metadata": {
-    "jp-MarkdownHeadingCollapsed": true
-   },
-   "source": [
-    "# Train"
-   ]
-  },
-  {
-   "cell_type": "code",
-   "execution_count": 61,
-   "id": "3e714473-bf0b-4702-bf05-ddd60ceee877",
-   "metadata": {},
-   "outputs": [],
-   "source": [
-    "df_train = (spark.read\n",
-    "      .option(\"header\", True)\n",
-    "      .option(\"inferSchema\", True)\n",
-    "      .csv(\"data/train.csv\"))"
-   ]
-  },
-  {
-   "cell_type": "code",
-   "execution_count": 62,
-   "id": "11cf6904-d634-4c63-931f-cc3400b7a0ff",
-   "metadata": {},
-   "outputs": [
-    {
-     "name": "stdout",
-     "output_type": "stream",
-     "text": [
-      "+--------------------+--------+\n",
-      "|                msno|is_churn|\n",
-      "+--------------------+--------+\n",
-      "|waLDQMmcOu2jLDaV1...|       1|\n",
-      "|QA7uiXy8vIbUSPOkC...|       1|\n",
-      "|fGwBva6hikQmTJzrb...|       1|\n",
-      "|mT5V8rEpa+8wuqi6x...|       1|\n",
-      "|XaPhtGLk/5UvvOYHc...|       1|\n",
-      "|GBy8qSz16X5iYWD+3...|       1|\n",
-      "|lYLh7TdkWpIoQs3i3...|       1|\n",
-      "|T0FF6lumjKcqEO0O+...|       1|\n",
-      "|Nb1ZGEmagQeba5E+n...|       1|\n",
-      "|MkuWz0Nq6/Oq5fKqR...|       1|\n",
-      "|I8dFN2EjFN1mt4Xel...|       1|\n",
-      "|0Ip2rzeoa44alqEw3...|       1|\n",
-      "|piVhWxrWDmiNQFY6x...|       1|\n",
-      "|wEUOkYvyz3xTOx2p9...|       1|\n",
-      "|xt4EjWRyXBMgEgKBJ...|       1|\n",
-      "|QS3ob4zLlWcWzBIlb...|       1|\n",
-      "|9iW/UpqRoviya9CQh...|       1|\n",
-      "|d7QVMhAzjj4yc1Ojj...|       1|\n",
-      "|uV7rJjHPrpNssDMmY...|       1|\n",
-      "|TZxhkfZ9NwxqnUrNs...|       1|\n",
-      "+--------------------+--------+\n",
-      "only showing top 20 rows\n",
-      "\n"
-     ]
-    }
-   ],
-   "source": [
-    "df_train.show()"
-   ]
-  },
-  {
-   "cell_type": "code",
-   "execution_count": 63,
-   "id": "3ca70938-0fef-49a0-9b1e-734a721b6f3d",
-   "metadata": {},
-   "outputs": [
-    {
-     "data": {
-      "text/plain": [
-       "992931"
-      ]
-     },
-     "execution_count": 63,
-     "metadata": {},
-     "output_type": "execute_result"
-    }
-   ],
-   "source": [
-    "df_train.count()"
-   ]
-  },
-  {
-   "cell_type": "code",
-   "execution_count": 64,
-   "id": "7c67f434-5ebc-435c-b182-55e6c68022ba",
-   "metadata": {},
-   "outputs": [
-    {
-     "name": "stderr",
-     "output_type": "stream",
-     "text": [
-      "                                                                                "
-     ]
-    }
-   ],
-   "source": [
-    "df_train_v2 = (spark.read\n",
-    "      .option(\"header\", True)\n",
-    "      .option(\"inferSchema\", True)\n",
-    "      .csv(\"data/train_v2.csv\"))"
-   ]
-  },
-  {
-   "cell_type": "code",
-   "execution_count": 66,
-   "id": "b6f55ece-5fe1-47b5-ada6-7eab484014b7",
-   "metadata": {},
-   "outputs": [
-    {
-     "data": {
-      "text/plain": [
-       "970960"
-      ]
-     },
-     "execution_count": 66,
-     "metadata": {},
-     "output_type": "execute_result"
-    }
-   ],
-   "source": [
-    "df_train_v2.count()"
-   ]
-  },
-  {
-   "cell_type": "code",
-   "execution_count": 9,
-   "id": "5249016b-b11f-4c40-baa3-5f10152b6f19",
-   "metadata": {},
-   "outputs": [
-    {
-     "ename": "NameError",
-     "evalue": "name 'df_members' is not defined",
-     "output_type": "error",
-     "traceback": [
-      "\u001b[31m---------------------------------------------------------------------------\u001b[39m",
-      "\u001b[31mNameError\u001b[39m                                 Traceback (most recent call last)",
-      "\u001b[36mCell\u001b[39m\u001b[36m \u001b[39m\u001b[32mIn[9]\u001b[39m\u001b[32m, line 1\u001b[39m\n\u001b[32m----> \u001b[39m\u001b[32m1\u001b[39m \u001b[43mdf_members\u001b[49m.head()\n",
-      "\u001b[31mNameError\u001b[39m: name 'df_members' is not defined"
-     ]
-    }
-   ],
-   "source": [
-    "df_members.head()"
-   ]
-  },
-  {
-   "cell_type": "code",
-   "execution_count": null,
-   "id": "51668a49-4d44-4501-9ba3-6d20b25cafee",
-   "metadata": {},
-   "outputs": [],
-   "source": [
-    "df_train_v2.show()"
-   ]
-  },
-  {
-   "cell_type": "code",
-   "execution_count": 1,
-   "id": "a9a81ded-bdfa-4ab0-b985-5398553505fe",
-   "metadata": {},
-   "outputs": [
-    {
-     "ename": "NameError",
-     "evalue": "name 'df_train_v2' is not defined",
-     "output_type": "error",
-     "traceback": [
-      "\u001b[31m---------------------------------------------------------------------------\u001b[39m",
-      "\u001b[31mNameError\u001b[39m                                 Traceback (most recent call last)",
-      "\u001b[36mCell\u001b[39m\u001b[36m \u001b[39m\u001b[32mIn[1]\u001b[39m\u001b[32m, line 1\u001b[39m\n\u001b[32m----> \u001b[39m\u001b[32m1\u001b[39m \u001b[43mdf_train_v2\u001b[49m.show(\u001b[32m5\u001b[39m)\n",
-      "\u001b[31mNameError\u001b[39m: name 'df_train_v2' is not defined"
-     ]
-    }
-   ],
-   "source": [
-    "df_train_v2.show(5)"
-   ]
-  }
- ],
- "metadata": {
-  "kernelspec": {
-   "display_name": "Python 3 (ipykernel)",
-   "language": "python",
-   "name": "python3"
-  },
-  "language_info": {
-   "codemirror_mode": {
-    "name": "ipython",
-    "version": 3
->>>>>>> df93e30c
    },
    "nbformat": 4,
    "nbformat_minor": 5
